[package]
authors     = ["Daniel Sanchez Quiros <danielsq@status.im>"]
categories  = { workspace = true }
description = { workspace = true }
edition     = { workspace = true }
keywords    = { workspace = true }
license     = { workspace = true }
name        = "nomos-core"
readme      = { workspace = true }
repository  = { workspace = true }
version     = { workspace = true }

[lints]
workspace = true

[dependencies]
ark-ff             = { default-features = false, version = "0.4" }
async-trait        = { version = "0.1" }
bincode            = "1.3"
blake2             = { default-features = false, version = "0.10" }
bytes              = { workspace = true }
const-hex          = { default-features = false, features = ["alloc"], version = "1" }
cryptarchia-engine = { features = ["serde"], workspace = true }
ed25519            = { default-features = false, version = "2.2" }
ed25519-dalek      = { default-features = false, features = ["serde"], version = "2.2.0" }
futures            = { version = "0.3", default-features = false, features = ["alloc"] }
generic-array      = "1.2.0"
groth16            = { workspace = true, features = ["deser"] }
hex                = { version = "0.4", default-features = false, features = ["alloc"] }
multiaddr          = { default-features = false, version = "0.18" }
nom                = { version = "8", default-features = false, features = ["alloc"] }
num-bigint         = { version = "0.4", default-features = false }
pol                = { workspace = true }
poq                = { workspace = true }
poseidon2          = { workspace = true }
<<<<<<< HEAD
serde              = { default-features = false, version = "1.0" }
serde-big-array    = { default-features = false, version = "0.5" }
=======
serde              = { workspace = true }
>>>>>>> b892f059
serde_with         = { version = "3.14.0", default-features = false, features = ["alloc", "macros"] }
strum              = { version = "0.27", features = ["derive"] }
thiserror          = "1.0"
tracing            = { workspace = true }
zksign             = { workspace = true }

[dev-dependencies]
rand       = { workspace = true }
serde_json = { default-features = false, features = ["alloc"], version = "1.0" }

[features]
default      = []
mock         = []
pol-dev-mode = []<|MERGE_RESOLUTION|>--- conflicted
+++ resolved
@@ -33,12 +33,8 @@
 pol                = { workspace = true }
 poq                = { workspace = true }
 poseidon2          = { workspace = true }
-<<<<<<< HEAD
-serde              = { default-features = false, version = "1.0" }
+serde              = { workspace = true }
 serde-big-array    = { default-features = false, version = "0.5" }
-=======
-serde              = { workspace = true }
->>>>>>> b892f059
 serde_with         = { version = "3.14.0", default-features = false, features = ["alloc", "macros"] }
 strum              = { version = "0.27", features = ["derive"] }
 thiserror          = "1.0"
