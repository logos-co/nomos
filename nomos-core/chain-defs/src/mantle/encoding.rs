use ed25519_dalek::VerifyingKey as Ed25519PublicKey;
use groth16::{CompressedGroth16Proof, Fr, fr_from_bytes};
use nom::{
    IResult, Parser as _,
    bytes::complete::take,
    combinator::{map, map_res},
    error::{Error, ErrorKind},
    multi::count,
    number::complete::{le_u32, le_u64, u8 as decode_u8},
};

use crate::{
    mantle::{
        MantleTx, Note, NoteId, SignedMantleTx, TxHash,
        keys::PublicKey,
        ledger::Tx as LedgerTx,
        ops::{
            Op, OpProof,
            channel::{
                ChannelId, MsgId, blob::BlobOp, inscribe::InscriptionOp, set_keys::SetKeysOp,
            },
            leader_claim::{LeaderClaimOp, RewardsRoot, VoucherNullifier},
            sdp::{SDPActiveOp, SDPDeclareOp, SDPWithdrawOp},
        },
    },
    sdp::{DeclarationId, Locator, ProviderId, ServiceType, ZkPublicKey as SdpZkPublicKey},
};

// ==============================================================================
// Top-Level Transaction Decoders
// ==============================================================================

pub fn decode_signed_mantle_tx(input: &[u8]) -> IResult<&[u8], SignedMantleTx> {
    // SignedMantleTx = MantleTx OpsProofs LedgerTxProof
    let (input, mantle_tx) = decode_mantle_tx(input)?;
    let (input, ops_proofs) = decode_ops_proofs(input, &mantle_tx.ops)?;
    let (input, ledger_tx_proof) = decode_zk_signature(input)?;

    // Use new_unverified since we're just decoding, verification happens separately
    #[cfg(any(test, debug_assertions))]
    {
        Ok((
            input,
            SignedMantleTx::new_unverified(mantle_tx, ops_proofs, ledger_tx_proof),
        ))
    }

    // In release mode without test/debug, we need to verify
    #[cfg(not(any(test, debug_assertions)))]
    {
        SignedMantleTx::new(
            mantle_tx,
            ops_proofs.into_iter().map(Some).collect(),
            ledger_tx_proof,
        )
        .map(|tx| (input, tx))
        .map_err(|_| nom::Err::Error(Error::new(input, ErrorKind::Verify)))
    }
}

pub fn decode_mantle_tx(input: &[u8]) -> IResult<&[u8], MantleTx> {
    // MantleTx = Ops LedgerTx ExecutionGasPrice StorageGasPrice
    let (input, ops) = decode_ops(input)?;
    let (input, ledger_tx) = decode_ledger_tx(input)?;
    let (input, execution_gas_price) = decode_uint64(input)?;
    let (input, storage_gas_price) = decode_uint64(input)?;

    Ok((
        input,
        MantleTx {
            ops,
            ledger_tx,
            execution_gas_price,
            storage_gas_price,
        },
    ))
}

// ==============================================================================
// Operation List Decoders
// ==============================================================================

fn decode_ops(input: &[u8]) -> IResult<&[u8], Vec<Op>> {
    // Ops = OpCount *Op
    let (input, op_count) = decode_byte(input)?;
    count(decode_op, op_count as usize).parse(input)
}

fn decode_op(input: &[u8]) -> IResult<&[u8], Op> {
    // Op = Opcode OpPayload
    let (input, opcode) = decode_byte(input)?;

    match opcode {
        opcode::INSCRIBE => map(decode_channel_inscribe, Op::ChannelInscribe).parse(input),
        opcode::BLOB => map(decode_channel_blob, Op::ChannelBlob).parse(input),
        opcode::SET_CHANNEL_KEYS => map(decode_channel_set_keys, Op::ChannelSetKeys).parse(input),
        opcode::SDP_DECLARE => map(decode_sdp_declare, Op::SDPDeclare).parse(input),
        opcode::SDP_WITHDRAW => map(decode_sdp_withdraw, Op::SDPWithdraw).parse(input),
        opcode::SDP_ACTIVE => map(decode_sdp_active, Op::SDPActive).parse(input),
        opcode::LEADER_CLAIM => map(decode_leader_claim, Op::LeaderClaim).parse(input),
        _ => Err(nom::Err::Error(Error::new(input, ErrorKind::Fail))),
    }
}

// ==============================================================================
// Channel Operation Decoders
// ==============================================================================

fn decode_channel_inscribe(input: &[u8]) -> IResult<&[u8], InscriptionOp> {
    // ChannelInscribe = ChannelId Inscription Parent Signer
    // Inscription = UINT32 *BYTE
    // Signer = Ed25519PublicKey
    let (input, channel_id) = map(decode_hash32, ChannelId::from).parse(input)?;
    let (input, inscription_len) = decode_uint32(input)?;
    let (input, inscription) =
        map(take(inscription_len as usize), |b: &[u8]| b.to_vec()).parse(input)?;
    let (input, parent) = map(decode_hash32, MsgId::from).parse(input)?;
    let (input, signer) = decode_ed25519_public_key(input)?;

    Ok((
        input,
        InscriptionOp {
            channel_id,
            inscription,
            parent,
            signer,
        },
    ))
}

fn decode_channel_blob(input: &[u8]) -> IResult<&[u8], BlobOp> {
    // ChannelBlob = ChannelId BlobId BlobSize DaStorageGasPrice Parent Signer
    // Signer = Ed25519PublicKey
    let (input, channel) = map(decode_hash32, ChannelId::from).parse(input)?;
    let (input, blob) = decode_hash32(input)?;
    let (input, blob_size) = decode_uint64(input)?;
    let (input, da_storage_gas_price) = decode_uint64(input)?;
    let (input, parent) = map(decode_hash32, MsgId::from).parse(input)?;
    let (input, signer) = decode_ed25519_public_key.parse(input)?;

    Ok((
        input,
        BlobOp {
            channel,
            blob,
            blob_size,
            da_storage_gas_price,
            parent,
            signer,
        },
    ))
}

fn decode_channel_set_keys(input: &[u8]) -> IResult<&[u8], SetKeysOp> {
    // ChannelSetKeys = ChannelId KeyCount *Ed25519PublicKey
    let (input, channel) = map(decode_hash32, ChannelId::from).parse(input)?;
    let (input, key_count) = decode_byte(input)?;
    let (input, keys) = count(decode_ed25519_public_key, key_count as usize).parse(input)?;

    Ok((input, SetKeysOp { channel, keys }))
}

// ==============================================================================
// SDP Operation Decoders
// ==============================================================================

fn decode_sdp_declare(input: &[u8]) -> IResult<&[u8], SDPDeclareOp> {
    // SDPDeclare = ServiceType LocatorCount *Locator ProviderId ZkId LockedNoteId
    let (input, service_type_byte) = decode_byte(input)?;
    let service_type = match service_type_byte {
        0 => ServiceType::BlendNetwork,
        1 => ServiceType::DataAvailability,
        _ => return Err(nom::Err::Error(Error::new(input, ErrorKind::Fail))),
    };
    let (input, locator_count) = decode_byte(input)?;
    let (input, multiaddrs) = count(decode_locator, locator_count as usize).parse(input)?;
    let locators = multiaddrs.into_iter().map(Locator::new).collect();
    let (input, provider_key) = decode_ed25519_public_key(input)?;
    let provider_id = ProviderId(provider_key);
    let (input, zk_fr) = decode_field_element(input)?;
    let zk_id = SdpZkPublicKey(zk_fr);
    let (input, locked_note_id) = map(decode_field_element, NoteId).parse(input)?;

    Ok((
        input,
        SDPDeclareOp {
            service_type,
            locators,
            provider_id,
            zk_id,
            locked_note_id,
        },
    ))
}

const LOCATOR_BYTES_SIZE_LIMIT: usize = 329usize;

fn decode_locator(input: &[u8]) -> IResult<&[u8], multiaddr::Multiaddr> {
    // Locator = 2Byte *BYTE
    let (input, len_bytes) = take(2usize).parse(input)?;
    let len = u16::from_le_bytes([len_bytes[0], len_bytes[1]]) as usize;
    if len > LOCATOR_BYTES_SIZE_LIMIT {
        return Err(nom::Err::Error(Error::new(input, ErrorKind::LengthValue)));
    }
    map_res(take(len), |bytes: &[u8]| {
        multiaddr::Multiaddr::try_from(bytes.to_vec())
            .map_err(|_| Error::new(bytes, ErrorKind::Fail))
    })
    .parse(input)
}

fn decode_sdp_withdraw(input: &[u8]) -> IResult<&[u8], SDPWithdrawOp> {
    // SDPWithdraw = DeclarationId Nonce LockedNoteId
    let (input, declaration_id_bytes) = decode_hash32(input)?;
    let declaration_id = DeclarationId(declaration_id_bytes);
    let (input, nonce) = decode_uint64(input)?;
    let (input, locked_note_id) = map(decode_field_element, NoteId).parse(input)?;

    // NOTE: The ABNF specifies a LockedNoteId field, but the WithdrawMessage
    // struct does not have this field. We decode it but drop it for now.
    eprintln!(
        "WARNING: SDPWithdraw LockedNoteId field decoded but dropped. Declaration ID: {declaration_id:?}, nonce: {nonce}, locked_note: {locked_note_id:?}"
    );

    Ok((
        input,
        SDPWithdrawOp {
            declaration_id,
            nonce,
        },
    ))
}

fn decode_sdp_active(input: &[u8]) -> IResult<&[u8], SDPActiveOp> {
    // SDPActive = DeclarationId Nonce Metadata
    // Metadata = UINT32 *BYTE
    let (input, declaration_id_bytes) = decode_hash32(input)?;
    let declaration_id = DeclarationId(declaration_id_bytes);
    let (input, nonce) = decode_uint64(input)?;
    let (input, metadata_len) = decode_uint32(input)?;
    let (input, metadata_vec) =
        map(take(metadata_len as usize), |b: &[u8]| b.to_vec()).parse(input)?;

    Ok((
        input,
        SDPActiveOp {
            declaration_id,
            nonce,
            metadata: if metadata_vec.is_empty() {
                None
            } else {
                Some(metadata_vec)
            },
        },
    ))
}

// ==============================================================================
// Leader Operation Decoders
// ==============================================================================

fn decode_leader_claim(input: &[u8]) -> IResult<&[u8], LeaderClaimOp> {
    // LeaderClaim = RewardsRoot VoucherNullifier
    let (input, rewards_root_fr) = decode_field_element(input)?;
    let (input, voucher_nullifier_fr) = decode_field_element(input)?;

    Ok((
        input,
        LeaderClaimOp {
            rewards_root: RewardsRoot::from(rewards_root_fr),
            voucher_nullifier: VoucherNullifier::from(voucher_nullifier_fr),
            // The mantle_tx_hash is not part of the wire format per ABNF spec
            // It should be filled in after decoding when the tx hash is computed
            mantle_tx_hash: TxHash::default(),
        },
    ))
}

// ==============================================================================
// Ledger Transaction Decoders
// ==============================================================================

fn decode_note(input: &[u8]) -> IResult<&[u8], Note> {
    // Note = Value ZkPublicKey
    let (input, value) = decode_uint64(input)?;
    let (input, pk) = decode_zk_public_key(input)?;

    Ok((input, Note::new(value, pk)))
}

fn decode_inputs(input: &[u8]) -> IResult<&[u8], Vec<NoteId>> {
    // Inputs = InputCount *NoteId
    let (input, input_count) = decode_byte(input)?;
    count(map(decode_field_element, NoteId), input_count as usize).parse(input)
}

fn decode_outputs(input: &[u8]) -> IResult<&[u8], Vec<Note>> {
    // Outputs = OutputCount *Note
    let (input, output_count) = decode_byte(input)?;
    count(decode_note, output_count as usize).parse(input)
}

fn decode_ledger_tx(input: &[u8]) -> IResult<&[u8], LedgerTx> {
    // LedgerTx = Inputs Outputs
    let (input, inputs) = decode_inputs(input)?;
    let (input, outputs) = decode_outputs(input)?;

    Ok((input, LedgerTx::new(inputs, outputs)))
}

// ==============================================================================
// Proof Decoders
// ==============================================================================

fn decode_ops_proofs<'a>(input: &'a [u8], ops: &[Op]) -> IResult<&'a [u8], Vec<OpProof>> {
    let mut remaining = input;
    let mut proofs = Vec::with_capacity(ops.len());

    for op in ops {
        let (new_remaining, proof) = decode_op_proof(remaining, op)?;
        proofs.push(proof);
        remaining = new_remaining;
    }

    Ok((remaining, proofs))
}

fn decode_op_proof<'a>(input: &'a [u8], op: &Op) -> IResult<&'a [u8], OpProof> {
    match op {
        // Ed25519SigProof = Ed25519Signature
        Op::ChannelInscribe(_) | Op::ChannelBlob(_) => {
            map(decode_ed25519_signature, OpProof::Ed25519Sig).parse(input)
        }

        // ZkAndEd25519SigsProof = ZkSignature Ed25519Signature
        Op::ChannelSetKeys(_) => {
            let (input, zk_sig) = decode_zk_signature(input)?;
            let (input, ed25519_sig) = decode_ed25519_signature(input)?;
            Ok((
                input,
                OpProof::ZkAndEd25519Sigs {
                    zk_sig,
                    ed25519_sig,
                },
            ))
        }

        // ZkSigProof = ZkSignature
        Op::SDPDeclare(_) | Op::SDPWithdraw(_) | Op::SDPActive(_) => {
            map(decode_zk_signature, OpProof::ZkSig).parse(input)
        }

        // ProofOfClaimProof = Groth16
        Op::LeaderClaim(_) => map(decode_groth16, |_proof| {
            panic!("OpProof::LeaderClaimProof not yet implemented");
        })
        .parse(input),
    }
}

// ==============================================================================
// Cryptographic Primitive Decoders
// ==============================================================================

fn decode_zk_signature(input: &[u8]) -> IResult<&[u8], DummyZkSignature> {
    // ZkSignature = Groth16
    // TODO: for now, signatures are dummy sigs
    map(decode_dummy_zk_signature, DummyZkSignature::from).parse(input)
}

fn decode_groth16(input: &[u8]) -> IResult<&[u8], CompressedGroth16Proof> {
    // Groth16 = 128BYTE
    map(decode_array::<128>, |proof: [u8; 128]| {
        CompressedGroth16Proof::from_bytes(&proof)
    })
    .parse(input)
}

fn decode_dummy_zk_signature(input: &[u8]) -> IResult<&[u8], DummyZkSignature> {
    map(decode_array::<128>, DummyZkSignature::from_bytes).parse(input)
}

fn decode_zk_public_key(input: &[u8]) -> IResult<&[u8], PublicKey> {
    // ZkPublicKey = FieldElement
    map(decode_field_element, PublicKey::new).parse(input)
}

fn decode_ed25519_public_key(input: &[u8]) -> IResult<&[u8], Ed25519PublicKey> {
    // Ed25519PublicKey = 32BYTE
    map_res(decode_array::<32>, |bytes: [u8; 32]| {
        Ed25519PublicKey::from_bytes(&bytes).map_err(|_| Error::new(bytes, ErrorKind::Fail))
    })
    .parse(input)
}

fn decode_ed25519_signature(input: &[u8]) -> IResult<&[u8], ed25519::Signature> {
    // Ed25519Signature = 64BYTE
    map(decode_array::<64>, |bytes: [u8; 64]| {
        ed25519::Signature::from_bytes(&bytes)
    })
    .parse(input)
}

fn decode_field_element(input: &[u8]) -> IResult<&[u8], Fr> {
    // FieldElement = 32BYTE
    map_res(take(32usize), |bytes: &[u8]| {
        fr_from_bytes(bytes).map_err(|_| "Invalid field element")
    })
    .parse(input)
}

fn decode_hash32(input: &[u8]) -> IResult<&[u8], [u8; 32]> {
    // Hash32 = 32BYTE
    decode_array::<32>(input)
}

// ==============================================================================
// Primitive Decoders
// ==============================================================================
fn decode_array<const N: usize>(input: &[u8]) -> IResult<&[u8], [u8; N]> {
    map(take(N), |bytes: &[u8]| {
        let mut arr = [0u8; N];
        arr.copy_from_slice(bytes);
        arr
    })
    .parse(input)
}

fn decode_uint64(input: &[u8]) -> IResult<&[u8], u64> {
    // UINT64 = 8BYTE
    le_u64(input)
}

fn decode_uint32(input: &[u8]) -> IResult<&[u8], u32> {
    // UINT32 = 4BYTE
    le_u32(input)
}

fn decode_byte(input: &[u8]) -> IResult<&[u8], u8> {
    // Byte = OCTET
    decode_u8(input)
}

// ==============================================================================
// Binary Encoders
// ==============================================================================

use groth16::fr_to_bytes;

use super::ops::opcode;
use crate::proofs::zksig::DummyZkSignature;

/// Encode primitives
fn encode_uint64(value: u64) -> Vec<u8> {
    value.to_le_bytes().to_vec()
}

fn encode_uint32(value: u32) -> Vec<u8> {
    value.to_le_bytes().to_vec()
}

fn encode_byte(value: u8) -> Vec<u8> {
    vec![value]
}

fn encode_hash32(hash: &[u8; 32]) -> Vec<u8> {
    hash.to_vec()
}

fn encode_field_element(fr: &Fr) -> Vec<u8> {
    fr_to_bytes(fr).to_vec()
}

/// Encode cryptographic primitives
fn encode_ed25519_signature(sig: &ed25519::Signature) -> Vec<u8> {
    sig.to_bytes().to_vec()
}

fn encode_ed25519_public_key(key: &Ed25519PublicKey) -> Vec<u8> {
    key.to_bytes().to_vec()
}

fn encode_zk_signature(sig: &DummyZkSignature) -> Vec<u8> {
    // ZkSignature wraps ZkSignProof which is CompressedGroth16Proof
    // CompressedProof is 128 bytes: pi_a (32) + pi_b (64) + pi_c (32)
    // let proof = sig.as_proof();
    // let mut bytes = Vec::with_capacity(128);
    // bytes.extend_from_slice(proof.pi_a.as_slice());
    // bytes.extend_from_slice(proof.pi_b.as_slice());
    // bytes.extend_from_slice(proof.pi_c.as_slice());
    // bytes

    sig.as_bytes().to_vec() // -> Fake implementation for dummy, will change to proof at some point
}

/// Encode channel operations
fn encode_channel_inscribe(op: &InscriptionOp) -> Vec<u8> {
    let mut bytes = Vec::new();
    bytes.extend(encode_hash32(op.channel_id.as_ref()));
    bytes.extend(encode_uint32(op.inscription.len() as u32));
    bytes.extend(&op.inscription);
    bytes.extend(encode_hash32(op.parent.as_ref()));
    bytes.extend(encode_ed25519_public_key(&op.signer));
    bytes
}

fn encode_channel_blob(op: &BlobOp) -> Vec<u8> {
    let mut bytes = Vec::new();
    bytes.extend(encode_hash32(op.channel.as_ref()));
    bytes.extend(encode_hash32(&op.blob));
    bytes.extend(encode_uint64(op.blob_size));
    bytes.extend(encode_uint64(op.da_storage_gas_price));
    bytes.extend(encode_hash32(op.parent.as_ref()));
    bytes.extend(encode_ed25519_public_key(&op.signer));
    bytes
}

fn encode_channel_set_keys(op: &SetKeysOp) -> Vec<u8> {
    let mut bytes = Vec::new();
    bytes.extend(encode_hash32(op.channel.as_ref()));
    bytes.extend(encode_byte(op.keys.len() as u8));
    for key in &op.keys {
        bytes.extend(encode_ed25519_public_key(key));
    }
    bytes
}

/// Encode SDP operations
fn encode_locator(locator: &multiaddr::Multiaddr) -> Vec<u8> {
    let locator_bytes = locator.to_vec();
    assert!(locator_bytes.len() <= LOCATOR_BYTES_SIZE_LIMIT);
    let mut bytes = Vec::new();
    bytes.extend((locator_bytes.len() as u16).to_le_bytes());
    bytes.extend(locator_bytes);
    bytes
}

fn encode_sdp_declare(op: &SDPDeclareOp) -> Vec<u8> {
    let mut bytes = Vec::new();
    // ServiceType
    let service_type_byte = match op.service_type {
        ServiceType::BlendNetwork => 0u8,
        ServiceType::DataAvailability => 1u8,
    };
    bytes.extend(encode_byte(service_type_byte));
    // Locators
    bytes.extend(encode_byte(op.locators.len() as u8));
    for locator in &op.locators {
        bytes.extend(encode_locator(locator.as_ref()));
    }
    // ProviderId
    bytes.extend(encode_ed25519_public_key(&op.provider_id.0));
    // ZkId
    bytes.extend(encode_field_element(&op.zk_id.0));
    // LockedNoteId
    bytes.extend(encode_field_element(op.locked_note_id.as_ref()));
    bytes
}

fn encode_sdp_withdraw(op: &SDPWithdrawOp) -> Vec<u8> {
    let mut bytes = Vec::new();
    bytes.extend(encode_hash32(&op.declaration_id.0));
    bytes.extend(encode_uint64(op.nonce));
    // NOTE: ABNF specifies LockedNoteId field, but Rust struct doesn't have it
    // We encode zeros as a placeholder to match the wire format
    bytes.extend(encode_field_element(&Fr::from(0u64)));
    bytes
}

fn encode_sdp_active(op: &SDPActiveOp) -> Vec<u8> {
    let mut bytes = Vec::new();
    bytes.extend(encode_hash32(&op.declaration_id.0));
    bytes.extend(encode_uint64(op.nonce));
    // Metadata
    let metadata = op.metadata.as_ref().map_or(&[][..], |m| m.as_slice());
    bytes.extend(encode_uint32(metadata.len() as u32));
    bytes.extend(metadata);
    bytes
}

/// Encode leader operations
fn encode_leader_claim(op: &LeaderClaimOp) -> Vec<u8> {
    let mut bytes = Vec::new();
    bytes.extend(encode_field_element(&op.rewards_root.into()));
    bytes.extend(encode_field_element(&op.voucher_nullifier.into()));
    bytes
}

/// Encode ledger transactions
fn encode_note(note: &Note) -> Vec<u8> {
    let mut bytes = Vec::new();
    bytes.extend(encode_uint64(note.value));
    bytes.extend(encode_field_element(note.pk.as_fr()));
    bytes
}

fn encode_inputs(inputs: &[NoteId]) -> Vec<u8> {
    let mut bytes = Vec::new();
    bytes.extend(encode_byte(inputs.len() as u8));
    for input in inputs {
        bytes.extend(encode_field_element(input.as_ref()));
    }
    bytes
}

fn encode_outputs(outputs: &[Note]) -> Vec<u8> {
    let mut bytes = Vec::new();
    bytes.extend(encode_byte(outputs.len() as u8));
    for output in outputs {
        bytes.extend(encode_note(output));
    }
    bytes
}

fn encode_ledger_tx(tx: &LedgerTx) -> Vec<u8> {
    let mut bytes = Vec::new();
    bytes.extend(encode_inputs(&tx.inputs));
    bytes.extend(encode_outputs(&tx.outputs));
    bytes
}

/// Encode operations
fn encode_op(op: &Op) -> Vec<u8> {
    let mut bytes = Vec::new();
    match op {
        Op::ChannelInscribe(op) => {
            bytes.extend(encode_byte(opcode::INSCRIBE));
            bytes.extend(encode_channel_inscribe(op));
        }
        Op::ChannelBlob(op) => {
            bytes.extend(encode_byte(opcode::BLOB));
            bytes.extend(encode_channel_blob(op));
        }
        Op::ChannelSetKeys(op) => {
            bytes.extend(encode_byte(opcode::SET_CHANNEL_KEYS));
            bytes.extend(encode_channel_set_keys(op));
        }
        Op::SDPDeclare(op) => {
            bytes.extend(encode_byte(opcode::SDP_DECLARE));
            bytes.extend(encode_sdp_declare(op));
        }
        Op::SDPWithdraw(op) => {
            bytes.extend(encode_byte(opcode::SDP_WITHDRAW));
            bytes.extend(encode_sdp_withdraw(op));
        }
        Op::SDPActive(op) => {
            bytes.extend(encode_byte(opcode::SDP_ACTIVE));
            bytes.extend(encode_sdp_active(op));
        }
        Op::LeaderClaim(op) => {
            bytes.extend(encode_byte(opcode::LEADER_CLAIM));
            bytes.extend(encode_leader_claim(op));
        }
    }
    bytes
}

fn encode_ops(ops: &[Op]) -> Vec<u8> {
    let mut bytes = Vec::new();
    bytes.extend(encode_byte(ops.len() as u8));
    for op in ops {
        bytes.extend(encode_op(op));
    }
    bytes
}

/// Encode proofs
fn encode_op_proof(proof: &OpProof, op: &Op) -> Vec<u8> {
    match (proof, op) {
        (OpProof::Ed25519Sig(sig), Op::ChannelInscribe(_) | Op::ChannelBlob(_)) => {
            encode_ed25519_signature(sig)
        }
        (
            OpProof::ZkAndEd25519Sigs {
                zk_sig,
                ed25519_sig,
            },
            Op::ChannelSetKeys(_),
        ) => {
            let mut bytes = encode_zk_signature(zk_sig);
            bytes.extend(encode_ed25519_signature(ed25519_sig));
            bytes
        }
        (OpProof::ZkSig(sig), Op::SDPDeclare(_) | Op::SDPWithdraw(_) | Op::SDPActive(_)) => {
            encode_zk_signature(sig)
        }
        (_, Op::LeaderClaim(_)) => {
            unimplemented!("ProofOfClaimProof not implemented");
        }
        _ => {
            panic!("Mismatch between proof type and operation type");
        }
    }
}

fn encode_ops_proofs(proofs: &[OpProof], ops: &[Op]) -> Vec<u8> {
    let mut bytes = Vec::new();
    for (proof, op) in proofs.iter().zip(ops.iter()) {
        bytes.extend(encode_op_proof(proof, op));
    }
    bytes
}

/// Encode top-level transactions
#[must_use]
pub fn encode_mantle_tx(tx: &MantleTx) -> Vec<u8> {
    let mut bytes = Vec::new();
    bytes.extend(encode_ops(&tx.ops));
    bytes.extend(encode_ledger_tx(&tx.ledger_tx));
    bytes.extend(encode_uint64(tx.execution_gas_price));
    bytes.extend(encode_uint64(tx.storage_gas_price));
    bytes
}

#[must_use]
pub fn encode_signed_mantle_tx(tx: &SignedMantleTx) -> Vec<u8> {
    let mut bytes = Vec::new();
    bytes.extend(encode_mantle_tx(&tx.mantle_tx));
    bytes.extend(encode_ops_proofs(&tx.ops_proofs, &tx.mantle_tx.ops));
    bytes.extend(encode_zk_signature(&tx.ledger_tx_proof));
    bytes
}

#[cfg(test)]
mod tests {
    use ark_ff::Field as _;
    use ed25519::Signature;

    use super::*;
    use crate::proofs::zksig::ZkSignaturePublic;

    fn dummy_zk_signature() -> DummyZkSignature {
        DummyZkSignature::prove(&ZkSignaturePublic {
            msg_hash: Fr::ZERO,
            pks: [Fr::ZERO; 1].to_vec(),
        })
    }

    #[test]
    fn test_decode_primitives() {
        // Test UINT64
        let data = 42u64.to_le_bytes();
        let (remaining, value) = decode_uint64(&data).unwrap();
        assert_eq!(value, 42u64);
        assert!(remaining.is_empty());

        // Test UINT32
        let data = 123u32.to_le_bytes();
        let (remaining, value) = decode_uint32(&data).unwrap();
        assert_eq!(value, 123u32);
        assert!(remaining.is_empty());

        // Test Byte
        let data = [0xAB];
        let (remaining, value) = decode_byte(&data).unwrap();
        assert_eq!(value, 0xAB);
        assert!(remaining.is_empty());

        // Test Hash32
        let data = [0x42u8; 32];
        let (remaining, value) = decode_hash32(&data).unwrap();
        assert_eq!(value, [0x42u8; 32]);
        assert!(remaining.is_empty());
    }

    #[test]
    fn test_decode_signed_mantle_tx_empty() {
        #[rustfmt::skip]
        let data = [
            0,                         // OpCount=0
            0, 0,                      // LedgerInputCount=0, LedgerOutputCount=0
            100, 0, 0, 0, 0, 0, 0, 0,  // ExecutionGasPrice=100u64
            50, 0, 0, 0, 0, 0, 0, 0,   // StorageGasPrice=50u64
            // dummy_zk_signature
            0x00, 0x00, 0x00, 0x00, 0x00, 0x00, 0x00, 0x00,
            0x00, 0x00, 0x00, 0x00, 0x00, 0x00, 0x00, 0x00,
            0x00, 0x00, 0x00, 0x00, 0x00, 0x00, 0x00, 0x00,
            0x00, 0x00, 0x00, 0x00, 0x00, 0x00, 0x00, 0x00,
            0x00, 0x00, 0x00, 0x00, 0x00, 0x00, 0x00, 0x00,
            0x00, 0x00, 0x00, 0x00, 0x00, 0x00, 0x00, 0x00,
            0x00, 0x00, 0x00, 0x00, 0x00, 0x00, 0x00, 0x00,
            0x00, 0x00, 0x00, 0x00, 0x00, 0x00, 0x00, 0x00,
            0x00, 0x00, 0x00, 0x00, 0x00, 0x00, 0x00, 0x00,
            0x00, 0x00, 0x00, 0x00, 0x00, 0x00, 0x00, 0x00,
            0x00, 0x00, 0x00, 0x00, 0x00, 0x00, 0x00, 0x00,
            0x00, 0x00, 0x00, 0x00, 0x00, 0x00, 0x00, 0x00,
            0x00, 0x00, 0x00, 0x00, 0x00, 0x00, 0x00, 0x00,
            0x00, 0x00, 0x00, 0x00, 0x00, 0x00, 0x00, 0x00,
            0x00, 0x00, 0x00, 0x00, 0x00, 0x00, 0x00, 0x00,
            0x00, 0x00, 0x00, 0x00, 0x00, 0x00, 0x00, 0x00,
        ];

        let (remaining, signed_tx) = decode_signed_mantle_tx(&data).unwrap();

        assert!(remaining.is_empty());

        assert_eq!(
            signed_tx,
            SignedMantleTx {
                mantle_tx: MantleTx {
                    ops: vec![],
                    ledger_tx: LedgerTx {
                        inputs: vec![],
                        outputs: vec![],
                    },
                    execution_gas_price: 100,
                    storage_gas_price: 50,
                },
                ops_proofs: vec![],
                ledger_tx_proof: DummyZkSignature::from_bytes([0u8; 128])
            }
        );
    }

    #[test]
    fn test_decode_signed_mantle_tx_with_inscribe() {
        #[rustfmt::skip]
        let data = [
            1,                         // OpCount=1
            0x00,                      // Opcode=ChannelInscribe
            0xAA, 0xAA, 0xAA, 0xAA, 0xAA, 0xAA, 0xAA, 0xAA, // ChannelId (32 bytes)
            0xAA, 0xAA, 0xAA, 0xAA, 0xAA, 0xAA, 0xAA, 0xAA,
            0xAA, 0xAA, 0xAA, 0xAA, 0xAA, 0xAA, 0xAA, 0xAA,
            0xAA, 0xAA, 0xAA, 0xAA, 0xAA, 0xAA, 0xAA, 0xAA,
            5, 0, 0, 0,                // InscriptionLength =5u32
            b'h', b'e', b'l', b'l', b'o', // Inscription="hello"
            0xBB, 0xBB, 0xBB, 0xBB, 0xBB, 0xBB, 0xBB, 0xBB, // Parent (32 bytes)
            0xBB, 0xBB, 0xBB, 0xBB, 0xBB, 0xBB, 0xBB, 0xBB,
            0xBB, 0xBB, 0xBB, 0xBB, 0xBB, 0xBB, 0xBB, 0xBB,
            0xBB, 0xBB, 0xBB, 0xBB, 0xBB, 0xBB, 0xBB, 0xBB,
            215, 90, 152, 1, 130, 177, 10, 183,             // Signer (Ed25519PublicKey) (32 bytes)
            213, 75, 254, 211, 201, 100, 7, 58,
            14, 225, 114, 243, 218, 166, 35, 37,
            175, 2, 26, 104, 247, 7, 81, 26,
            0, 0,                      // LedgerInputCount=0, LedgerOutputCount=0
            100, 0, 0, 0, 0, 0, 0, 0,  // ExecutionGasPrice=100u64
            50, 0, 0, 0, 0, 0, 0, 0,   // StorageGasPrice=50u64
            0x00, 0x00, 0x00, 0x00, 0x00, 0x00, 0x00, 0x00, // Ed25519Signature (64 bytes)
            0x00, 0x00, 0x00, 0x00, 0x00, 0x00, 0x00, 0x00,
            0x00, 0x00, 0x00, 0x00, 0x00, 0x00, 0x00, 0x00,
            0x00, 0x00, 0x00, 0x00, 0x00, 0x00, 0x00, 0x00,
            0x00, 0x00, 0x00, 0x00, 0x00, 0x00, 0x00, 0x00,
            0x00, 0x00, 0x00, 0x00, 0x00, 0x00, 0x00, 0x00,
            0x00, 0x00, 0x00, 0x00, 0x00, 0x00, 0x00, 0x00,
            0x00, 0x00, 0x00, 0x00, 0x00, 0x00, 0x00, 0x00,
            // dummy_zk_signature
            0x00, 0x00, 0x00, 0x00, 0x00, 0x00, 0x00, 0x00,
            0x00, 0x00, 0x00, 0x00, 0x00, 0x00, 0x00, 0x00,
            0x00, 0x00, 0x00, 0x00, 0x00, 0x00, 0x00, 0x00,
            0x00, 0x00, 0x00, 0x00, 0x00, 0x00, 0x00, 0x00,
            0x00, 0x00, 0x00, 0x00, 0x00, 0x00, 0x00, 0x00,
            0x00, 0x00, 0x00, 0x00, 0x00, 0x00, 0x00, 0x00,
            0x00, 0x00, 0x00, 0x00, 0x00, 0x00, 0x00, 0x00,
            0x00, 0x00, 0x00, 0x00, 0x00, 0x00, 0x00, 0x00,
            0x00, 0x00, 0x00, 0x00, 0x00, 0x00, 0x00, 0x00,
            0x00, 0x00, 0x00, 0x00, 0x00, 0x00, 0x00, 0x00,
            0x00, 0x00, 0x00, 0x00, 0x00, 0x00, 0x00, 0x00,
            0x00, 0x00, 0x00, 0x00, 0x00, 0x00, 0x00, 0x00,
            0x00, 0x00, 0x00, 0x00, 0x00, 0x00, 0x00, 0x00,
            0x00, 0x00, 0x00, 0x00, 0x00, 0x00, 0x00, 0x00,
            0x00, 0x00, 0x00, 0x00, 0x00, 0x00, 0x00, 0x00,
            0x00, 0x00, 0x00, 0x00, 0x00, 0x00, 0x00, 0x00,
        ];

        let (remaining, signed_tx) = decode_signed_mantle_tx(&data).unwrap();

        assert!(remaining.is_empty());

        assert_eq!(
            signed_tx,
            SignedMantleTx {
                mantle_tx: MantleTx {
                    ops: vec![Op::ChannelInscribe(InscriptionOp {
                        channel_id: ChannelId::from([0xAA; 32]),
                        inscription: b"hello".to_vec(),
                        parent: MsgId::from([0xBB; 32]),
                        signer: Ed25519PublicKey::from_bytes(&[
                            215u8, 90, 152, 1, 130, 177, 10, 183, 213, 75, 254, 211, 201, 100, 7,
                            58, 14, 225, 114, 243, 218, 166, 35, 37, 175, 2, 26, 104, 247, 7, 81,
                            26
                        ])
                        .unwrap(),
                    })],
                    ledger_tx: LedgerTx {
                        inputs: vec![],
                        outputs: vec![],
                    },
                    execution_gas_price: 100,
                    storage_gas_price: 50
                },
<<<<<<< HEAD
                ops_proofs: vec![OpProof::Ed25519Sig(Signature::from_bytes(&[0x00; 64]))],
                ledger_tx_proof: dummy_zk_signature(),
=======
                ops_proofs: vec![Some(OpProof::Ed25519Sig(Signature::from_bytes(
                    &[0x00; 64]
                )))],
                ledger_tx_proof: DummyZkSignature::from_bytes([0u8; 128])
>>>>>>> 095eec5f
            }
        );
    }

    #[test]
    fn test_decode_signed_mantle_tx_with_blob() {
        #[rustfmt::skip]
        let data = [
            1,                         // OpCount=1
            0x01,                      // Opcode=ChannelBlob
            0xAA, 0xAA, 0xAA, 0xAA, 0xAA, 0xAA, 0xAA, 0xAA, // ChannelId (32 bytes)
            0xAA, 0xAA, 0xAA, 0xAA, 0xAA, 0xAA, 0xAA, 0xAA,
            0xAA, 0xAA, 0xAA, 0xAA, 0xAA, 0xAA, 0xAA, 0xAA,
            0xAA, 0xAA, 0xAA, 0xAA, 0xAA, 0xAA, 0xAA, 0xAA,
            0xBB, 0xBB, 0xBB, 0xBB, 0xBB, 0xBB, 0xBB, 0xBB, // BlobId (32 bytes)
            0xBB, 0xBB, 0xBB, 0xBB, 0xBB, 0xBB, 0xBB, 0xBB,
            0xBB, 0xBB, 0xBB, 0xBB, 0xBB, 0xBB, 0xBB, 0xBB,
            0xBB, 0xBB, 0xBB, 0xBB, 0xBB, 0xBB, 0xBB, 0xBB,
            0, 4, 0, 0, 0, 0, 0, 0,    // BlobSize =1024u64
            10, 0, 0, 0, 0, 0, 0, 0,   // DaStorageGasPrice =10u64
            0x00, 0x00, 0x00, 0x00, 0x00, 0x00, 0x00, 0x00, // Parent (32 bytes)
            0x00, 0x00, 0x00, 0x00, 0x00, 0x00, 0x00, 0x00,
            0x00, 0x00, 0x00, 0x00, 0x00, 0x00, 0x00, 0x00,
            0x00, 0x00, 0x00, 0x00, 0x00, 0x00, 0x00, 0x00,
            215, 90, 152, 1, 130, 177, 10, 183,             // Signer (Ed25519PublicKey) (32 bytes)
            213, 75, 254, 211, 201, 100, 7, 58,
            14, 225, 114, 243, 218, 166, 35, 37,
            175, 2, 26, 104, 247, 7, 81, 26,
            0, 0,                      // LedgerInputCount=0, LedgerOutputCount=0
            100, 0, 0, 0, 0, 0, 0, 0,  // ExecutionGasPrice=100u64
            50, 0, 0, 0, 0, 0, 0, 0,   // StorageGasPrice=50u64
            0xDD, 0xDD, 0xDD, 0xDD, 0xDD, 0xDD, 0xDD, 0xDD, // Ed25519Signature (64 bytes)
            0xDD, 0xDD, 0xDD, 0xDD, 0xDD, 0xDD, 0xDD, 0xDD,
            0xDD, 0xDD, 0xDD, 0xDD, 0xDD, 0xDD, 0xDD, 0xDD,
            0xDD, 0xDD, 0xDD, 0xDD, 0xDD, 0xDD, 0xDD, 0xDD,
            0xDD, 0xDD, 0xDD, 0xDD, 0xDD, 0xDD, 0xDD, 0xDD,
            0xDD, 0xDD, 0xDD, 0xDD, 0xDD, 0xDD, 0xDD, 0xDD,
            0xDD, 0xDD, 0xDD, 0xDD, 0xDD, 0xDD, 0xDD, 0xDD,
            0xDD, 0xDD, 0xDD, 0xDD, 0xDD, 0xDD, 0xDD, 0xDD,
            // dummy_zk_signature
            0x00, 0x00, 0x00, 0x00, 0x00, 0x00, 0x00, 0x00,
            0x00, 0x00, 0x00, 0x00, 0x00, 0x00, 0x00, 0x00,
            0x00, 0x00, 0x00, 0x00, 0x00, 0x00, 0x00, 0x00,
            0x00, 0x00, 0x00, 0x00, 0x00, 0x00, 0x00, 0x00,
            0x00, 0x00, 0x00, 0x00, 0x00, 0x00, 0x00, 0x00,
            0x00, 0x00, 0x00, 0x00, 0x00, 0x00, 0x00, 0x00,
            0x00, 0x00, 0x00, 0x00, 0x00, 0x00, 0x00, 0x00,
            0x00, 0x00, 0x00, 0x00, 0x00, 0x00, 0x00, 0x00,
            0x00, 0x00, 0x00, 0x00, 0x00, 0x00, 0x00, 0x00,
            0x00, 0x00, 0x00, 0x00, 0x00, 0x00, 0x00, 0x00,
            0x00, 0x00, 0x00, 0x00, 0x00, 0x00, 0x00, 0x00,
            0x00, 0x00, 0x00, 0x00, 0x00, 0x00, 0x00, 0x00,
            0x00, 0x00, 0x00, 0x00, 0x00, 0x00, 0x00, 0x00,
            0x00, 0x00, 0x00, 0x00, 0x00, 0x00, 0x00, 0x00,
            0x00, 0x00, 0x00, 0x00, 0x00, 0x00, 0x00, 0x00,
            0x00, 0x00, 0x00, 0x00, 0x00, 0x00, 0x00, 0x00,
        ];

        let (remaining, signed_tx) = decode_signed_mantle_tx(&data).unwrap();

        assert!(remaining.is_empty());

        assert_eq!(
            signed_tx,
            SignedMantleTx {
                mantle_tx: MantleTx {
                    ops: vec![Op::ChannelBlob(BlobOp {
                        channel: ChannelId::from([0xAA; 32]),
                        blob: [0xBB; 32],
                        blob_size: 1024,
                        da_storage_gas_price: 10,
                        parent: MsgId::from([0x00; 32]),
                        signer: Ed25519PublicKey::from_bytes(&[
                            215u8, 90, 152, 1, 130, 177, 10, 183, 213, 75, 254, 211, 201, 100, 7,
                            58, 14, 225, 114, 243, 218, 166, 35, 37, 175, 2, 26, 104, 247, 7, 81,
                            26
                        ])
                        .unwrap(),
                    })],
                    ledger_tx: LedgerTx {
                        inputs: vec![],
                        outputs: vec![],
                    },
                    execution_gas_price: 100,
                    storage_gas_price: 50
                },
<<<<<<< HEAD
                ops_proofs: vec![OpProof::Ed25519Sig(Signature::from_bytes(&[0xDD; 64]))],
                ledger_tx_proof: dummy_zk_signature(),
=======
                ops_proofs: vec![Some(OpProof::Ed25519Sig(Signature::from_bytes(
                    &[0xDD; 64]
                )))],
                ledger_tx_proof: DummyZkSignature::from_bytes([0u8; 128])
>>>>>>> 095eec5f
            }
        );
    }

    #[expect(
        clippy::too_many_lines,
        reason = "Data can be extracted, but it is just used locally"
    )]
    #[test]
    fn test_decode_signed_mantle_tx_with_multiple_ops() {
        #[rustfmt::skip]
        let data = [
            2,                         // OpCount=2
            // Op 1: ChannelInscribe
            0x00,                      // Opcode=ChannelInscribe
            0x11, 0x11, 0x11, 0x11, 0x11, 0x11, 0x11, 0x11, // ChannelId (32 bytes)
            0x11, 0x11, 0x11, 0x11, 0x11, 0x11, 0x11, 0x11,
            0x11, 0x11, 0x11, 0x11, 0x11, 0x11, 0x11, 0x11,
            0x11, 0x11, 0x11, 0x11, 0x11, 0x11, 0x11, 0x11,
            5, 0, 0, 0,                // InscriptionLength =5u32
            b'f', b'i', b'r', b's', b't', // Inscription="first"
            0x00, 0x00, 0x00, 0x00, 0x00, 0x00, 0x00, 0x00, // Parent (32 bytes)
            0x00, 0x00, 0x00, 0x00, 0x00, 0x00, 0x00, 0x00,
            0x00, 0x00, 0x00, 0x00, 0x00, 0x00, 0x00, 0x00,
            0x00, 0x00, 0x00, 0x00, 0x00, 0x00, 0x00, 0x00,
            215, 90, 152, 1, 130, 177, 10, 183,             // Signer (Ed25519PublicKey) (32 bytes)
            213, 75, 254, 211, 201, 100, 7, 58,
            14, 225, 114, 243, 218, 166, 35, 37,
            175, 2, 26, 104, 247, 7, 81, 26,
            // Op 2: ChannelBlob
            0x01,                      // Opcode=ChannelBlob
            0x22, 0x22, 0x22, 0x22, 0x22, 0x22, 0x22, 0x22, // ChannelId (32 bytes)
            0x22, 0x22, 0x22, 0x22, 0x22, 0x22, 0x22, 0x22,
            0x22, 0x22, 0x22, 0x22, 0x22, 0x22, 0x22, 0x22,
            0x22, 0x22, 0x22, 0x22, 0x22, 0x22, 0x22, 0x22,
            0x33, 0x33, 0x33, 0x33, 0x33, 0x33, 0x33, 0x33, // BlobId (32 bytes)
            0x33, 0x33, 0x33, 0x33, 0x33, 0x33, 0x33, 0x33,
            0x33, 0x33, 0x33, 0x33, 0x33, 0x33, 0x33, 0x33,
            0x33, 0x33, 0x33, 0x33, 0x33, 0x33, 0x33, 0x33,
            0, 8, 0, 0, 0, 0, 0, 0,    // BlobSize =2048u64
            20, 0, 0, 0, 0, 0, 0, 0,   // DaStorageGasPrice =20u64
            0x44, 0x44, 0x44, 0x44, 0x44, 0x44, 0x44, 0x44, // Parent (32 bytes)
            0x44, 0x44, 0x44, 0x44, 0x44, 0x44, 0x44, 0x44,
            0x44, 0x44, 0x44, 0x44, 0x44, 0x44, 0x44, 0x44,
            0x44, 0x44, 0x44, 0x44, 0x44, 0x44, 0x44, 0x44,
            215, 90, 152, 1, 130, 177, 10, 183,             // Signer (Ed25519PublicKey) (32 bytes)
            213, 75, 254, 211, 201, 100, 7, 58,
            14, 225, 114, 243, 218, 166, 35, 37,
            175, 2, 26, 104, 247, 7, 81, 26,
            0, 0,                      // LedgerInputCount=0, LedgerOutputCount=0
            100, 0, 0, 0, 0, 0, 0, 0,  // ExecutionGasPrice=100u64
            50, 0, 0, 0, 0, 0, 0, 0,   // StorageGasPrice=50u64
            0xAA, 0xAA, 0xAA, 0xAA, 0xAA, 0xAA, 0xAA, 0xAA, // Ed25519Signature (64 bytes) for Op 1
            0xAA, 0xAA, 0xAA, 0xAA, 0xAA, 0xAA, 0xAA, 0xAA,
            0xAA, 0xAA, 0xAA, 0xAA, 0xAA, 0xAA, 0xAA, 0xAA,
            0xAA, 0xAA, 0xAA, 0xAA, 0xAA, 0xAA, 0xAA, 0xAA,
            0xAA, 0xAA, 0xAA, 0xAA, 0xAA, 0xAA, 0xAA, 0xAA,
            0xAA, 0xAA, 0xAA, 0xAA, 0xAA, 0xAA, 0xAA, 0xAA,
            0xAA, 0xAA, 0xAA, 0xAA, 0xAA, 0xAA, 0xAA, 0xAA,
            0xAA, 0xAA, 0xAA, 0xAA, 0xAA, 0xAA, 0xAA, 0xAA,
            // Ed25519Signature (64 bytes) for Op 2
            0xBB, 0xBB, 0xBB, 0xBB, 0xBB, 0xBB, 0xBB, 0xBB,
            0xBB, 0xBB, 0xBB, 0xBB, 0xBB, 0xBB, 0xBB, 0xBB,
            0xBB, 0xBB, 0xBB, 0xBB, 0xBB, 0xBB, 0xBB, 0xBB,
            0xBB, 0xBB, 0xBB, 0xBB, 0xBB, 0xBB, 0xBB, 0xBB,
            0xBB, 0xBB, 0xBB, 0xBB, 0xBB, 0xBB, 0xBB, 0xBB,
            0xBB, 0xBB, 0xBB, 0xBB, 0xBB, 0xBB, 0xBB, 0xBB,
            0xBB, 0xBB, 0xBB, 0xBB, 0xBB, 0xBB, 0xBB, 0xBB,
            0xBB, 0xBB, 0xBB, 0xBB, 0xBB, 0xBB, 0xBB, 0xBB,
            // dummy_zk_signature
            0x00, 0x00, 0x00, 0x00, 0x00, 0x00, 0x00, 0x00,
            0x00, 0x00, 0x00, 0x00, 0x00, 0x00, 0x00, 0x00,
            0x00, 0x00, 0x00, 0x00, 0x00, 0x00, 0x00, 0x00,
            0x00, 0x00, 0x00, 0x00, 0x00, 0x00, 0x00, 0x00,
            0x00, 0x00, 0x00, 0x00, 0x00, 0x00, 0x00, 0x00,
            0x00, 0x00, 0x00, 0x00, 0x00, 0x00, 0x00, 0x00,
            0x00, 0x00, 0x00, 0x00, 0x00, 0x00, 0x00, 0x00,
            0x00, 0x00, 0x00, 0x00, 0x00, 0x00, 0x00, 0x00,
            0x00, 0x00, 0x00, 0x00, 0x00, 0x00, 0x00, 0x00,
            0x00, 0x00, 0x00, 0x00, 0x00, 0x00, 0x00, 0x00,
            0x00, 0x00, 0x00, 0x00, 0x00, 0x00, 0x00, 0x00,
            0x00, 0x00, 0x00, 0x00, 0x00, 0x00, 0x00, 0x00,
            0x00, 0x00, 0x00, 0x00, 0x00, 0x00, 0x00, 0x00,
            0x00, 0x00, 0x00, 0x00, 0x00, 0x00, 0x00, 0x00,
            0x00, 0x00, 0x00, 0x00, 0x00, 0x00, 0x00, 0x00,
            0x00, 0x00, 0x00, 0x00, 0x00, 0x00, 0x00, 0x00,
        ];

        let (remaining, signed_tx) = decode_signed_mantle_tx(&data).unwrap();

        assert!(remaining.is_empty());

        assert_eq!(
            signed_tx,
            SignedMantleTx {
                mantle_tx: MantleTx {
                    ops: vec![
                        Op::ChannelInscribe(InscriptionOp {
                            channel_id: ChannelId::from([0x11; 32]),
                            inscription: b"first".to_vec(),
                            parent: MsgId::from([0x00; 32]),
                            signer: Ed25519PublicKey::from_bytes(&[
                                215u8, 90, 152, 1, 130, 177, 10, 183, 213, 75, 254, 211, 201, 100,
                                7, 58, 14, 225, 114, 243, 218, 166, 35, 37, 175, 2, 26, 104, 247,
                                7, 81, 26
                            ])
                            .unwrap(),
                        }),
                        Op::ChannelBlob(BlobOp {
                            channel: ChannelId::from([0x22; 32]),
                            blob: [0x33; 32],
                            blob_size: 2048,
                            da_storage_gas_price: 20,
                            parent: MsgId::from([0x44; 32]),
                            signer: Ed25519PublicKey::from_bytes(&[
                                215u8, 90, 152, 1, 130, 177, 10, 183, 213, 75, 254, 211, 201, 100,
                                7, 58, 14, 225, 114, 243, 218, 166, 35, 37, 175, 2, 26, 104, 247,
                                7, 81, 26
                            ])
                            .unwrap(),
                        })
                    ],
                    ledger_tx: LedgerTx {
                        inputs: vec![],
                        outputs: vec![],
                    },
                    execution_gas_price: 100,
                    storage_gas_price: 50
                },
                ops_proofs: vec![
                    OpProof::Ed25519Sig(Signature::from_bytes(&[0xAA; 64])),
                    OpProof::Ed25519Sig(Signature::from_bytes(&[0xBB; 64]))
                ],
                ledger_tx_proof: DummyZkSignature::from_bytes([0u8; 128]),
            }
        );
    }

    #[test]
    fn test_encode_decode_roundtrip_empty_tx() {
        // Create an empty MantleTx
        let original_tx = MantleTx {
            ops: vec![],
            ledger_tx: LedgerTx::new(vec![], vec![]),
            execution_gas_price: 100,
            storage_gas_price: 50,
        };

        // Encode
        let encoded = encode_mantle_tx(&original_tx);

        // Decode
        let (remaining, decoded_tx) = decode_mantle_tx(&encoded).unwrap();

        // Verify
        assert!(remaining.is_empty());
        assert_eq!(original_tx, decoded_tx);
    }

    #[test]
    fn test_encode_decode_roundtrip_with_ledger_tx() {
        use num_bigint::BigUint;

        // Create a MantleTx with ledger inputs and outputs
        let pk = PublicKey::from(BigUint::from(42u64));
        let note = Note::new(1000, pk);
        let note_id = NoteId(BigUint::from(123u64).into());

        let original_tx = MantleTx {
            ops: vec![],
            ledger_tx: LedgerTx::new(vec![note_id], vec![note]),
            execution_gas_price: 100,
            storage_gas_price: 50,
        };

        // Encode
        let encoded = encode_mantle_tx(&original_tx);

        // Decode
        let (remaining, decoded_tx) = decode_mantle_tx(&encoded).unwrap();

        // Verify
        assert!(remaining.is_empty());
        assert_eq!(original_tx, decoded_tx);
    }

    #[test]
    fn test_encode_decode_roundtrip_signed_tx() {
        // Create a simple SignedMantleTx
        let mantle_tx = MantleTx {
            ops: vec![],
            ledger_tx: LedgerTx::new(vec![], vec![]),
            execution_gas_price: 100,
            storage_gas_price: 50,
        };

        let ledger_tx_proof = dummy_zk_signature();

        let original_tx = SignedMantleTx::new_unverified(mantle_tx, vec![], ledger_tx_proof);

        // Encode
        let encoded = encode_signed_mantle_tx(&original_tx);

        // Decode
        let (remaining, decoded_tx) = decode_signed_mantle_tx(&encoded).unwrap();

        // Verify
        assert!(remaining.is_empty());
        assert_eq!(original_tx, decoded_tx);
    }
}<|MERGE_RESOLUTION|>--- conflicted
+++ resolved
@@ -50,7 +50,7 @@
     {
         SignedMantleTx::new(
             mantle_tx,
-            ops_proofs.into_iter().map(Some).collect(),
+            ops_proofs,
             ledger_tx_proof,
         )
         .map(|tx| (input, tx))
@@ -888,15 +888,8 @@
                     execution_gas_price: 100,
                     storage_gas_price: 50
                 },
-<<<<<<< HEAD
                 ops_proofs: vec![OpProof::Ed25519Sig(Signature::from_bytes(&[0x00; 64]))],
-                ledger_tx_proof: dummy_zk_signature(),
-=======
-                ops_proofs: vec![Some(OpProof::Ed25519Sig(Signature::from_bytes(
-                    &[0x00; 64]
-                )))],
                 ledger_tx_proof: DummyZkSignature::from_bytes([0u8; 128])
->>>>>>> 095eec5f
             }
         );
     }
@@ -983,15 +976,8 @@
                     execution_gas_price: 100,
                     storage_gas_price: 50
                 },
-<<<<<<< HEAD
                 ops_proofs: vec![OpProof::Ed25519Sig(Signature::from_bytes(&[0xDD; 64]))],
-                ledger_tx_proof: dummy_zk_signature(),
-=======
-                ops_proofs: vec![Some(OpProof::Ed25519Sig(Signature::from_bytes(
-                    &[0xDD; 64]
-                )))],
                 ledger_tx_proof: DummyZkSignature::from_bytes([0u8; 128])
->>>>>>> 095eec5f
             }
         );
     }
