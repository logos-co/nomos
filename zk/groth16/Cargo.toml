[package]
edition = { workspace = true }
license = { workspace = true }
name    = "groth16"
version = "0.1.0"

[dependencies]
ark-bn254     = { default-features = false, features = ["curve"], version = "0.4" }
ark-ec        = "0.4"
ark-ff        = { version = "0.4" }
ark-groth16   = { default-features = false, features = ["std"], version = "0.4" }
ark-serialize = { default-features = false, version = "0.4.2" }
<<<<<<< HEAD
ark-std       = { default-features = false, version = "0.4.0" }
=======
generic-array = { default-features = false, version = "1.2" }
>>>>>>> 70650da4
hex           = { default-features = false, features = ["alloc"], optional = true, version = "0.4" }
num-bigint    = { default-features = false, version = "0.4" }
rand          = { default-features = false, features = ["std", "std_rng"], version = "0.8.5" }
serde         = { default-features = false, features = ["derive"], optional = true, version = "1.0" }
serde_json    = { default-features = false, features = ["alloc"], optional = true, version = "1.0" }
thiserror     = { default-features = false, version = "2.0" }

[dev-dependencies]
bincode    = { default-features = false, version = "1.3" }
serde_json = { default-features = false, features = ["alloc"], version = "1.0" }

[lints]
workspace = true

[package.metadata.cargo-machete]
ignored = ["rand"]

[features]
default = []
deser   = ["dep:hex", "dep:serde", "dep:serde_json", "generic-array/serde"]<|MERGE_RESOLUTION|>--- conflicted
+++ resolved
@@ -10,11 +10,8 @@
 ark-ff        = { version = "0.4" }
 ark-groth16   = { default-features = false, features = ["std"], version = "0.4" }
 ark-serialize = { default-features = false, version = "0.4.2" }
-<<<<<<< HEAD
 ark-std       = { default-features = false, version = "0.4.0" }
-=======
 generic-array = { default-features = false, version = "1.2" }
->>>>>>> 70650da4
 hex           = { default-features = false, features = ["alloc"], optional = true, version = "0.4" }
 num-bigint    = { default-features = false, version = "0.4" }
 rand          = { default-features = false, features = ["std", "std_rng"], version = "0.8.5" }
