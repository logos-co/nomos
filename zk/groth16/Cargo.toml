[package]
edition           = "2024"
license.workspace = true
name              = "groth16"
version           = "0.1.0"

[dependencies]
<<<<<<< HEAD
ark-bn254   = { default-features = false, features = ["curve"], version = "0.5" }
ark-ec      = "0.5"
ark-groth16 = { default-features = false, features = ["std"], version = "0.5" }
serde       = { default-features = false, features = ["derive"], optional = true, version = "1.0" }
serde_json  = { default-features = false, optional = true, version = "1.0" }
thiserror   = { default-features = false, optional = true, version = "2.0" }
=======
ark-bn254   = "0.4"
ark-ec      = "0.4"
ark-ff      = { version = "0.4" }
ark-groth16 = "0.4"
hex         = { version = "0.4", optional = true }
num-bigint  = { version = "0.4", optional = true }
serde       = { version = "1.0", optional = true, features = ["derive"] }
serde_json  = { version = "1.0", optional = true }
thiserror   = { version = "2.0", optional = true }
>>>>>>> 20a3bfc7

[dev-dependencies]
serde_json = { default-features = false, features = ["alloc"], version = "1.0" }

[lints]
workspace = true

[features]
default = []
<<<<<<< HEAD
deser   = ["dep:serde", "dep:serde_json", "dep:thiserror"]
=======
deser   = ["hex", "num-bigint", "serde", "serde_json", "thiserror"]
>>>>>>> 20a3bfc7
<|MERGE_RESOLUTION|>--- conflicted
+++ resolved
@@ -5,24 +5,15 @@
 version           = "0.1.0"
 
 [dependencies]
-<<<<<<< HEAD
-ark-bn254   = { default-features = false, features = ["curve"], version = "0.5" }
-ark-ec      = "0.5"
-ark-groth16 = { default-features = false, features = ["std"], version = "0.5" }
+ark-bn254   = { default-features = false, features = ["curve"], version = "0.4" }
+ark-ec      = "0.4"
+ark-ff      = { version = "0.4" }
+ark-groth16 = { default-features = false, features = ["std"], version = "0.4" }
+hex         = { version = "0.4", optional = true }
+num-bigint  = { version = "0.4", optional = true }
 serde       = { default-features = false, features = ["derive"], optional = true, version = "1.0" }
 serde_json  = { default-features = false, optional = true, version = "1.0" }
 thiserror   = { default-features = false, optional = true, version = "2.0" }
-=======
-ark-bn254   = "0.4"
-ark-ec      = "0.4"
-ark-ff      = { version = "0.4" }
-ark-groth16 = "0.4"
-hex         = { version = "0.4", optional = true }
-num-bigint  = { version = "0.4", optional = true }
-serde       = { version = "1.0", optional = true, features = ["derive"] }
-serde_json  = { version = "1.0", optional = true }
-thiserror   = { version = "2.0", optional = true }
->>>>>>> 20a3bfc7
 
 [dev-dependencies]
 serde_json = { default-features = false, features = ["alloc"], version = "1.0" }
@@ -32,8 +23,4 @@
 
 [features]
 default = []
-<<<<<<< HEAD
-deser   = ["dep:serde", "dep:serde_json", "dep:thiserror"]
-=======
-deser   = ["hex", "num-bigint", "serde", "serde_json", "thiserror"]
->>>>>>> 20a3bfc7
+deser   = ["dep:hex", "dep:num-bigint", "dep:serde", "dep:serde_json", "dep:thiserror"]