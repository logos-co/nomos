--- conflicted
+++ resolved
@@ -12,12 +12,8 @@
 ark-serialize = { default-features = false, version = "0.4.2" }
 ark-std       = { default-features = false, version = "0.4.0" }
 hex           = { default-features = false, features = ["alloc"], optional = true, version = "0.4" }
-<<<<<<< HEAD
-num-bigint    = { default-features = false, optional = true, version = "0.4" }
 rand          = { default-features = false, features = ["std", "std_rng"], version = "0.8.5" }
-=======
 num-bigint    = { default-features = false, version = "0.4" }
->>>>>>> f130cfcd
 serde         = { default-features = false, features = ["derive"], optional = true, version = "1.0" }
 serde_json    = { default-features = false, features = ["alloc"], optional = true, version = "1.0" }
 thiserror     = { default-features = false, version = "2.0" }
