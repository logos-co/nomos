--- conflicted
+++ resolved
@@ -12,21 +12,13 @@
 pub(crate) mod utils;
 mod verification_key;
 mod verifier;
-<<<<<<< HEAD
-pub use ark_bn254::{Bn254, Fr};
-pub use ark_ff::Field;
-pub use verifier::{groth16_batch_verify, groth16_verify};
-=======
-
 use std::error::Error;
 
 pub use ark_bn254::{Bn254, Fr};
 pub use ark_ff::Field;
 use ark_ff::{BigInteger as _, PrimeField};
 use num_bigint::BigUint;
-pub use verifier::groth16_verify;
-
->>>>>>> f130cfcd
+pub use verifier::{groth16_batch_verify, groth16_verify};
 const BN254_G1_COMPRESSED_SIZE: usize = 32;
 const BN254_G2_COMPRESSED_SIZE: usize = 64;
 pub type Groth16Proof = proof::Proof<Bn254>;
