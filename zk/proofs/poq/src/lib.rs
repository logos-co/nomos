mod blend_inputs;
mod chain_inputs;
mod common_inputs;
mod inputs;
mod proving_key;
mod verification_key;
mod wallet_inputs;
mod witness;

use std::error::Error;

pub use blend_inputs::{PoQBlendInputs, PoQBlendInputsData};
pub use chain_inputs::{PoQChainInputs, PoQChainInputsData, PoQInputsFromDataError};
pub use common_inputs::{PoQCommonInputs, PoQCommonInputsData};
use groth16::{
    CompressedGroth16Proof, Groth16Input, Groth16InputDeser, Groth16Proof, Groth16ProofJsonDeser,
};
pub use inputs::{PoQVerifierInput, PoQVerifierInputData, PoQWitnessInputs};
use thiserror::Error;
pub use wallet_inputs::{PoQWalletInputs, PoQWalletInputsData};
pub use witness::Witness;

use crate::{inputs::PoQVerifierInputJson, proving_key::POQ_PROVING_KEY_PATH};

pub type PoQProof = CompressedGroth16Proof;

#[derive(Debug, Error)]
pub enum ProveError {
    #[error(transparent)]
    Io(std::io::Error),
    #[error(transparent)]
    Json(serde_json::Error),
    #[error("Error parsing Groth16 input: {0:?}")]
    Groth16JsonInput(<Groth16Input as TryFrom<Groth16InputDeser>>::Error),
    #[error(transparent)]
    Groth16JsonProof(<Groth16Proof as TryFrom<Groth16ProofJsonDeser>>::Error),
}

///
/// This function generates a proof for the given set of inputs.
///
/// # Arguments
/// - `inputs`: A reference to `PoQWitnessInputs`, which contains the necessary
///   data to generate the witness and construct the proof.
///
/// # Returns
/// - `Ok((PoQProof, PoQVerifierInput))`: On success, returns a tuple containing
///   the generated proof (`PoQProof`) and the corresponding public inputs
///   (`PoQVerifierInput`).
/// - `Err(ProveError)`: On failure, returns an error of type `ProveError`,
///   which can occur due to I/O errors or JSON (de)serialization errors.
///
/// # Errors
/// - Returns a `ProveError::Io` if an I/O error occurs while generating the
///   witness or proving from contents.
/// - Returns a `ProveError::Json` if there is an error during JSON
///   serialization or deserialization.
pub fn prove(inputs: &PoQWitnessInputs) -> Result<(PoQProof, PoQVerifierInput), ProveError> {
    let witness = witness::generate_witness(inputs).map_err(ProveError::Io)?;
    let (proof, verifier_inputs) =
        circuits_prover::prover_from_contents(POQ_PROVING_KEY_PATH.as_path(), witness.as_ref())
            .map_err(ProveError::Io)?;
    let proof: Groth16ProofJsonDeser = serde_json::from_slice(&proof).map_err(ProveError::Json)?;
    let verifier_inputs: PoQVerifierInputJson =
        serde_json::from_slice(&verifier_inputs).map_err(ProveError::Json)?;
    let proof: Groth16Proof = proof.try_into().map_err(ProveError::Groth16JsonProof)?;
    Ok((
        CompressedGroth16Proof::try_from(&proof).unwrap(),
        verifier_inputs
            .try_into()
            .map_err(ProveError::Groth16JsonInput)?,
    ))
}

#[derive(Debug)]
pub enum VerifyError {
    Expansion,
    ProofVerify(Box<dyn Error>),
}

///
/// This function verifies a proof against a set of public inputs.
///
/// # Arguments
///
/// - `proof`: A reference to the proof (`PoQProof`) that needs verification.
/// - `public_inputs`: A reference to `PoQVerifierInput`, which contains the
///   public inputs against which the proof is verified.
///
/// # Returns
///
/// - `Ok(true)`: If the proof is successfully verified against the public
///   inputs.
/// - `Ok(false)`: If the proof is invalid when compared with the public inputs.
/// - `Err`: If an error occurs during the verification process.
///
/// # Errors
///
/// - Returns an error if there is an issue with the verification key or the
///   underlying verification process fails.
pub fn verify(proof: &PoQProof, public_inputs: &PoQVerifierInput) -> Result<bool, VerifyError> {
    let inputs = public_inputs.to_inputs();
    let expanded_proof = Groth16Proof::try_from(proof).map_err(|_| VerifyError::Expansion)?;
    groth16::groth16_verify(verification_key::POQ_VK.as_ref(), &expanded_proof, &inputs)
        .map_err(|e| VerifyError::ProofVerify(Box::new(e)))
}

#[cfg(test)]
mod tests {
    use std::str::FromStr as _;

    use num_bigint::BigUint;

    use super::*;

    #[test]
    fn test_core_node_full_flow() {
        let blend_data = PoQBlendInputsData {
            core_sk: BigUint::from_str(
                "1243521580971984283788546765456513336982050553762882229075935649697333325415",
            )
            .unwrap()
            .into(),
            core_path: [
                "14899354077986736739893995913719886357387091560190878664812754607128166085688",
                "18606458877798528803522665189020473031731274309972616431619932638856992022642",
                "20204861409404779512535221984079088535435365169391730034266233535669411145498",
                "1393940010991184098827193969124622619297162482053810058093715768224412768740",
                "5792088728072490845205322012420788319813097258979745236537788376998155891360",
                "3045980054347488923551271552653480600503652931512711226728489639409359142096",
                "19259933475921485109486555985368606667919192214815196935624987054443193938200",
                "3699027954343746308804854609302926203238000795782020116149985989767670936694",
                "18240431322431484838523476254978192831222239079110526831989118670013798605714",
                "4716527931225519814357781061746264407043085468084102366150700824316535411412",
                "17089961926189150767307971644622661878737602838605802603602061449345805025014",
                "18743524919871306357880731313441845304120055919426274048778261628739761061715",
                "18664571644305177464179424814461980522661404472831340052873748133004998297824",
                "2637383115986193564895691700818821819213804782221933427824228948548954961757",
                "8332502814701055847595986924358931535480212255270924368790698529347585438423",
                "16772978970985557819415063391153649881939766259967888436611574086478313388016",
                "11113236096797589774647296616340634497336316099228449321581674554865115603805",
                "10117351169456678271158862702073261719904636287781586065834347442240061583409",
                "9737899159212679054927276862640128286163323312842892492410575747364227953442",
                "19758074506928063291541911127739980494480523814953836282436151351969048070295",
            ]
            .into_iter()
            .map(|value| BigUint::from_str(value).unwrap().into())
            .collect(),
            core_path_selectors: [
                "0", "1", "1", "0", "0", "1", "0", "0", "0", "0", "0", "1", "1", "0", "0", "0",
                "1", "1", "0", "1",
            ]
            .into_iter()
            .map(|s| match s {
                "1" => true,
                "0" => false,
                _ => panic!("Invalid value for aged_selector"),
            })
            .collect(),
        };
        let chain_data = PoQChainInputsData {
            session: 156,
            core_root: BigUint::from_str(
                "9407511899939699317053206744500804221057879384131298307373363884365510557105",
            )
            .unwrap()
            .into(),
            pol_ledger_aged: BigUint::from_str(
                "801456473606247514536554589505313817337641017798795001180932230529383426690",
            )
            .unwrap()
            .into(),
            pol_epoch_nonce: BigUint::from_str(
                "20362738684904188164173875375066172826647102735682033630054721962986517191370",
            )
            .unwrap()
            .into(),
            total_stake: 5000,
        };
        let common_data = PoQCommonInputsData {
            core_quota: 15,
            leader_quota: 10,
            message_key: (
                BigUint::from(123_456u32).into(),
                BigUint::from(654_321u32).into(),
            ),
            selector: false,
            index: 5,
        };

<<<<<<< HEAD
        let witness_inputs = PoQWitnessInputs::from_core_node_data(
            chain_data.try_into().unwrap(),
            common_data.try_into().unwrap(),
            blend_data.into(),
        )
        .unwrap();
=======
        let witness_inputs =
            PoQWitnessInputs::from_core_node_data(chain_data, common_data, blend_data).unwrap();
>>>>>>> 626d38e8

        let (proof, inputs) = prove(&witness_inputs).unwrap();
        assert!(verify(&proof, &inputs).unwrap());
    }

    #[expect(clippy::too_many_lines, reason = "For the sake of the test let it be")]
    #[test]
    fn test_leader_full_flow() {
        let chain_data = PoQChainInputsData {
            session: 156,
            core_root: BigUint::from_str(
                "10643309399102486957567857153106095826593795374699452172102292500155844261610",
            )
            .unwrap()
            .into(),
            pol_ledger_aged: BigUint::from_str(
                "15086725893164811954172616834548352813855877555218805048439988510537512645421",
            )
            .unwrap()
            .into(),
            pol_epoch_nonce: BigUint::from_str(
                "19641557459421245881192062599424356623307357061239367895203248247965332876925",
            )
            .unwrap()
            .into(),
            total_stake: 5000,
        };
        let common_data = PoQCommonInputsData {
            core_quota: 15,
            leader_quota: 10,
            message_key: (
                BigUint::from(123_456u32).into(),
                BigUint::from(654_321u32).into(),
            ),
            selector: true,
            index: 2,
        };
        let wallet_data = PoQWalletInputsData {
            slot: 1_413_348_269,
            note_value: 50,
            transaction_hash: BigUint::from_str(
                "8397461881232315868093150419720505672395990758415052842372134661984990944103",
            )
            .unwrap()
            .into(),
            output_number: 2209,
            aged_path: [
                "18323912898275500934170591165045925269817788648946832476556048643197599550451",
                "4562288795753254551810407275810515363242893311737340932277982858667246737160",
                "1459375206648687858992175198362512134950023307061866638064262892977193681951",
                "17129482638488872883140949877454247698988867984484749738892700530342777474576",
                "501749738613585766499920576011065211262650756298109228956920488516865302313",
                "19153167147637027814340924809598157931047020046203247975456976883124995096038",
                "21167116704683817754890318067547962212043330952728146858418691928121046863286",
                "9436688802660734510206842391751882178290041538035854201756556559278476476348",
                "17478882914572301808412864621321377577874218881886804645605659230875116150044",
                "16518562290772357999309753559043678705535968363838207751523560345787461332655",
                "2172926463855515505409253693975089429790132699861150894919530216555799329755",
                "4714404218871277576944239018287080521240577593692957403863247707328577171595",
                "19839797010512969103758920469464927852219405283556854442968090598818040798392",
                "3100807903487430563086352584975205880515843031456043650729051584111943916177",
                "13463874313689185549352237679274044474409201336164009399714587290691194940",
                "10275161627695824559613093557072566695807043843094409359478830708057712921410",
                "7702342880904455196841973859105619344098256486006376908982274146586995814557",
                "4988763747982068655745640430764083217463270991407847810531726242680293608071",
                "9442490762519176829509127141330820033442460992838282756820030072937270666396",
                "15377848016778673649365133009920892708910536715047753068955169138085050780855",
                "19366454020255635636428460264227383755804179367185125487930522107275198649530",
                "17964724697376745282111752313424000889480409864320211488879674433019567726486",
                "10794570607953120351898005163637807941615855618805281314172365738146173960529",
                "16165780196604840588381821203849712414744777613756526953561851783285007942960",
                "14687961660038707616073291638682797929041731928489350353872653645903599969425",
                "12725941989856021449631410869442313838605077554591570542496730020958813387414",
                "9840168203248436610828632100070979114841810089647220098180661077742174159717",
                "19215373970288776045335358655081727548601709999916639396367166446965768430768",
                "19909703732603330999012386761639339134340317215347763525456905284670032206855",
                "11107863450398615953944200789496008471690284288064805394166554129890221871079",
                "9636868433133820866153032292796836728433669756318440870912064185982617037481",
                "12445341765334743651517232204888063725854865136653549783021862022096417538127",
            ]
            .into_iter()
            .map(|value| BigUint::from_str(value).unwrap().into())
            .collect(),
            aged_selector: [
                "0", "1", "1", "0", "0", "0", "0", "0", "1", "0", "1", "0", "0", "0", "0", "0",
                "1", "0", "1", "0", "0", "1", "1", "1", "0", "0", "1", "1", "0", "0", "1", "1",
            ]
            .into_iter()
            .map(|s| match s {
                "1" => true,
                "0" => false,
                _ => panic!("Invalid value for aged_selector"),
            })
            .collect(),
            slot_secret: BigUint::from_str(
                "19387126744528639841748982986171750626043947674268466286750729064186814875886",
            )
            .unwrap()
            .into(),
            slot_secret_path: [
                "9467748144701660813873906885567156742310819067194816289813895519961777051164",
                "16184043740684311124351894751366590000135085129580315711037084915212601705105",
                "627224660261650938610129095031197558307370655665936250410902739361117059412",
                "9213486098097682651844417344736844360607096569532928516628786079545321722853",
                "19165524839869966733813555105533465387809392458705324733204988555920004318623",
                "7947269959558443458568268442632275091106619808649404481528583567128534153869",
                "19190336487618896482659339494013621340361365291607229679755355530519270275500",
                "2520894669148227707504104662163789941525693750381321707198336566531614752674",
                "9108659899242494833896524344182285795289528463320270902319720373512343352739",
                "2369117938816899130104360941382838207251606801166444518816436747721910498192",
                "21771877511537040408333886339718321928979454380007759149542992675887548421796",
                "2167243885128095086814684650498942435726746965213522306592563767739512097707",
                "14115268017287608740092641291189244335082179381627399047853149951076405906882",
                "15415883195747463636424460808020570381237565067389175770842995443408337938693",
                "16490586639228374909000145942286140299072354793148143798240926490663819499105",
                "10284875151420697363016839481888166154056446425441164656597302166829622253923",
                "631167578084852070361307328529826910502127075007703721134290680320963671891",
                "13010484390148552136929236344210184047381989139461091661012999927574680504916",
                "20824064530101667124161972614137784081792812309960790896411258922319403366783",
                "463667541999266215510944499893839406576709828862504397580757024189319575251",
                "14790095539370579041170261588421932813181183539294749243568392813289180102037",
                "2415867032783144690434995933335801198675629497590543778011147659683126263775",
                "18177548958975150750399286910259217281027676277983452491057964377526850028239",
                "9251112292603489456265772650129074435124858214875418676713004632984064880664",
                "17367691923770730183020907650158743802819316139754328093141163582723237745300",
            ]
            .into_iter()
            .map(|value| BigUint::from_str(value).unwrap().into())
            .collect(),
            starting_slot: 1_406_736_108,
        };

        let witness_inputs =
            PoQWitnessInputs::from_leader_data(chain_data, common_data, wallet_data).unwrap();

        let (proof, inputs) = prove(&witness_inputs).unwrap();
        assert!(verify(&proof, &inputs).unwrap());
    }
}<|MERGE_RESOLUTION|>--- conflicted
+++ resolved
@@ -188,17 +188,8 @@
             index: 5,
         };
 
-<<<<<<< HEAD
-        let witness_inputs = PoQWitnessInputs::from_core_node_data(
-            chain_data.try_into().unwrap(),
-            common_data.try_into().unwrap(),
-            blend_data.into(),
-        )
-        .unwrap();
-=======
         let witness_inputs =
             PoQWitnessInputs::from_core_node_data(chain_data, common_data, blend_data).unwrap();
->>>>>>> 626d38e8
 
         let (proof, inputs) = prove(&witness_inputs).unwrap();
         assert!(verify(&proof, &inputs).unwrap());
