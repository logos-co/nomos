--- conflicted
+++ resolved
@@ -14,20 +14,12 @@
 ark-poly        = { version = "0.4.2" }
 ark-poly-commit = { default-features = false, features = ["std"], version = "0.4.0" }
 ark-serialize   = { version = "0.4" }
-<<<<<<< HEAD
-ark-std         = "0.4.0"
-blake2          = "0.10"
-blst            = "0.3.11"
-num-bigint      = "0.4.4"
-num-traits      = "0.2.18"
-rand            = "0.8.5"
-=======
+ark-std         = { default-features = false, version = "0.4.0" }
 blake2          = { default-features = false, version = "0.10" }
 blst            = "0.3.11"
 num-bigint      = { default-features = false, version = "0.4.4" }
 num-traits      = { default-features = false, version = "0.2.18" }
 rand            = { default-features = false, version = "0.8.5" }
->>>>>>> 6f21d8a3
 rayon           = { optional = true, version = "1.10" }
 thiserror       = "1.0.58"
 
