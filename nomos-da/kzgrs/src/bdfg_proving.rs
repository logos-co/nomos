use std::{
    io::Cursor,
    ops::{Mul as _, Neg as _},
};

<<<<<<< HEAD
use ark_bls12_381::{Bls12_381, Fr, G1Projective};
use ark_ec::{pairing::Pairing as _, CurveGroup as _, VariableBaseMSM as _};
use ark_ff::{Field as _, PrimeField as _, UniformRand as _};
=======
use ark_bls12_381::{Fr, G1Affine, G1Projective};
use ark_ec::CurveGroup as _;
use ark_ff::{Field as _, PrimeField as _};
>>>>>>> ba22cceb
use ark_poly::EvaluationDomain as _;
use ark_poly_commit::kzg10::Commitment as KzgCommitment;
use ark_serialize::CanonicalSerialize as _;
use ark_std::rand::thread_rng;
use blake2::{
    Blake2bVar,
    digest::{Update as _, VariableOutput as _},
};
use num_traits::Zero as _;
#[cfg(feature = "parallel")]
use rayon::iter::{IntoParallelIterator as _, ParallelIterator as _};

use super::{
    Commitment, Evaluations, PolynomialEvaluationDomain, Proof, ProvingKey, VerificationKey, kzg,
};
use crate::fk20::{Toeplitz1Cache, fk20_batch_generate_elements_proofs};

const ROW_HASH_SIZE: usize = 31;

/// Generate a hash of the row commitments using the `Blake2bVar` hashing
/// algorithm.
///
/// This function hashes a list of commitments into a constant-size (31 bytes)
/// hash vector. The hashing process involves serializing each commitment in an
/// uncompressed format and feeding the serialized data into the `Blake2bVar`
/// hasher.
///
/// # Arguments
///
/// * `commitments` - A slice of commitments to be hashed.
///
/// # Returns
///
/// A `Vec<u8>` representing the 31-byte hash of the input commitments.
///
/// # Panics
///
/// This function will panic if:
/// - The hasher fails to be constructed.
/// - Any commitment fails to serialize properly.
/// - The hash finalization process fails.
#[must_use]
pub fn generate_row_commitments_hash(commitments: &[Commitment]) -> Vec<u8> {
    let mut hasher = Blake2bVar::new(ROW_HASH_SIZE).expect("Hasher should be able to build");
    // add dst for hashing
    hasher.update(b"NOMOS_DA_V1");
    for c in commitments {
        let mut buffer = Cursor::new(Vec::new());
        c.serialize_uncompressed(&mut buffer)
            .expect("serialization");
        hasher.update(&buffer.into_inner());
    }
    let mut buffer = [0; ROW_HASH_SIZE];
    hasher
        .finalize_variable(&mut buffer)
        .expect("Hashing should succeed");
    buffer.to_vec()
}

/// Computes an aggregated polynomial from a set of row polynomials (in
/// evaluation form) and a hash of the aggregated commitments.
///
/// This function takes multiple polynomials (in evaluation form) and combines
/// them into a single polynomial by applying a linear combination based on a
/// scalar `h`, derived from the provided hash of aggregated commitments. This
/// process allows combining multiple row polynomials into a single polynomial
/// that commits to the entire expanded data.
///
/// # Arguments
///
/// * `polynomials` - A slice of `Evaluations` representing the row polynomials
///   in evaluation form.
/// * `aggregated_commitments_hash` - A byte slice representing the hash of
///   aggregated commitments (used as the scalar `h`).
/// * `domain` - The evaluation domain of the row polynomials (column count of
///   the encoded data matrix).
///
/// # Returns
///
/// An `Evaluations`, polynomial in evaluation aggregated from the linear
/// combination of the row polynomials.
///
/// # Panics
///
/// This function will panic if:
/// - The evaluation domain size does not match the size of the polynomials.
/// - Arithmetic over the field operations fails.
///
/// # Parallelism
///
/// If the `parallel` feature is enabled, this function will perform parallel
/// computations to improve performance during the evaluation process.
#[must_use]
pub fn compute_combined_polynomial(
    polynomials: &[Evaluations],
    aggregated_commitments_hash: &[u8],
    domain: PolynomialEvaluationDomain,
) -> Evaluations {
    let h = Fr::from_le_bytes_mod_order(aggregated_commitments_hash);
    let h_roots = compute_h_roots(h, polynomials.len());
    let evals: Vec<Fr> = {
        {
            #[cfg(not(feature = "parallel"))]
            {
                0..domain.size()
            }
            #[cfg(feature = "parallel")]
            {
                (0..domain.size()).into_par_iter()
            }
        }
        .map(|column| {
            polynomials
                .iter()
                .enumerate()
                .map(|(i, poly)| poly.evals[column].mul(h_roots[i]))
                .sum()
        })
        .collect()
    };
    Evaluations::from_vec_and_domain(evals, domain)
}

/// Generates an aggregated proof for a set of row polynomials and their
/// commitments.
///
/// This function computes an aggregated polynomial by combining row polynomials
/// (in evaluation form) using a hash derived from the commitments. Then, it
/// interpolates the aggregated polynomial and generates proofs for its entries
/// using the FK20 algorithm.
///
/// # Arguments
///
/// * `polynomials` - A slice of `Evaluations` representing the row polynomials
///   in evaluation form.
/// * `commitments` - A slice of `Commitment` corresponding to the row
///   polynomials.
/// * `domain` - The evaluation domain of the polynomials, defining their
///   dimensionality.
/// * `global_parameters` - Reference to the global KZG parameters used for
///   proof generation.
/// * `toeplitz1cache` - Optional cache for optimizing the Toeplitz
///   multiplication step.
///
/// # Returns
///
/// A `Vec<Proof>` containing the aggregated proofs, one for each row.
///
/// # Panics
///
/// This function will panic if:
/// - The row polynomial serialization fails during commitment hashing.
/// - The proof generation routines encounter invalid inputs or fail due to
///   arithmetic operations.
///
/// # Parallelism
///
/// If the `parallel` feature is enabled, parts of the computation may utilize
/// parallelism to enhance performance.
#[must_use]
pub fn generate_combined_proof(
    polynomials: &[Evaluations],
    commitments: &[Commitment],
    domain: PolynomialEvaluationDomain,
    global_parameters: &ProvingKey,
    toeplitz1cache: Option<&Toeplitz1Cache>,
) -> Vec<Proof> {
    let rows_commitments_hash = generate_row_commitments_hash(commitments);
    let aggregated_poly_evals =
        compute_combined_polynomial(polynomials, &rows_commitments_hash, domain);
    let aggregated_polynomial = aggregated_poly_evals.interpolate();
    fk20_batch_generate_elements_proofs(&aggregated_polynomial, global_parameters, toeplitz1cache)
}

/// Verifies a single column against its aggregated proof and row commitments.
///
/// This function aggregates the column elements using a hash derived from the
/// row commitments, computes an aggregated commitment, and verifies the
/// correctness of the provided proof for the column.
///
/// # Arguments
///
/// * `column_idx` - The index of the column being verified.
/// * `column` - A slice containing the elements of the column being verified.
/// * `row_commitments` - A slice containing the commitments for all rows.
/// * `column_proof` - A reference to the proof corresponding to the column.
/// * `domain` - The evaluation domain of the data matrix (defining the
///   dimensions).
/// * `global_parameters` - A reference to the global KZG parameters used for
///   the verification process.
///
/// # Returns
///
/// A boolean indicating whether the proof is valid (`true`) or not (`false`)
/// for the given column.
///
/// # Panics
///
/// This function will panic if:
/// - Row commitment hashing fails.
/// - Arithmetic operations (e.g., field multiplications, aggregations) fail.
#[must_use]
pub fn verify_column(
    column_idx: usize,
    column: &[Fr],
    row_commitments: &[Commitment],
    column_proof: &Proof,
    domain: PolynomialEvaluationDomain,
    verification_key: &VerificationKey,
) -> bool {
    let row_commitments_hash = generate_row_commitments_hash(row_commitments);
    let h = Fr::from_le_bytes_mod_order(&row_commitments_hash);
    let h_roots = compute_h_roots(h, column.len());
    let aggregated_elements: Fr = column
        .iter()
        .enumerate()
        .map(|(i, x)| x.mul(&h_roots[i]))
        .sum();
    let bases_agg_commit: Vec<G1Affine> = row_commitments.iter().map(|c| c.0).collect();
    let aggregated_commitments: G1Projective =
        ark_ec::VariableBaseMSM::msm(&bases_agg_commit, &h_roots).unwrap();
    let commitment = KzgCommitment(aggregated_commitments.into_affine());
    kzg::verify_element_proof(
        column_idx,
        &aggregated_elements,
        &commitment,
        column_proof,
        domain,
        verification_key,
    )
}

#[must_use]
pub fn verify_multiple_columns(
    column_idxs: &[usize],
    columns: &[Vec<Fr>],
    row_commitments: &Vec<&Vec<Commitment>>,
    column_proofs: &[Proof],
    domain: PolynomialEvaluationDomain,
    global_parameters: &GlobalParameters,
) -> bool {
    let row_commitments_hashes: Vec<Vec<u8>> = row_commitments
        .iter()
        .map(|r| generate_row_commitments_hash(r))
        .collect();
    let hs: Vec<Fr> = row_commitments_hashes
        .iter()
        .map(|commits_hash| Fr::from_le_bytes_mod_order(commits_hash))
        .collect();
    let h_roots: Vec<Vec<Fr>> = hs
        .iter()
        .enumerate()
        .map(|(i, &root)| compute_h_roots(root, columns[i].len()))
        .collect();
    let aggregated_elements: Vec<Fr> = columns
        .iter()
        .enumerate()
        .map(|(i, x)| {
            x.iter()
                .enumerate()
                .map(|(j, y)| y.mul(&h_roots[i][j]))
                .sum()
        })
        .collect();
    let aggregated_commitments: Vec<ark_bls12_381::G1Affine> = row_commitments
        .iter()
        .enumerate()
        .map(|(i, commits)| {
            let bases: Vec<ark_bls12_381::G1Affine> = commits
                .iter()
                .map(|c| c.0) // use .0 instead of .comm
                .collect();
            G1Projective::msm(&bases, &h_roots[i])
                .unwrap()
                .into_affine()
        })
        .collect();

    let proofs: Vec<ark_bls12_381::G1Affine> = column_proofs.iter().map(|proof| proof.w).collect();

    let mut rng = thread_rng();
    let r: Fr = Fr::rand(&mut rng);
    let r_roots = compute_h_roots(r, column_proofs.len());

    let batched_commitment = G1Projective::msm(&aggregated_commitments, &r_roots)
        .unwrap()
        .into_affine();

    let batched_elements: Fr = aggregated_elements
        .iter()
        .enumerate()
        .map(|(i, x)| x.mul(&r_roots[i]))
        .sum();

    let batched_proof = G1Projective::msm(&proofs, &r_roots).unwrap();

    let batched_index = G1Projective::msm(
        &proofs,
        &r_roots
            .iter()
            .enumerate()
            .map(|(i, r)| r.mul(&domain.element(column_idxs[i])))
            .collect::<Vec<Fr>>(),
    )
    .unwrap()
    .into_affine();

    let commitment_check_g1 = batched_commitment
        + global_parameters.powers_of_g[0].mul(batched_elements).neg()
        + batched_index;
    let qap = Bls12_381::multi_miller_loop(
        [commitment_check_g1, batched_proof],
        [
            global_parameters.h.neg(), /* This could be precomputed and included in the global
                                        * parameter instead */
            global_parameters.beta_h,
        ],
    );

    let test = Bls12_381::final_exponentiation(qap).unwrap();

    test.is_zero()
}

fn compute_h_roots(h: Fr, size: usize) -> Vec<Fr> {
    std::iter::successors(Some(Fr::ONE), |x| Some(h * x))
        .take(size)
        .collect()
}<|MERGE_RESOLUTION|>--- conflicted
+++ resolved
@@ -3,15 +3,11 @@
     ops::{Mul as _, Neg as _},
 };
 
-<<<<<<< HEAD
-use ark_bls12_381::{Bls12_381, Fr, G1Projective};
+use ark_bls12_381::{Bls12_381, Fr, G1Affine, G1Projective};
+use ark_ec::CurveGroup as _;
+use ark_ff::{Field as _, PrimeField as _};
 use ark_ec::{pairing::Pairing as _, CurveGroup as _, VariableBaseMSM as _};
 use ark_ff::{Field as _, PrimeField as _, UniformRand as _};
-=======
-use ark_bls12_381::{Fr, G1Affine, G1Projective};
-use ark_ec::CurveGroup as _;
-use ark_ff::{Field as _, PrimeField as _};
->>>>>>> ba22cceb
 use ark_poly::EvaluationDomain as _;
 use ark_poly_commit::kzg10::Commitment as KzgCommitment;
 use ark_serialize::CanonicalSerialize as _;
@@ -251,7 +247,7 @@
     row_commitments: &Vec<&Vec<Commitment>>,
     column_proofs: &[Proof],
     domain: PolynomialEvaluationDomain,
-    global_parameters: &GlobalParameters,
+    verification_key: &VerificationKey,
 ) -> bool {
     let row_commitments_hashes: Vec<Vec<u8>> = row_commitments
         .iter()
@@ -320,14 +316,14 @@
     .into_affine();
 
     let commitment_check_g1 = batched_commitment
-        + global_parameters.powers_of_g[0].mul(batched_elements).neg()
+        + verification_key.powers_of_g[0].mul(batched_elements).neg()
         + batched_index;
     let qap = Bls12_381::multi_miller_loop(
         [commitment_check_g1, batched_proof],
         [
-            global_parameters.h.neg(), /* This could be precomputed and included in the global
+            verification_key.h.neg(), /* This could be precomputed and included in the global
                                         * parameter instead */
-            global_parameters.beta_h,
+            verification_key.beta_h,
         ],
     );
 
