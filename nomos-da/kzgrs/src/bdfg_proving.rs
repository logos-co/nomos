--- conflicted
+++ resolved
@@ -3,15 +3,9 @@
     ops::{Mul as _, Neg as _},
 };
 
-<<<<<<< HEAD
 use ark_bls12_381::{Bls12_381, Fr, G1Projective};
 use ark_ec::{pairing::Pairing as _, CurveGroup as _, VariableBaseMSM as _};
 use ark_ff::{Field as _, PrimeField as _, UniformRand as _};
-=======
-use ark_bls12_381::{Fr, G1Projective};
-use ark_ec::CurveGroup as _;
-use ark_ff::PrimeField as _;
->>>>>>> eb9cd87e
 use ark_poly::EvaluationDomain as _;
 use ark_poly_commit::kzg10::Commitment as KzgCommitment;
 use ark_serialize::CanonicalSerialize as _;
