--- conflicted
+++ resolved
@@ -61,15 +61,6 @@
     let v = element;
     let commitment_check_g1 = verification_key.g.mul(v) - commitment.0 - proof.w.mul(u);
     let qap = Bls12_381::multi_miller_loop(
-<<<<<<< HEAD
-        [commitment_check_g1.into(), proof.w],
-        [
-            verification_key.prepared_h.clone(),
-            verification_key.prepared_beta_h.clone(),
-        ],
-    );
-    let test = Bls12_381::final_exponentiation(qap).unwrap();
-=======
         [
             <G1Affine as Into<G1Prepared<_>>>::into(proof.w),
             commitment_check_g1.into(),
@@ -80,7 +71,6 @@
         ],
     );
     let test = Bls12_381::final_exponentiation(qap).expect("Malformed Fr elements");
->>>>>>> 41fc20c4
     test.is_zero()
 }
 
