[package]
edition = "2021"
license = { workspace = true }
name    = "kzgrs-backend"
version = "0.1.0"

[lints]
workspace = true

[dependencies]
ark-ff        = "0.4"
ark-poly      = "0.4.2"
ark-serialize = "0.4.2"
blake2        = { default-features = false, version = "0.10" }
itertools     = { default-features = false, version = "0.12" }
kzgrs         = { workspace = true }
nomos-core    = { workspace = true }
<<<<<<< HEAD
rand          = { version = "0.8" }
rayon         = { optional = true, version = "1.10.0" }
serde         = { features = ["derive"], version = "1.0" }
=======
rand          = { default-features = false, features = ["std"], workspace = true }
rayon         = { optional = true, version = "1.10.0" }
serde         = { default-features = false, version = "1.0" }
>>>>>>> 6f21d8a3

[dev-dependencies]
ark-bls12-381 = { default-features = false, version = "0.4.0" }
divan         = { default-features = false, version = "0.1" }

[features]
default   = []
parallel  = ["dep:rayon", "kzgrs/parallel"]
single    = []
testutils = []

[[bench]]
harness = false
name    = "encoder"

[[bench]]
harness = false
name    = "verifier"

[[bench]]
harness = false
name    = "reconstruct"<|MERGE_RESOLUTION|>--- conflicted
+++ resolved
@@ -15,15 +15,10 @@
 itertools     = { default-features = false, version = "0.12" }
 kzgrs         = { workspace = true }
 nomos-core    = { workspace = true }
-<<<<<<< HEAD
-rand          = { version = "0.8" }
-rayon         = { optional = true, version = "1.10.0" }
-serde         = { features = ["derive"], version = "1.0" }
-=======
 rand          = { default-features = false, features = ["std"], workspace = true }
 rayon         = { optional = true, version = "1.10.0" }
 serde         = { default-features = false, version = "1.0" }
->>>>>>> 6f21d8a3
+
 
 [dev-dependencies]
 ark-bls12-381 = { default-features = false, version = "0.4.0" }
