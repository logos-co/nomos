--- conflicted
+++ resolved
@@ -1,10 +1,6 @@
 use ark_ff::PrimeField as _;
 use ark_poly::EvaluationDomain as _;
-<<<<<<< HEAD
-use kzgrs::{FieldElement, GlobalParameters, PolynomialEvaluationDomain, Proof};
-=======
-use kzgrs::{FieldElement, PolynomialEvaluationDomain, VerificationKey};
->>>>>>> ba22cceb
+use kzgrs::{FieldElement, GlobalParameters, PolynomialEvaluationDomain, Proof, VerificationKey};
 
 use crate::common::{
     Chunk,
@@ -97,6 +93,7 @@
         kzg_keys::VERIFICATION_KEY,
         verifier::DaVerifier,
     };
+    use crate::common::share::{DaLightShare, DaSharesCommitments};
 
     #[test]
     fn test_verify() {
@@ -199,7 +196,7 @@
         let encoder = DaEncoder::new(DaEncoderParams::default_with(domain_size));
         let mut shares: Vec<DaLightShare> = vec![];
         let mut commitmentss: Vec<DaSharesCommitments> = vec![];
-        let verifier = DaVerifier::new(GLOBAL_PARAMETERS.clone());
+        let verifier = DaVerifier::new(VERIFICATION_KEY.clone());
         for _ in 0..max_batch_size {
             let data = rand_data(configuration.elements_count);
             let encoded_data = encoder.encode(&data).unwrap();
