pub mod versions;

use std::{
    collections::{HashMap, HashSet},
    fmt::Debug,
    hash::Hash,
    sync::Arc,
};

use libp2p::Multiaddr;
use libp2p_identity::PeerId;

pub type SubnetworkAssignations<NetworkId, Id> = HashMap<NetworkId, HashSet<Id>>;

pub trait MembershipCreator: MembershipHandler {
    /// Initializes the underlying implementor with the provided members list.
    #[must_use]
    fn init(
        &self,
        peer_addresses: HashMap<Self::NetworkId, HashSet<Self::Id>>,
        addressbook: HashMap<Self::Id, Multiaddr>,
    ) -> Self;

    /// Creates a new instance of membership handler that combines previous
    /// members and new members.
    #[must_use]
    fn update(&self, new_peer_addresses: HashMap<Self::Id, Multiaddr>) -> Self;
}

pub trait MembershipHandler {
    /// Subnetworks Id type
<<<<<<< HEAD
    type NetworkId: Eq + Hash + Send + Sync + 'static;
=======
    type NetworkId: Eq + Hash + Debug;
>>>>>>> de99efc6
    /// Members Id type
    type Id: Debug + Send + Sync + 'static;

    /// Returns the set of `NetworksIds` an id is a member of
    fn membership(&self, id: &Self::Id) -> HashSet<Self::NetworkId>;

    /// True if the id is a member of a `network_id`, False otherwise
    fn is_member_of(&self, id: &Self::Id, network_id: &Self::NetworkId) -> bool {
        self.membership(id).contains(network_id)
    }

    /// Returns true if the member id is in the overall membership set
    fn is_allowed(&self, id: &Self::Id) -> bool;

    /// Returns the set of members in a subnetwork by its `NetworkId`
    fn members_of(&self, network_id: &Self::NetworkId) -> HashSet<Self::Id>;

    /// Returns the set of all members
    fn members(&self) -> HashSet<Self::Id>;

    fn last_subnetwork_id(&self) -> Self::NetworkId;

    fn get_address(&self, peer_id: &PeerId) -> Option<Multiaddr>;

    /// Returns all subnetworks with assigned members.
    fn subnetworks(&self) -> SubnetworkAssignations<Self::NetworkId, Self::Id>;

    fn addressbook(&self) -> HashMap<Self::Id, Multiaddr>;
}

impl<T> MembershipHandler for Arc<T>
where
    T: MembershipHandler,
{
    type NetworkId = T::NetworkId;
    type Id = T::Id;

    fn membership(&self, id: &Self::Id) -> HashSet<Self::NetworkId> {
        self.as_ref().membership(id)
    }

    fn is_allowed(&self, id: &Self::Id) -> bool {
        self.as_ref().is_allowed(id)
    }

    fn members_of(&self, network_id: &Self::NetworkId) -> HashSet<Self::Id> {
        self.as_ref().members_of(network_id)
    }

    fn members(&self) -> HashSet<Self::Id> {
        self.as_ref().members()
    }

    fn last_subnetwork_id(&self) -> Self::NetworkId {
        self.as_ref().last_subnetwork_id()
    }

    fn get_address(&self, peer_id: &PeerId) -> Option<Multiaddr> {
        self.as_ref().get_address(peer_id)
    }

    fn subnetworks(&self) -> HashMap<Self::NetworkId, HashSet<Self::Id>> {
        self.as_ref().subnetworks()
    }

    fn addressbook(&self) -> HashMap<Self::Id, Multiaddr> {
        self.as_ref().addressbook()
    }
}<|MERGE_RESOLUTION|>--- conflicted
+++ resolved
@@ -29,11 +29,7 @@
 
 pub trait MembershipHandler {
     /// Subnetworks Id type
-<<<<<<< HEAD
-    type NetworkId: Eq + Hash + Send + Sync + 'static;
-=======
-    type NetworkId: Eq + Hash + Debug;
->>>>>>> de99efc6
+    type NetworkId: Eq + Debug + Hash + Send + Sync + 'static;
     /// Members Id type
     type Id: Debug + Send + Sync + 'static;
 
