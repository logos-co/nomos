use std::{
    collections::HashMap,
    time::{Duration, Instant},
};

use fixed::types::U57F7;
use libp2p::PeerId;
use serde::{Deserialize, Serialize};

use crate::{
    maintenance::monitor::{ConnectionMonitor, ConnectionMonitorOutput, PeerStatus},
    protocols::{
        dispersal::{
            executor::behaviour::{
                DispersalError as ExecutorDispersalError, DispersalExecutorEvent,
            },
            validator::behaviour::{
                DispersalError as ValidatorDispersalError,
                DispersalEvent as DispersalValidatorEvent,
            },
        },
        replication::behaviour::{ReplicationError, ReplicationEvent},
        sampling::behaviour::{SamplingError, SamplingEvent},
    },
};

#[derive(Debug)]
pub enum MonitorEvent {
    ExecutorDispersal(ExecutorDispersalError),
    ValidatorDispersal(ValidatorDispersalError),
    Replication(ReplicationError),
    Sampling(SamplingError),
    Noop,
}

impl MonitorEvent {
    pub const fn peer_id(&self) -> Option<&PeerId> {
        match self {
            Self::ExecutorDispersal(dispersal_error) => dispersal_error.peer_id(),
            Self::ValidatorDispersal(dispersal_error) => dispersal_error.peer_id(),
            Self::Replication(replication_error) => replication_error.peer_id(),
            Self::Sampling(sampling_error) => sampling_error.peer_id(),
            Self::Noop => None,
        }
    }
}

impl From<&DispersalExecutorEvent> for MonitorEvent {
    fn from(event: &DispersalExecutorEvent) -> Self {
        match event {
            DispersalExecutorEvent::DispersalSuccess { .. } => Self::Noop,
            DispersalExecutorEvent::DispersalError { error } => match error {
                // Only map Io or OpenStreamError to MonitorEvent
                &ExecutorDispersalError::Io { .. }
                | &ExecutorDispersalError::OpenStreamError { .. } => {
                    Self::ExecutorDispersal(error.clone())
                }
                _ => Self::Noop, // All other cases return Noop
            },
        }
    }
}

impl From<&DispersalValidatorEvent> for MonitorEvent {
    fn from(event: &DispersalValidatorEvent) -> Self {
        match event {
            DispersalValidatorEvent::IncomingMessage { .. } => Self::Noop,
            DispersalValidatorEvent::DispersalError { error } => {
                Self::ValidatorDispersal(error.clone())
            }
        }
    }
}

impl From<&ReplicationEvent> for MonitorEvent {
    fn from(event: &ReplicationEvent) -> Self {
        match event {
            ReplicationEvent::IncomingMessage { .. } => Self::Noop,
            ReplicationEvent::ReplicationError { error } => Self::Replication(error.clone()),
        }
    }
}

impl From<&SamplingEvent> for MonitorEvent {
    fn from(event: &SamplingEvent) -> Self {
        match event {
<<<<<<< HEAD
            SamplingEvent::SamplingSuccess { .. } | SamplingEvent::IncomingSample { .. } => {
                Self::Noop
            }
            SamplingEvent::SamplingError { error } => Self::Sampling(error.clone()),
=======
            SamplingEvent::SamplingSuccess { .. } => Self::Noop,
            SamplingEvent::IncomingSample { .. } => Self::Noop,
            SamplingEvent::SamplingError { error } => match error {
                // Only map Io or OpenStreamError to Self
                &SamplingError::Io { .. } | &SamplingError::OpenStream { .. } => {
                    Self::Sampling(error.clone())
                }
                _ => Self::Noop, // All other cases return Noop
            },
>>>>>>> 290cbe33
        }
    }
}

/// Tracks failure rates for different protocols using exponential weighted
/// moving average.
#[derive(Default, Debug)]
pub struct PeerStats {
    // Calculated using EWMA to give more weight to recent failures while gradually decaying over
    // time.
    pub dispersal_failures_rate: U57F7,
    pub sampling_failures_rate: U57F7,
    pub replication_failures_rate: U57F7,

    // Track the time of the last failure for decay calculations.
    last_dispersal_failure: Option<Instant>,
    last_sampling_failure: Option<Instant>,
    last_replication_failure: Option<Instant>,
}

impl PeerStats {
    pub fn compute_dispersal_failure_rate(
        &self,
        now: Instant,
        window: Duration,
        factor: U57F7,
    ) -> U57F7 {
        compute_failure_rate(
            now,
            self.last_dispersal_failure.unwrap_or(now),
            self.dispersal_failures_rate,
            window,
            factor,
        )
    }

    pub fn compute_sampling_failure_rate(
        &self,
        now: Instant,
        window: Duration,
        factor: U57F7,
    ) -> U57F7 {
        compute_failure_rate(
            now,
            self.last_sampling_failure.unwrap_or(now),
            self.sampling_failures_rate,
            window,
            factor,
        )
    }

    /// **Updates the replication failure rate**
    pub fn compute_replication_failure_rate(
        &self,
        now: Instant,
        window: Duration,
        factor: U57F7,
    ) -> U57F7 {
        compute_failure_rate(
            now,
            self.last_replication_failure.unwrap_or(now),
            self.replication_failures_rate,
            window,
            factor,
        )
    }

    pub fn get_updated_stats(
        &self,
        now: Instant,
        time_window: Duration,
        decay_factor: U57F7,
    ) -> Self {
        Self {
            dispersal_failures_rate: self.compute_dispersal_failure_rate(
                now,
                time_window,
                decay_factor,
            ),
            sampling_failures_rate: self.compute_sampling_failure_rate(
                now,
                time_window,
                decay_factor,
            ),
            replication_failures_rate: self.compute_replication_failure_rate(
                now,
                time_window,
                decay_factor,
            ),
            last_dispersal_failure: self.last_dispersal_failure,
            last_sampling_failure: self.last_sampling_failure,
            last_replication_failure: self.last_replication_failure,
        }
    }
}

pub trait PeerHealthPolicy {
    type PeerStats;

    /// Evaluates whether a peer is malicious.
    ///
    /// Returns `true` if the peer is deemed malicious, otherwise `false`.
    fn is_peer_malicious(&self, stats: &Self::PeerStats) -> bool;

    /// Evaluates whether a peer is unhealthy.
    ///
    /// Returns `true` if the peer is deemed unhealthy, otherwise `false`.
    fn is_peer_unhealthy(&self, stats: &Self::PeerStats) -> bool;
}

#[derive(Debug, Default, Clone, Serialize, Deserialize)]
pub struct DAConnectionMonitorSettings {
    pub failure_time_window: Duration,
    pub time_decay_factor: U57F7,
}

pub struct DAConnectionMonitor<Policy> {
    peer_stats: HashMap<PeerId, PeerStats>,
    policy: Policy,
    settings: DAConnectionMonitorSettings,
}

impl<Policy> DAConnectionMonitor<Policy>
where
    Policy: PeerHealthPolicy<PeerStats = PeerStats>,
{
    pub fn new(settings: DAConnectionMonitorSettings, policy: Policy) -> Self {
        Self {
            peer_stats: HashMap::new(),
            policy,
            settings,
        }
    }

    fn evaluate_peer(&self, now: Instant, peer_id: &PeerId) -> PeerStatus {
        if let Some(stats) = self.peer_stats.get(peer_id) {
            // We need to recompute the failure rate upon the evaluation as time has moved
            // on and the failure rate must have decayed.
            let stats = stats.get_updated_stats(
                now,
                self.settings.failure_time_window,
                self.settings.time_decay_factor,
            );

            if self.policy.is_peer_malicious(&stats) {
                return PeerStatus::Malicious;
            }

            if self.policy.is_peer_unhealthy(&stats) {
                return PeerStatus::Unhealthy;
            }
        }
        PeerStatus::Healthy
    }
}

impl<Policy> ConnectionMonitor for DAConnectionMonitor<Policy>
where
    Policy: PeerHealthPolicy<PeerStats = PeerStats>,
{
    type Event = MonitorEvent;

    fn record_event(&mut self, event: Self::Event) -> Option<ConnectionMonitorOutput> {
        if let Some(peer_id) = event.peer_id() {
            tracing::info!("MONITOR EVENT: {event:?}");
            let stats = self.peer_stats.entry(*peer_id).or_default();
            let now = Instant::now();
            match event {
                MonitorEvent::ExecutorDispersal(_) | MonitorEvent::ValidatorDispersal(_) => {
                    stats.dispersal_failures_rate = stats.compute_dispersal_failure_rate(
                        now,
                        self.settings.failure_time_window,
                        self.settings.time_decay_factor,
                    ) + U57F7::ONE; // Compute updated rate and increment by one because its a new error.
                    stats.last_dispersal_failure = Some(now);
                }
                MonitorEvent::Replication(_) => {
                    stats.replication_failures_rate = stats.compute_replication_failure_rate(
                        now,
                        self.settings.failure_time_window,
                        self.settings.time_decay_factor,
                    ) + U57F7::ONE; // Compute updated rate and increment by one because its a new error.
                    stats.last_replication_failure = Some(now);
                }
                MonitorEvent::Sampling(_) => {
                    stats.sampling_failures_rate = stats.compute_sampling_failure_rate(
                        now,
                        self.settings.failure_time_window,
                        self.settings.time_decay_factor,
                    ) + U57F7::ONE; // Compute updated rate and increment by one because its a new error.
                    stats.last_sampling_failure = Some(now);
                }
                MonitorEvent::Noop => {}
            };

            Some(ConnectionMonitorOutput {
                peer_id: *peer_id,
                peer_status: self.evaluate_peer(now, peer_id),
            })
        } else {
            None
        }
    }

    fn reset_peer(&mut self, peer_id: &PeerId) {
        self.peer_stats.remove(peer_id);
    }
}

fn compute_failure_rate(
    now: Instant,
    last_failure: Instant,
    failure_rate: U57F7,
    failure_time_window: Duration,
    decay_factor: U57F7,
) -> U57F7 {
    let elapsed = now.duration_since(last_failure).as_secs_f64();
    let mut new_failure_rate = failure_rate;

    // Apply exponential decay to the failure rate
    if elapsed > 0.0 {
        let time_based_decay = (-elapsed / failure_time_window.as_secs_f64()).exp();
        let decay_factor_fixed = U57F7::from_num(time_based_decay);
        new_failure_rate *= decay_factor_fixed * decay_factor;
    }

    new_failure_rate
}

#[cfg(test)]
mod tests {
    use std::time::Duration;

    use libp2p::PeerId;
    use subnetworks_assignations::versions::v1::FillFromNodeList;

    use super::*;
    use crate::swarm::{common::policy::DAConnectionPolicy, DAConnectionPolicySettings};

    fn setup_monitor(peer_id: PeerId) -> DAConnectionMonitor<DAConnectionPolicy<FillFromNodeList>> {
        let monitor_settings = DAConnectionMonitorSettings {
            failure_time_window: Duration::from_secs(10),
            time_decay_factor: U57F7::lit("0.8"),
        };
        let policy_settings = DAConnectionPolicySettings {
            max_dispersal_failures: 2,
            max_sampling_failures: 2,
            max_replication_failures: 2,
            malicious_threshold: 3,
            min_dispersal_peers: 0,
            min_replication_peers: 0,
        };
        DAConnectionMonitor::new(
            monitor_settings,
            DAConnectionPolicy::new(
                policy_settings,
                FillFromNodeList::new(&[PeerId::random()], 0, 0),
                peer_id,
            ),
        )
    }

    #[test]
    fn test_peer_starts_healthy() {
        let peer_id = PeerId::random();
        let monitor = setup_monitor(peer_id);

        assert_eq!(
            monitor.evaluate_peer(Instant::now(), &peer_id),
            PeerStatus::Healthy
        );
    }

    #[test]
    fn test_peer_becomes_unhealthy() {
        let peer_id = PeerId::random();
        let mut monitor = setup_monitor(peer_id);

        for _ in 0..4 {
            monitor.record_event(MonitorEvent::Sampling(SamplingError::Io {
                peer_id,
                error: std::io::Error::new(std::io::ErrorKind::Other, "Simulated I/O error"),
            }));
        }

        assert_eq!(
            monitor.evaluate_peer(Instant::now(), &peer_id),
            PeerStatus::Unhealthy
        );
    }

    #[test]
    fn test_peer_becomes_malicious() {
        let peer_id = PeerId::random();
        let mut monitor = setup_monitor(peer_id);

        for _ in 0..100 {
            monitor.record_event(MonitorEvent::Sampling(SamplingError::Io {
                peer_id,
                error: std::io::Error::new(std::io::ErrorKind::Other, "Simulated I/O error"),
            }));
        }

        assert_eq!(
            monitor.evaluate_peer(Instant::now(), &peer_id),
            PeerStatus::Malicious
        );
    }

    #[test]
    fn test_failure_decay_over_time() {
        let peer_id = PeerId::random();
        let mut monitor = setup_monitor(peer_id);

        for _ in 0..4 {
            monitor.record_event(MonitorEvent::Sampling(SamplingError::Io {
                peer_id,
                error: std::io::Error::new(std::io::ErrorKind::Other, "Simulated I/O error"),
            }));
        }

        assert_eq!(
            monitor.evaluate_peer(Instant::now(), &peer_id),
            PeerStatus::Unhealthy
        );

        // Simulate evaluation after 10 seconds waiting, failure rate should decay,
        // making the peer Healthy again.
        let later = Instant::now() + Duration::from_secs(10);
        assert_eq!(monitor.evaluate_peer(later, &peer_id), PeerStatus::Healthy);
    }

    #[test]
    fn test_peer_reset() {
        let peer_id = PeerId::random();
        let mut monitor = setup_monitor(peer_id);

        for _ in 0..4 {
            monitor.record_event(MonitorEvent::Sampling(SamplingError::Io {
                peer_id,
                error: std::io::Error::new(std::io::ErrorKind::Other, "Simulated I/O error"),
            }));
        }

        assert_eq!(
            monitor.evaluate_peer(Instant::now(), &peer_id),
            PeerStatus::Unhealthy
        );

        monitor.reset_peer(&peer_id);

        assert_eq!(
            monitor.evaluate_peer(Instant::now(), &peer_id),
            PeerStatus::Healthy
        );
    }
}<|MERGE_RESOLUTION|>--- conflicted
+++ resolved
@@ -84,14 +84,9 @@
 impl From<&SamplingEvent> for MonitorEvent {
     fn from(event: &SamplingEvent) -> Self {
         match event {
-<<<<<<< HEAD
             SamplingEvent::SamplingSuccess { .. } | SamplingEvent::IncomingSample { .. } => {
                 Self::Noop
             }
-            SamplingEvent::SamplingError { error } => Self::Sampling(error.clone()),
-=======
-            SamplingEvent::SamplingSuccess { .. } => Self::Noop,
-            SamplingEvent::IncomingSample { .. } => Self::Noop,
             SamplingEvent::SamplingError { error } => match error {
                 // Only map Io or OpenStreamError to Self
                 &SamplingError::Io { .. } | &SamplingError::OpenStream { .. } => {
@@ -99,7 +94,6 @@
                 }
                 _ => Self::Noop, // All other cases return Noop
             },
->>>>>>> 290cbe33
         }
     }
 }
