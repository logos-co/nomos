pub mod behaviour;

#[cfg(test)]
mod test {
    use std::time::Duration;

<<<<<<< HEAD
    use futures::StreamExt;
    use kzgrs::Proof;
=======
    use futures::StreamExt as _;
    use kzgrs::{Commitment, Proof};
>>>>>>> 449203ea
    use kzgrs_backend::common::{share::DaLightShare, Column};
    use libp2p::{identity::Keypair, swarm::SwarmEvent, Multiaddr, PeerId, Swarm};
    use log::debug;
    use rand::Rng as _;
    use subnetworks_assignations::MembershipHandler;
    use tracing_subscriber::{fmt::TestWriter, EnvFilter};

    use crate::{
        protocols::sampling::behaviour::{BehaviourSampleRes, SamplingBehaviour, SamplingEvent},
        test_utils::{new_swarm_in_memory, AllNeighbours},
        SubnetworkId,
    };

    #[tokio::test]
    async fn test_sampling_two_peers() {
        const MSG_COUNT: usize = 10;
        async fn test_sampling_swarm(
            mut swarm: Swarm<
                SamplingBehaviour<
                    impl MembershipHandler<Id = PeerId, NetworkId = SubnetworkId> + 'static,
                >,
            >,
        ) -> Vec<[u8; 32]> {
            let mut res = vec![];
            loop {
                match swarm.next().await {
                    None => {}
                    Some(SwarmEvent::Behaviour(SamplingEvent::IncomingSample {
                        request_receiver,
                        response_sender,
                    })) => {
                        debug!("Received request");
                        // spawn here because otherwise we block polling
                        tokio::spawn(request_receiver);
                        response_sender
                            .send(BehaviourSampleRes::SamplingSuccess {
                                blob_id: Default::default(),
                                subnetwork_id: Default::default(),
                                share: Box::new(DaLightShare {
                                    column: Column(vec![]),
                                    share_idx: 0,
                                    combined_column_proof: Proof::default(),
                                }),
                            })
                            .unwrap();
                    }
                    Some(SwarmEvent::Behaviour(SamplingEvent::SamplingSuccess {
                        blob_id, ..
                    })) => {
                        debug!("Received response");
                        res.push(blob_id);
                    }
                    Some(SwarmEvent::Behaviour(SamplingEvent::SamplingError { error })) => {
                        debug!("Error during sampling: {error}");
                    }
                    Some(event) => {
                        debug!("{event:?}");
                    }
                }
                if res.len() == MSG_COUNT {
                    break res;
                }
            }
        }

        let _ = tracing_subscriber::fmt()
            .with_env_filter(EnvFilter::from_default_env())
            .compact()
            .with_writer(TestWriter::default())
            .try_init();
        let k1 = Keypair::generate_ed25519();
        let k2 = Keypair::generate_ed25519();

        // Generate a random peer ids not to conflict with other tests
        let p1_id = rand::thread_rng().gen::<u64>();
        let p1_address: Multiaddr = format!("/memory/{p1_id}").parse().unwrap();

        let p2_id = rand::thread_rng().gen::<u64>();
        let p2_address: Multiaddr = format!("/memory/{p2_id}").parse().unwrap();

        let neighbours_p1 = AllNeighbours::default();
        neighbours_p1.add_neighbour(PeerId::from_public_key(&k1.public()));
        neighbours_p1.add_neighbour(PeerId::from_public_key(&k2.public()));
        let p1_addresses = vec![(PeerId::from_public_key(&k2.public()), p2_address.clone())];
        neighbours_p1.update_addresses(p1_addresses);

        let neighbours_p2 = AllNeighbours::default();
        neighbours_p2.add_neighbour(PeerId::from_public_key(&k1.public()));
        neighbours_p2.add_neighbour(PeerId::from_public_key(&k2.public()));
        let p2_addresses = vec![(PeerId::from_public_key(&k1.public()), p1_address.clone())];
        neighbours_p2.update_addresses(p2_addresses);

        let p1_behavior =
            SamplingBehaviour::new(PeerId::from_public_key(&k1.public()), neighbours_p1.clone());

        let mut p1 = new_swarm_in_memory(&k1, p1_behavior);

        let p2_behavior =
            SamplingBehaviour::new(PeerId::from_public_key(&k2.public()), neighbours_p1.clone());
        let mut p2 = new_swarm_in_memory(&k2, p2_behavior);

        let request_sender_1 = p1.behaviour().sample_request_channel();
        let request_sender_2 = p2.behaviour().sample_request_channel();
        let _p1_address = p1_address.clone();
        let _p2_address = p2_address.clone();

        let t1 = tokio::spawn(async move {
            p1.listen_on(p1_address).unwrap();
            tokio::time::sleep(Duration::from_secs(1)).await;
            test_sampling_swarm(p1).await
        });
        let t2 = tokio::spawn(async move {
            p2.listen_on(p2_address).unwrap();
            tokio::time::sleep(Duration::from_secs(1)).await;
            test_sampling_swarm(p2).await
        });
        tokio::time::sleep(Duration::from_secs(2)).await;
        for i in 0..MSG_COUNT {
            request_sender_1.send((0, [i as u8; 32])).unwrap();
            request_sender_2.send((0, [i as u8; 32])).unwrap();
        }

        let res1 = t1.await.unwrap();
        let res2 = t2.await.unwrap();
        assert_eq!(res1, res2);
    }
}<|MERGE_RESOLUTION|>--- conflicted
+++ resolved
@@ -4,13 +4,8 @@
 mod test {
     use std::time::Duration;
 
-<<<<<<< HEAD
-    use futures::StreamExt;
-    use kzgrs::Proof;
-=======
     use futures::StreamExt as _;
     use kzgrs::{Commitment, Proof};
->>>>>>> 449203ea
     use kzgrs_backend::common::{share::DaLightShare, Column};
     use libp2p::{identity::Keypair, swarm::SwarmEvent, Multiaddr, PeerId, Swarm};
     use log::debug;
