pub mod behaviour;

#[cfg(test)]
mod test {
    use std::{
        collections::{HashSet, VecDeque},
        ops::Range,
        path::PathBuf,
        sync::LazyLock,
        time::Duration,
    };

    use ed25519_dalek::{Signer as _, SigningKey};
    use futures::StreamExt as _;
    use kzgrs_backend::testutils;
    use libp2p::{
        PeerId, Swarm,
        identity::{Keypair, PublicKey},
        multiaddr::multiaddr,
        quic,
        swarm::SwarmEvent,
    };
    use libp2p_swarm_test::SwarmExt as _;
    use log::info;
    use nomos_core::{
        mantle::{
            MantleTx, SignedMantleTx, Transaction as _,
            ledger::Tx as LedgerTx,
            ops::{
                Op, OpProof,
                channel::{ChannelId, MsgId, blob::BlobOp},
            },
        },
        proofs::zksig::{DummyZkSignature, ZkSignaturePublic},
    };
    use nomos_da_messages::{
        common::Share,
        replication::{ReplicationRequest, ReplicationResponseId},
    };
    use nomos_utils::net::get_available_udp_port;
    use tokio::sync::mpsc;
    use tracing_subscriber::{EnvFilter, fmt::TestWriter};

    use crate::{
        protocols::replication::behaviour::{
            ReplicationBehaviour, ReplicationConfig, ReplicationEvent,
        },
        test_utils::AllNeighbours,
    };

    type TestSwarm = Swarm<ReplicationBehaviour<AllNeighbours>>;

    fn get_swarm(key: Keypair, all_neighbours: AllNeighbours) -> TestSwarm {
        // libp2p_swarm_test::SwarmExt::new_ephemeral_tokio does not allow to inject
        // arbitrary keypair
        libp2p::SwarmBuilder::with_existing_identity(key)
            .with_tokio()
            .with_other_transport(|keypair| quic::tokio::Transport::new(quic::Config::new(keypair)))
            .unwrap()
            .with_behaviour(|key| {
                ReplicationBehaviour::new(
                    ReplicationConfig {
                        seen_message_cache_size: 100,
                        seen_message_ttl: Duration::from_secs(60),
                    },
                    PeerId::from_public_key(&key.public()),
                    all_neighbours,
                )
            })
            .unwrap()
            .with_swarm_config(|cfg| cfg.with_idle_connection_timeout(Duration::from_secs(10)))
            .build()
    }

    fn make_neighbours(keys: &[&Keypair]) -> AllNeighbours {
        let neighbours = AllNeighbours::new();
        for k in keys {
            neighbours.add_neighbour(PeerId::from_public_key(&k.public()));
        }
        neighbours
    }

    fn get_message(i: usize) -> ReplicationRequest {
        MESSAGES[i].clone()
    }

    async fn wait_for_incoming_connection(swarm: &mut TestSwarm, other: PeerId) {
        swarm
        .wait(|event| {
            matches!(event, SwarmEvent::ConnectionEstablished { peer_id, .. } if peer_id == other)
                .then_some(event)
        })
        .await;
    }

    async fn wait_for_messages(swarm: &mut TestSwarm, expected: Range<usize>) {
        let mut expected_messages = expected
            .into_iter()
            .map(|i| Box::new(get_message(i)))
            .collect::<VecDeque<Box<ReplicationRequest>>>();

        while let Some(expected_message) = expected_messages.front() {
            loop {
                if let SwarmEvent::Behaviour(ReplicationEvent::IncomingMessage { message, .. }) =
                    swarm.select_next_some().await
                    && *message == *expected_message.as_ref()
                {
                    break;
                }
            }

            expected_messages.pop_front().unwrap();
        }
    }

    static MESSAGES: LazyLock<Vec<ReplicationRequest>> = LazyLock::new(|| {
        // The fixture contains 20 messages seeded from values 0..20 for subnet 0
        // Ad-hoc generation of those takes about 12 seconds on a Ryzen3700x
        bincode::deserialize(include_bytes!("./fixtures/messages.bincode")).unwrap()
    });

    #[test]
    #[ignore = "Invoke to generate fixtures"]
    fn generate_fixtures() {
        let path = PathBuf::from(std::env::var("CARGO_MANIFEST_DIR").unwrap())
            .join("src/protocols/replication/fixtures/messages.bincode");
        let mut blob_id = [0u8; 32];

        let messages = (0..20u8)
            .map(|i| {
                blob_id[31] = i;
                ReplicationRequest::from(Share {
                    blob_id,
                    data: {
                        let mut data = testutils::get_default_da_blob_data();
                        *data.last_mut().unwrap() = i;
                        testutils::get_da_share(Some(data))
                    },
                })
            })
            .collect::<Vec<_>>();
        let serialized = bincode::serialize(&messages).unwrap();
        std::fs::write(path, serialized).unwrap();
    }

    #[tokio::test]
    async fn test_replication_chain_in_both_directions() {
        // Scenario:
        // 0. Peer connections: A <- B -> C
        // 1. Alice is the initiator, Bob forwards to Charlie, message flow: A -> B -> C
        // 2. And then, within the same connections, Charlie is the initiator, Bob
        //    forwards to Alice, message flow: C -> B -> A
        let _ = tracing_subscriber::fmt()
            .with_env_filter(EnvFilter::from_default_env())
            .compact()
            .with_writer(TestWriter::default())
            .try_init();

        let k1 = Keypair::generate_ed25519();
        let k2 = Keypair::generate_ed25519();
        let k3 = Keypair::generate_ed25519();
        let peer_id1 = PeerId::from_public_key(&k1.public());
        let peer_id2 = PeerId::from_public_key(&k2.public());
        let peer_id3 = PeerId::from_public_key(&k3.public());
        let neighbours1 = make_neighbours(&[&k1, &k2]);
        let neighbours2 = make_neighbours(&[&k1, &k2, &k3]);
        let neighbours3 = make_neighbours(&[&k2, &k3]);
        let mut swarm_1 = get_swarm(k1, neighbours1);
        let mut swarm_2 = get_swarm(k2, neighbours2);
        let mut swarm_3 = get_swarm(k3, neighbours3);
        let (done_1_tx, mut done_1_rx) = mpsc::channel::<()>(1);
        let (done_2_tx, mut done_2_rx) = mpsc::channel::<()>(1);
        let (done_3_tx, mut done_3_rx) = mpsc::channel::<()>(1);

        let addr1 = multiaddr!(
            Ip4([127, 0, 0, 1]),
            Udp(get_available_udp_port().unwrap()),
            QuicV1
        );
        let addr3 = multiaddr!(
            Ip4([127, 0, 0, 1]),
            Udp(get_available_udp_port().unwrap()),
            QuicV1
        );
        swarm_1.listen_on(addr1.clone()).unwrap();
        swarm_3.listen_on(addr3.clone()).unwrap();

        let task_1 = async move {
            wait_for_incoming_connection(&mut swarm_1, peer_id2).await;

            (0..10usize).for_each(|i| swarm_1.behaviour_mut().send_message(&get_message(i)));

            wait_for_messages(&mut swarm_1, 10..20).await;

            done_1_tx.send(()).await.unwrap();
            swarm_1.loop_on_next().await;
        };
        let task_2 = async move {
            assert_eq!(swarm_2.dial_and_wait(addr1).await, peer_id1);
            assert_eq!(swarm_2.dial_and_wait(addr3).await, peer_id3);

            wait_for_messages(&mut swarm_2, 0..20).await;

            done_2_tx.send(()).await.unwrap();
            swarm_2.loop_on_next().await;
        };
        let task_3 = async move {
            wait_for_incoming_connection(&mut swarm_3, peer_id2).await;
            wait_for_messages(&mut swarm_3, 0..10).await;

            (10..20usize).for_each(|i| swarm_3.behaviour_mut().send_message(&get_message(i)));

            done_3_tx.send(()).await.unwrap();
            swarm_3.loop_on_next().await;
        };

        tokio::spawn(task_1);
        tokio::spawn(task_2);
        tokio::spawn(task_3);

        assert!(
            tokio::time::timeout(
                Duration::from_secs(10),
                futures::future::join3(done_1_rx.recv(), done_2_rx.recv(), done_3_rx.recv()),
            )
            .await
            .is_ok(),
            "Test timed out"
        );
    }

    #[tokio::test]
    async fn test_connects_and_receives_replication_messages() {
        let _ = tracing_subscriber::fmt()
            .with_env_filter(EnvFilter::from_default_env())
            .compact()
            .with_writer(TestWriter::default())
            .try_init();
        let k1 = Keypair::generate_ed25519();
        let k2 = Keypair::generate_ed25519();
        let peer_id2 = PeerId::from_public_key(&k2.public());

        let neighbours = make_neighbours(&[&k1, &k2]);
        let mut swarm_1 = get_swarm(k1, neighbours.clone());
        let mut swarm_2 = get_swarm(k2, neighbours);

        let msg_count = 10usize;

        let addr = multiaddr!(
            Ip4([127, 0, 0, 1]),
            Udp(get_available_udp_port().unwrap()),
            QuicV1
        );
        swarm_1.listen_on(addr.clone()).unwrap();

        // future that listens for messages and collects `msg_count` of them, then
        // returns them
        let task_1 = async move {
            wait_for_incoming_connection(&mut swarm_1, peer_id2).await;
            swarm_1
                .filter_map(|event| async {
                    if let SwarmEvent::Behaviour(ReplicationEvent::IncomingMessage {
                        message,
                        ..
                    }) = event
                    {
                        Some(message)
                    } else {
                        None
                    }
                })
                .take(msg_count)
                .collect::<Vec<_>>()
                .await
        };
        let join1 = tokio::spawn(task_1);
        let (sender, mut receiver) = mpsc::channel::<()>(10);
        let (terminate_sender, mut terminate_receiver) = tokio::sync::oneshot::channel::<()>();
        let task_2 = async move {
            swarm_2.dial_and_wait(addr).await;
            let mut i = 0usize;
            loop {
                tokio::select! {
                    // send a message everytime that the channel ticks
                    _  = receiver.recv() => {
                        swarm_2.behaviour_mut().send_message(&get_message(i));
                        i += 1;
                    }
                    // print out events
                    event = swarm_2.select_next_some() => {
                        if let SwarmEvent::ConnectionEstablished{ peer_id,  connection_id, .. } = event {
                            info!("Connected to {peer_id} with connection_id: {connection_id}");
                        }
                    }
                    // terminate future
                    _ = &mut terminate_receiver => {
                        break;
                    }
                }
            }
        };
        let join2 = tokio::spawn(task_2);
        // send 10 messages
        for _ in 0..10 {
            sender.send(()).await.unwrap();
        }
        // await for task1 to have all messages, then terminate task 2
        tokio::select! {
            Ok(res) = join1 => {
                assert_eq!(res.len(), msg_count);
                terminate_sender.send(()).unwrap();
            }
            _ = join2 => {
                panic!("task two should not finish before 1");
            }
        }
    }

    fn get_ed25519_bytes(pubkey: PublicKey) -> Option<[u8; 32]> {
        pubkey.try_into_ed25519().ok().map(|pk| pk.to_bytes())
    }

    #[tokio::test]
    async fn test_tx_replication() {
        const TX_COUNT: u64 = 5;
        let k1 = Keypair::generate_ed25519();
        let k2 = Keypair::generate_ed25519();
        let peer_id2 = PeerId::from_public_key(&k2.public());
        let signing_key = SigningKey::from_bytes(
            &get_ed25519_bytes(k2.public()).expect("SigningKey should be created from valid bytes"),
        );

        let neighbours = make_neighbours(&[&k1, &k2]);

        let mut swarm1 = get_swarm(k1, neighbours.clone());
        let mut swarm2 = get_swarm(k2, neighbours);

        let base_op = Op::ChannelBlob(BlobOp {
            channel: ChannelId::from([2; 32]),
            blob: [0u8; 32],
            blob_size: 0,
            da_storage_gas_price: 0,
            parent: MsgId::root(),
            signer: signing_key.verifying_key(),
        });

        let base_mantle_tx = MantleTx {
            ops: vec![base_op],
            ledger_tx: LedgerTx::new(vec![], vec![]),
            storage_gas_price: 0,
            execution_gas_price: 0,
        };

        let addr1 = multiaddr!(
            Ip4([127, 0, 0, 1]),
            Udp(get_available_udp_port().unwrap()),
            QuicV1
        );
        swarm1.listen_on(addr1.clone()).unwrap();

        let task1 = async move {
            swarm2.dial_and_wait(addr1).await;

            for i in 0..TX_COUNT {
                let mut unique_mantle_tx = base_mantle_tx.clone();
                // Mantle op payload is not yet included in the signed bytes for tx hash, but
                // storage_gas_price also affect the hash and is enough in this test case.
                unique_mantle_tx.storage_gas_price = i;

                let tx_hash = unique_mantle_tx.hash();
                let signature = signing_key.sign(&tx_hash.as_signing_bytes());

                let unique_signed_tx = SignedMantleTx::new(
                    unique_mantle_tx,
<<<<<<< HEAD
                    vec![OpProof::Ed25519Sig(signature)],
                    DummyZkSignature::prove(ZkSignaturePublic {
=======
                    vec![Some(OpProof::Ed25519Sig(signature))],
                    DummyZkSignature::prove(&ZkSignaturePublic {
>>>>>>> 095eec5f
                        msg_hash: tx_hash.into(),
                        pks: vec![],
                    }),
                )
                .expect("Transaction with valid proofs should be valid");

                let tx_message = ReplicationRequest::from(unique_signed_tx.clone());

                // Send each message two times.
                swarm2.behaviour_mut().send_message(&tx_message);
                swarm2.behaviour_mut().send_message(&tx_message);
            }

            swarm2.loop_on_next().await;
        };

        tokio::spawn(task1);

        wait_for_incoming_connection(&mut swarm1, peer_id2).await;

        let mut received_tx_ids: HashSet<ReplicationResponseId> = HashSet::new();
        let mut duplicate_messages_count = 0;

        for _ in 0..TX_COUNT {
            let event = tokio::time::timeout(
                Duration::from_secs(5),
                swarm1.wait(|event| {
                    if let SwarmEvent::Behaviour(ReplicationEvent::IncomingMessage {
                        message, ..
                    }) = event
                        && let ReplicationRequest::Tx(_) = message.as_ref()
                    {
                        return Some(message);
                    }
                    None
                }),
            )
            .await
            .expect("Swarm1 should receive all Tx messages within timeout");

            let received_tx_id = event.id();
            if !received_tx_ids.insert(received_tx_id) {
                duplicate_messages_count += 1;
            }
        }

        assert_eq!(received_tx_ids.len(), TX_COUNT as usize, "Txs not received");
        assert_eq!(
            duplicate_messages_count, 0,
            "No duplicate Tx messages should be replicated."
        );
    }
}<|MERGE_RESOLUTION|>--- conflicted
+++ resolved
@@ -372,13 +372,8 @@
 
                 let unique_signed_tx = SignedMantleTx::new(
                     unique_mantle_tx,
-<<<<<<< HEAD
                     vec![OpProof::Ed25519Sig(signature)],
-                    DummyZkSignature::prove(ZkSignaturePublic {
-=======
-                    vec![Some(OpProof::Ed25519Sig(signature))],
                     DummyZkSignature::prove(&ZkSignaturePublic {
->>>>>>> 095eec5f
                         msg_hash: tx_hash.into(),
                         pks: vec![],
                     }),
