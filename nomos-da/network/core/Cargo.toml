[package]
edition = { workspace = true }
license = { workspace = true }
name    = "nomos-da-network-core"
version = "0.1.0"

[lints]
workspace = true

[dependencies]
cached                   = { workspace = true }
either                   = { default-features = false, version = "1.13.0" }
fixed                    = { default-features = false, features = ["serde-str"], version = "1" }
futures                  = { default-features = false, version = "0.3" }
indexmap                 = { default-features = false, version = "2.2", features = ["std"] }
kzgrs-backend            = { workspace = true }
libp2p                   = { features = ["macros", "quic", "tokio"], workspace = true }
libp2p-stream            = "0.3.0-alpha"
log                      = "0.4"
nomos-core               = { workspace = true }
nomos-da-messages        = { workspace = true }
nomos-utils              = { workspace = true }
<<<<<<< HEAD
rand                     = { default-features = false, version = "0.9" }
serde                    = { default-features = false, version = "1.0" }
=======
rand                     = { default-features = false, version = "0.8" }
serde                    = { default-features = false, version = "1.0", features = ["derive"] }
>>>>>>> 056e49ae
serde_with               = { workspace = true }
subnetworks-assignations = { workspace = true }
thiserror                = "1.0"
tokio                    = { version = "1" }
tokio-stream             = { default-features = false, version = "0.1" }
tracing                  = { workspace = true }
tracing-subscriber       = { default-features = false, version = "0.3.18" }

[dev-dependencies]
bincode            = "1.3"
kzgrs              = { workspace = true }
kzgrs-backend      = { features = ["testutils"], workspace = true }
libp2p             = { features = ["plaintext", "yamux"], workspace = true }
libp2p-swarm-test  = { default-features = false, features = ["tokio"], version = "0.5.0" }
nomos-utils        = { workspace = true }
rstest             = { default-features = false, version = "0.25" }
tokio              = { default-features = false, version = "1" }
tracing-subscriber = { default-features = false, features = ["env-filter", "fmt", "std"], version = "0.3" }<|MERGE_RESOLUTION|>--- conflicted
+++ resolved
@@ -20,13 +20,8 @@
 nomos-core               = { workspace = true }
 nomos-da-messages        = { workspace = true }
 nomos-utils              = { workspace = true }
-<<<<<<< HEAD
 rand                     = { default-features = false, version = "0.9" }
 serde                    = { default-features = false, version = "1.0" }
-=======
-rand                     = { default-features = false, version = "0.8" }
-serde                    = { default-features = false, version = "1.0", features = ["derive"] }
->>>>>>> 056e49ae
 serde_with               = { workspace = true }
 subnetworks-assignations = { workspace = true }
 thiserror                = "1.0"
