// internal
use nomos_core::da::{
    attestation::{self, Attestation as _},
    blob::{self, BlobHasher},
    certificate, DaProtocol,
};
// std
use std::collections::HashSet;
use std::hash::{Hash, Hasher};
// crates
use blake2::{
    digest::{Update, VariableOutput},
    Blake2bVar,
};
use bytes::Bytes;
use nomos_core::wire;
use serde::{Deserialize, Serialize};

/// Re-export the types for OpenAPI
#[cfg(feature = "openapi")]
pub mod openapi {
    pub use super::{Attestation, Certificate};
}

#[derive(Debug, Clone)]
pub struct FullReplication<CertificateStrategy> {
    voter: Voter,
    certificate_strategy: CertificateStrategy,
    output_buffer: Vec<Bytes>,
    attestations: Vec<Attestation>,
    output_certificate_buf: Vec<Certificate>,
}

impl<S> FullReplication<S> {
    pub fn new(voter: Voter, strategy: S) -> Self {
        Self {
            voter,
            certificate_strategy: strategy,
            output_buffer: Vec::new(),
            attestations: Vec::new(),
            output_certificate_buf: Vec::new(),
        }
    }
}

// TODO: maybe abstract in a general library?
trait CertificateStrategy {
    type Attestation: attestation::Attestation;
    type Certificate: certificate::Certificate;

    fn can_build(&self, attestations: &[Self::Attestation]) -> bool;
    fn build(&self, attestations: Vec<Self::Attestation>) -> Certificate;
}

#[derive(Debug, Clone)]
pub struct AbsoluteNumber<A, C> {
    num_attestations: usize,
    _a: std::marker::PhantomData<A>,
    _c: std::marker::PhantomData<C>,
}

impl<A, C> AbsoluteNumber<A, C> {
    pub fn new(num_attestations: usize) -> Self {
        Self {
            num_attestations,
            _a: std::marker::PhantomData,
            _c: std::marker::PhantomData,
        }
    }
}

#[derive(Clone, Debug, Serialize, Deserialize)]
pub struct Settings {
    pub private_key: [u8; 32],
    pub num_attestations: usize,
}

impl CertificateStrategy for AbsoluteNumber<Attestation, Certificate> {
    type Attestation = Attestation;
    type Certificate = Certificate;

    fn can_build(&self, attestations: &[Self::Attestation]) -> bool {
        attestations.len() >= self.num_attestations
            && attestations
                .iter()
                .map(|a| &a.blob)
                .collect::<HashSet<_>>()
                .len()
                == 1
    }

    fn build(&self, attestations: Vec<Self::Attestation>) -> Certificate {
        assert!(self.can_build(&attestations));
        Certificate { attestations }
    }
}

<<<<<<< HEAD
#[derive(Debug, Copy, Clone, Serialize, Deserialize, Eq, PartialEq)]
pub struct Voter([u8; 32]);

impl Voter {
    pub const fn new(id: [u8; 32]) -> Self {
        Self(id)
    }
}
=======
#[derive(Debug, Clone, Serialize, Deserialize, Eq, Hash, PartialEq)]
#[cfg_attr(feature = "openapi", derive(utoipa::ToSchema))]
>>>>>>> ba90ed1b

impl From<Voter> for [u8; 32] {
    fn from(voter: Voter) -> Self {
        voter.0
    }
}

#[derive(Debug, Clone, Serialize, Deserialize, Eq, Hash, PartialEq)]
pub struct Blob {
    data: Bytes,
}

fn hasher(blob: &Blob) -> [u8; 32] {
    let mut hasher = Blake2bVar::new(32).unwrap();
    hasher.update(&blob.data);
    let mut output = [0; 32];
    hasher.finalize_variable(&mut output).unwrap();
    output
}

impl blob::Blob for Blob {
    const HASHER: BlobHasher<Self> = hasher as BlobHasher<Self>;
    type Hash = [u8; 32];

    fn as_bytes(&self) -> bytes::Bytes {
        self.data.clone()
    }
}

#[derive(Debug, Clone, Serialize, Deserialize, Eq, PartialEq)]
#[cfg_attr(feature = "openapi", derive(utoipa::ToSchema))]
pub struct Attestation {
    blob: [u8; 32],
    voter: Voter,
}

impl attestation::Attestation for Attestation {
    type Blob = Blob;
    type Hash = [u8; 32];

    fn blob(&self) -> [u8; 32] {
        self.blob
    }

    fn hash(&self) -> <Self::Blob as blob::Blob>::Hash {
        hash([self.blob, self.voter.into()].concat())
    }

    fn as_bytes(&self) -> Bytes {
        wire::serialize(self)
            .expect("Attestation shouldn't fail to be serialized")
            .into()
    }
}

#[derive(Debug, Clone, Serialize, Deserialize, Eq, PartialEq)]
#[cfg_attr(feature = "openapi", derive(utoipa::ToSchema))]
pub struct Certificate {
    attestations: Vec<Attestation>,
}

impl Hash for Certificate {
    fn hash<H: Hasher>(&self, state: &mut H) {
        state.write(certificate::Certificate::as_bytes(self).as_ref());
    }
}

impl certificate::Certificate for Certificate {
    type Blob = Blob;
    type Hash = [u8; 32];

    fn blob(&self) -> <Self::Blob as blob::Blob>::Hash {
        self.attestations[0].blob
    }

    fn hash(&self) -> <Self::Blob as blob::Blob>::Hash {
        let mut input = self
            .attestations
            .iter()
            .map(|a| a.hash())
            .collect::<Vec<_>>();
        // sort to make the hash deterministic
        input.sort();
        hash(input.concat())
    }

    fn as_bytes(&self) -> Bytes {
        wire::serialize(self)
            .expect("Certificate shouldn't fail to be serialized")
            .into()
    }
}

// TODO: add generic impl when the trait for Certificate is expanded
impl DaProtocol for FullReplication<AbsoluteNumber<Attestation, Certificate>> {
    type Blob = Blob;
    type Attestation = Attestation;
    type Certificate = Certificate;
    type Settings = Settings;

    fn new(settings: Self::Settings) -> Self {
        Self::new(
            Voter::new(settings.private_key),
            AbsoluteNumber::new(settings.num_attestations),
        )
    }

    fn encode<T: AsRef<[u8]>>(&self, data: T) -> Vec<Self::Blob> {
        vec![Blob {
            data: Bytes::copy_from_slice(data.as_ref()),
        }]
    }

    fn recv_blob(&mut self, blob: Self::Blob) {
        self.output_buffer.push(blob.data);
    }

    fn extract(&mut self) -> Option<Bytes> {
        self.output_buffer.pop()
    }

    fn attest(&self, blob: &Self::Blob) -> Self::Attestation {
        Attestation {
            blob: hasher(blob),
            voter: self.voter,
        }
    }

    fn validate_attestation(&self, blob: &Self::Blob, attestation: &Self::Attestation) -> bool {
        hasher(blob) == attestation.blob
    }

    fn recv_attestation(&mut self, attestation: Self::Attestation) {
        self.attestations.push(attestation);
        if self.certificate_strategy.can_build(&self.attestations) {
            self.output_certificate_buf.push(
                self.certificate_strategy
                    .build(std::mem::take(&mut self.attestations)),
            );
        }
    }

    fn certify_dispersal(&mut self) -> Option<Self::Certificate> {
        self.output_certificate_buf.pop()
    }

    fn validate_certificate(&self, certificate: &Self::Certificate) -> bool {
        self.certificate_strategy
            .can_build(&certificate.attestations)
    }
}

fn hash(item: impl AsRef<[u8]>) -> [u8; 32] {
    let mut hasher = Blake2bVar::new(32).unwrap();
    hasher.update(item.as_ref());
    let mut output = [0; 32];
    hasher.finalize_variable(&mut output).unwrap();
    output
}<|MERGE_RESOLUTION|>--- conflicted
+++ resolved
@@ -95,8 +95,8 @@
     }
 }
 
-<<<<<<< HEAD
 #[derive(Debug, Copy, Clone, Serialize, Deserialize, Eq, PartialEq)]
+#[cfg_attr(feature = "openapi", derive(utoipa::ToSchema))]
 pub struct Voter([u8; 32]);
 
 impl Voter {
@@ -104,10 +104,6 @@
         Self(id)
     }
 }
-=======
-#[derive(Debug, Clone, Serialize, Deserialize, Eq, Hash, PartialEq)]
-#[cfg_attr(feature = "openapi", derive(utoipa::ToSchema))]
->>>>>>> ba90ed1b
 
 impl From<Voter> for [u8; 32] {
     fn from(voter: Voter) -> Self {
@@ -116,6 +112,7 @@
 }
 
 #[derive(Debug, Clone, Serialize, Deserialize, Eq, Hash, PartialEq)]
+#[cfg_attr(feature = "openapi", derive(utoipa::ToSchema))]
 pub struct Blob {
     data: Bytes,
 }
