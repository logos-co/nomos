name: Setup Circuits

description: Set up Circom Circuits, Rapidsnark prover and Rapidsnark verifier.

inputs:
  github-token:
    description: GitHub token for downloading releases
    required: true
  download-directory:
    description: Directory to download the circuits to
    required: false
    default: 'bin/circuits'

runs:
  using: "composite"
  steps:
    - name: Normalise OS
      id: normalise-os
      shell: bash
      run:
        echo "os=$(echo "$RUNNER_OS" | tr '[:upper:]' '[:lower:]')" >> "$GITHUB_OUTPUT"

    - name: Download Circuits
      id: download-circuits
      uses: robinraju/release-downloader@v1
      with:
        repository: "logos-co/nomos-pocs"
        latest: true
        tag: "circom_circuits-v*"
        fileName: '*-${{ steps.normalise-os.outputs.os }}-*.tar.gz'
        token: ${{ inputs.github-token }}
        out-file-path: ${{ inputs.download-directory }}

    - name: Setup Circuits' Env Vars
      shell: bash
      env:
        DOWNLOADED_FILES: ${{ steps.download-circuits.outputs.downloaded_files }}
      run: bash "${{ github.action_path }}/add-circuits-env.sh" "${{ inputs.download-directory }}"

    - name: Setup .zkeys paths
      shell: bash
      env:
<<<<<<< HEAD
        POC_PROVING_KEY_PATH: ${{ github.workspace }}/zk/proofs/poc/src/proving_key/proof_of_claim.zkey
      run: |
        echo "NOMOS_POC_PROVING_KEY_PATH=$POC_PROVING_KEY_PATH" >> "$GITHUB_ENV"
=======
        POL_PROVING_KEY_PATH: ${{ github.workspace }}/zk/proofs/pol/src/proving_key/pol.zkey
        ZKSIGN_PROVING_KEY_PATH: ${{ github.workspace }}/zk/proofs/zksign/src/proving_key/zksign.zkey
      run: |
        echo "NOMOS_POL_PROVING_KEY_PATH=$POL_PROVING_KEY_PATH" >> "$GITHUB_ENV"
        echo "NOMOS_ZKSIGN_PROVING_KEY_PATH=$ZKSIGN_PROVING_KEY_PATH" >> "$GITHUB_ENV"
>>>>>>> 1a0c42ec
<|MERGE_RESOLUTION|>--- conflicted
+++ resolved
@@ -40,14 +40,10 @@
     - name: Setup .zkeys paths
       shell: bash
       env:
-<<<<<<< HEAD
         POC_PROVING_KEY_PATH: ${{ github.workspace }}/zk/proofs/poc/src/proving_key/proof_of_claim.zkey
-      run: |
-        echo "NOMOS_POC_PROVING_KEY_PATH=$POC_PROVING_KEY_PATH" >> "$GITHUB_ENV"
-=======
         POL_PROVING_KEY_PATH: ${{ github.workspace }}/zk/proofs/pol/src/proving_key/pol.zkey
         ZKSIGN_PROVING_KEY_PATH: ${{ github.workspace }}/zk/proofs/zksign/src/proving_key/zksign.zkey
       run: |
+        echo "NOMOS_POC_PROVING_KEY_PATH=$POC_PROVING_KEY_PATH" >> "$GITHUB_ENV"
         echo "NOMOS_POL_PROVING_KEY_PATH=$POL_PROVING_KEY_PATH" >> "$GITHUB_ENV"
-        echo "NOMOS_ZKSIGN_PROVING_KEY_PATH=$ZKSIGN_PROVING_KEY_PATH" >> "$GITHUB_ENV"
->>>>>>> 1a0c42ec
+        echo "NOMOS_ZKSIGN_PROVING_KEY_PATH=$ZKSIGN_PROVING_KEY_PATH" >> "$GITHUB_ENV"