name: Setup Circuits

description: Set up Circom Circuits, Rapidsnark prover and Rapidsnark verifier.

inputs:
  github-token:
    description: GitHub token for downloading releases
    required: true
  download-directory:
    description: Directory to download the circuits to
    required: false
    default: 'bin/circuits'

runs:
  using: "composite"
  steps:
    - name: Normalise OS
      id: normalise-os
      shell: bash
      run:
        echo "os=$(echo "$RUNNER_OS" | tr '[:upper:]' '[:lower:]')" >> "$GITHUB_OUTPUT"

    - name: Download Circuits
      id: download-circuits
      uses: robinraju/release-downloader@v1
      with:
        repository: "logos-co/nomos-pocs"
        latest: true
        tag: "circom_circuits-v*"
        fileName: '*-${{ steps.normalise-os.outputs.os }}-*.tar.gz'
        token: ${{ inputs.github-token }}
        out-file-path: ${{ inputs.download-directory }}

    - name: Setup Circuits' Env Vars
      shell: bash
      env:
        DOWNLOADED_FILES: ${{ steps.download-circuits.outputs.downloaded_files }}
      run: bash "${{ github.action_path }}/add-circuits-env.sh" "${{ inputs.download-directory }}"

    - name: Setup .zkeys paths
      shell: bash
      env:
        POL_PROVING_KEY_PATH: ${{ github.workspace }}/zk/proofs/pol/src/proving_key/pol.zkey
<<<<<<< HEAD
        POQ_PROVING_KEY_PATH: ${{ github.workspace }}/zk/proofs/poq/src/proving_key/poq.zkey
      run: |
        echo "NOMOS_POL_PROVING_KEY_PATH=$POL_PROVING_KEY_PATH" >> "$GITHUB_ENV"
        echo "NOMOS_POQ_PROVING_KEY_PATH=$POQ_PROVING_KEY_PATH" >> "$GITHUB_ENV"
=======
        ZKSIGN_PROVING_KEY_PATH: ${{ github.workspace }}/zk/proofs/zksign/src/proving_key/zksign.zkey
      run: |
        echo "NOMOS_POL_PROVING_KEY_PATH=$POL_PROVING_KEY_PATH" >> "$GITHUB_ENV"
        echo "NOMOS_ZKSIGN_PROVING_KEY_PATH=$ZKSIGN_PROVING_KEY_PATH" >> "$GITHUB_ENV"
>>>>>>> 1a0c42ec
<|MERGE_RESOLUTION|>--- conflicted
+++ resolved
@@ -41,14 +41,9 @@
       shell: bash
       env:
         POL_PROVING_KEY_PATH: ${{ github.workspace }}/zk/proofs/pol/src/proving_key/pol.zkey
-<<<<<<< HEAD
         POQ_PROVING_KEY_PATH: ${{ github.workspace }}/zk/proofs/poq/src/proving_key/poq.zkey
+        ZKSIGN_PROVING_KEY_PATH: ${{ github.workspace }}/zk/proofs/zksign/src/proving_key/zksign.zkey
       run: |
         echo "NOMOS_POL_PROVING_KEY_PATH=$POL_PROVING_KEY_PATH" >> "$GITHUB_ENV"
         echo "NOMOS_POQ_PROVING_KEY_PATH=$POQ_PROVING_KEY_PATH" >> "$GITHUB_ENV"
-=======
-        ZKSIGN_PROVING_KEY_PATH: ${{ github.workspace }}/zk/proofs/zksign/src/proving_key/zksign.zkey
-      run: |
-        echo "NOMOS_POL_PROVING_KEY_PATH=$POL_PROVING_KEY_PATH" >> "$GITHUB_ENV"
-        echo "NOMOS_ZKSIGN_PROVING_KEY_PATH=$ZKSIGN_PROVING_KEY_PATH" >> "$GITHUB_ENV"
->>>>>>> 1a0c42ec
+        echo "NOMOS_ZKSIGN_PROVING_KEY_PATH=$ZKSIGN_PROVING_KEY_PATH" >> "$GITHUB_ENV"