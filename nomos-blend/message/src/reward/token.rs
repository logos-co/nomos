use blake2::{
    Blake2bVar,
    digest::{Update as _, VariableOutput as _},
};
use nomos_blend_proofs::{quota::VerifiedProofOfQuota, selection::VerifiedProofOfSelection};
use nomos_core::codec::SerializeOp as _;
use serde::Serialize;

use crate::reward::session::SessionRandomness;

/// A blending token consisting of a proof of quota and a proof of selection.
#[derive(Clone, Debug, PartialEq, Eq, Hash, Serialize)]
pub struct BlendingToken {
    proof_of_quota: VerifiedProofOfQuota,
    proof_of_selection: VerifiedProofOfSelection,
}

impl BlendingToken {
    #[must_use]
    pub const fn new(
        proof_of_quota: VerifiedProofOfQuota,
        proof_of_selection: VerifiedProofOfSelection,
    ) -> Self {
        Self {
            proof_of_quota,
            proof_of_selection,
        }
    }

    /// Computes the Hamming distance between this blending token and the next
    /// session randomness.
    #[must_use]
    pub(crate) fn hamming_distance(
        &self,
        token_count_byte_len: u64,
        next_session_randomness: SessionRandomness,
    ) -> u64 {
        let token = self
            .to_bytes()
            .expect("BlendingToken should be serializable");
        let token_hash = hash(&token, token_count_byte_len as usize);
        let session_randomness_hash = hash(&next_session_randomness, token_count_byte_len as usize);

        hamming_distance(&token_hash, &session_randomness_hash)
    }

    pub(crate) const fn proof_of_quota(&self) -> &VerifiedProofOfQuota {
        &self.proof_of_quota
    }

    pub(crate) const fn proof_of_selection(&self) -> &VerifiedProofOfSelection {
        &self.proof_of_selection
    }
}

/// Compute blake-2b hash of `input`, producing `output_size` bytes.
///
/// If `output_size` is greater than the maximum supported size, it will be
/// reduced to that maximum.
/// If `output_size` is zero, an empty vector will be returned.
fn hash(input: &[u8], output_size: usize) -> Vec<u8> {
    let output_size = output_size.min(Blake2bVar::MAX_OUTPUT_SIZE);
    let mut hasher = Blake2bVar::new(output_size).expect("output size should be valid");
    hasher.update(input);
    let mut output = vec![0u8; output_size];
    hasher.finalize_variable(&mut output).unwrap();
    output
}

/// Computes the Hamming distance between two byte slices.
/// (i.e. the number of differing bits)
///
/// If the slices have different lengths, the extra bytes in the longer slice
/// are silently ignored.
fn hamming_distance(a: &[u8], b: &[u8]) -> u64 {
    a.iter()
        .zip(b)
        .map(|(x, y)| u64::from((x ^ y).count_ones()))
        .sum()
}

#[cfg(test)]
mod tests {
<<<<<<< HEAD
    use nomos_core::blend::{PROOF_OF_QUOTA_SIZE, PROOF_OF_SELECTION_SIZE};
=======
    use nomos_blend_proofs::{quota::PROOF_OF_QUOTA_SIZE, selection::PROOF_OF_SELECTION_SIZE};
>>>>>>> b892f059

    use super::*;

    #[test]
    fn test_hamming_distance() {
        assert_eq!(
            hamming_distance(&[0b1010_1010, 0b1100_1100], &[0b1010_1010, 0b1100_1100]),
            0
        );
        assert_eq!(
            hamming_distance(&[0b1010_1010, 0b1100_1100], &[0b0101_0101, 0b0011_0011]),
            16
        );
        assert_eq!(
            hamming_distance(&[0b1111_1111, 0b1111_1111], &[0b0000_0000]),
            8
        );
        assert_eq!(hamming_distance(&[], &[]), 0);
    }

    #[test]
    fn test_hash() {
        let input = b"test data";

        // Check if the output length matches the requested size.
        let output = hash(input, 3);
        assert_eq!(output.len(), 3);

        // Check if `hash` is deterministic.
        assert_eq!(output, hash(input, 3));

        // An empty output if the request size is zero.
        assert!(hash(input, 0).is_empty());

        // Output shouldn't be longer than the maximum size.
        let output = hash(input, Blake2bVar::MAX_OUTPUT_SIZE.checked_add(1).unwrap());
        assert_eq!(output.len(), Blake2bVar::MAX_OUTPUT_SIZE);
    }

    #[test]
    fn test_blending_token_hamming_distance() {
        let token = blending_token(1, 2);
        assert_eq!(token.hamming_distance(1, [3u8; 64].into()), 4);
    }

    fn blending_token(proof_of_quota: u8, proof_of_selection: u8) -> BlendingToken {
        BlendingToken {
            proof_of_quota: VerifiedProofOfQuota::from_bytes_unchecked(
                [proof_of_quota; PROOF_OF_QUOTA_SIZE],
            ),
            proof_of_selection: VerifiedProofOfSelection::from_bytes_unchecked(
                [proof_of_selection; PROOF_OF_SELECTION_SIZE],
            ),
        }
    }
}<|MERGE_RESOLUTION|>--- conflicted
+++ resolved
@@ -81,11 +81,7 @@
 
 #[cfg(test)]
 mod tests {
-<<<<<<< HEAD
-    use nomos_core::blend::{PROOF_OF_QUOTA_SIZE, PROOF_OF_SELECTION_SIZE};
-=======
     use nomos_blend_proofs::{quota::PROOF_OF_QUOTA_SIZE, selection::PROOF_OF_SELECTION_SIZE};
->>>>>>> b892f059
 
     use super::*;
 
