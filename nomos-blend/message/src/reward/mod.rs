mod activity;
mod session;
mod token;

use std::collections::HashSet;

pub use activity::ActivityProof;
use nomos_core::sdp::SessionNumber;
pub use session::SessionInfo;
pub use token::BlendingToken;

pub use crate::reward::session::SessionRandomness;

const LOG_TARGET: &str = "blend::message::reward";

pub trait BlendingTokenCollector {
    fn collect(&mut self, token: BlendingToken);
}

/// Holds blending tokens collected during a single session.
pub struct SessionBlendingTokenCollector {
    session_number: SessionNumber,
    token_count_byte_len: u64,
    activity_threshold: u64,
    tokens: HashSet<BlendingToken>,
}

impl SessionBlendingTokenCollector {
    #[must_use]
    pub fn new(session_info: &SessionInfo) -> Self {
        Self {
            session_number: session_info.session_number,
            token_count_byte_len: session_info.token_count_byte_len,
            activity_threshold: session_info.activity_threshold,
            tokens: HashSet::new(),
        }
    }

    #[must_use]
    pub fn rotate_session(
        self,
        new_session_info: &SessionInfo,
    ) -> (Self, OldSessionBlendingTokenCollector) {
        let new_collector = Self::new(new_session_info);
        let old_collector = OldSessionBlendingTokenCollector {
            collector: self,
            next_session_randomness: new_session_info.session_randomness(),
        };
        (new_collector, old_collector)
    }

    #[cfg(test)]
    #[must_use]
    const fn tokens(&self) -> &HashSet<BlendingToken> {
        &self.tokens
    }
}

impl BlendingTokenCollector for SessionBlendingTokenCollector {
    fn collect(&mut self, token: BlendingToken) {
        self.tokens.insert(token);
    }
}

/// Holds blending tokens collected during the old session.
pub struct OldSessionBlendingTokenCollector {
    collector: SessionBlendingTokenCollector,
    next_session_randomness: SessionRandomness,
}

impl OldSessionBlendingTokenCollector {
    pub fn collect(&mut self, token: BlendingToken) {
        self.collector.collect(token);
    }

    /// Computes an activity proof for this session by consuming tokens.
    ///
    /// It returns `None` if there was no blending token satisfying the
    /// activity threshold calculated.
    #[must_use]
    pub fn compute_activity_proof(self) -> Option<ActivityProof> {
        // Find the blending token with the smallest Hamming distance.
        let maybe_token = self
            .collector
            .tokens
            .into_iter()
            .map(|token| {
                let distance = token.hamming_distance(
                    self.collector.token_count_byte_len,
                    self.next_session_randomness,
                );
                (token, distance)
            })
            .min_by_key(|(_, distance)| *distance);

        // Check if the smallest distance satisfies the activity threshold.
        if let Some((token, distance)) = maybe_token
            && distance <= self.collector.activity_threshold
        {
            Some(ActivityProof::new(self.collector.session_number, token))
        } else {
            None
        }
    }

    #[cfg(test)]
    #[must_use]
    const fn tokens(&self) -> &HashSet<BlendingToken> {
        self.collector.tokens()
    }
}

impl BlendingTokenCollector for OldSessionBlendingTokenCollector {
    fn collect(&mut self, token: BlendingToken) {
        self.collector.collect(token);
    }
}

#[cfg(test)]
mod tests {
    use nomos_core::{
        blend::{PROOF_OF_QUOTA_SIZE, PROOF_OF_SELECTION_SIZE},
        crypto::ZkHash,
    };

    use super::*;
<<<<<<< HEAD
    use crate::crypto::proofs::{quota::ProofOfQuota, selection::ProofOfSelection};
=======
    use crate::crypto::proofs::{
        quota::{PROOF_OF_QUOTA_SIZE, VerifiedProofOfQuota},
        selection::{PROOF_OF_SELECTION_SIZE, VerifiedProofOfSelection},
    };
>>>>>>> 2f60a037

    #[test_log::test(test)]
    fn test_blending_token_collector() {
        let num_core_nodes = 2;
        let core_quota = 15;
        let session_info =
            SessionInfo::new(1, &ZkHash::from(1), num_core_nodes, core_quota).unwrap();
        let mut tokens = SessionBlendingTokenCollector::new(&session_info);
        assert!(tokens.tokens().is_empty());

        // Insert `total_core_quota-1` tokens.
        let total_core_quota = core_quota.checked_mul(num_core_nodes).unwrap();
        let mut i = 0;
        for _ in 0..(total_core_quota.checked_sub(1).unwrap()) {
            let proof: u8 = i.try_into().unwrap();
            let token = blending_token(proof, proof);
            tokens.collect(token.clone());
            assert!(tokens.tokens().contains(&token));
            i += 1;
        }

        // Prepare a new session info.
        let session_info =
            SessionInfo::new(2, &ZkHash::from(2), num_core_nodes, core_quota).unwrap();
        let (_, mut tokens) = tokens.rotate_session(&session_info);

        // Insert one more tokens.
        // Now,`total_core_quota` tokens have been collected.
        // So, we can expect that always one of them can be picked as an activity proof.
        let proof: u8 = i.try_into().unwrap();
        let token = blending_token(proof, proof);
        tokens.collect(token.clone());
        assert!(tokens.tokens().contains(&token));

        // Compute an activity proof
        let candidates = tokens.tokens().clone();
        let proof = tokens.compute_activity_proof().unwrap();
        assert!(candidates.contains(proof.token()));
    }

    fn blending_token(proof_of_quota: u8, proof_of_selection: u8) -> BlendingToken {
        BlendingToken::new(
            VerifiedProofOfQuota::from_bytes_unchecked([proof_of_quota; PROOF_OF_QUOTA_SIZE]),
            VerifiedProofOfSelection::from_bytes_unchecked(
                [proof_of_selection; PROOF_OF_SELECTION_SIZE],
            ),
        )
    }
}<|MERGE_RESOLUTION|>--- conflicted
+++ resolved
@@ -124,14 +124,7 @@
     };
 
     use super::*;
-<<<<<<< HEAD
-    use crate::crypto::proofs::{quota::ProofOfQuota, selection::ProofOfSelection};
-=======
-    use crate::crypto::proofs::{
-        quota::{PROOF_OF_QUOTA_SIZE, VerifiedProofOfQuota},
-        selection::{PROOF_OF_SELECTION_SIZE, VerifiedProofOfSelection},
-    };
->>>>>>> 2f60a037
+    use crate::crypto::proofs::{quota::VerifiedProofOfQuota, selection::VerifiedProofOfSelection};
 
     #[test_log::test(test)]
     fn test_blending_token_collector() {
