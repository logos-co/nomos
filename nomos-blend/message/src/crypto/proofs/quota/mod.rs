--- conflicted
+++ resolved
@@ -25,23 +25,6 @@
 
 #[cfg(any(test, feature = "unsafe-test-functions"))]
 pub mod fixtures;
-
-<<<<<<< HEAD
-/// A Proof of Quota as described in the Blend v1 spec: <https://www.notion.so/nomos-tech/Proof-of-Quota-Specification-215261aa09df81d88118ee22205cbafe?source=copy_link#26a261aa09df80f4b119f900fbb36f3f>.
-// TODO: To avoid proofs being misused, remove the `Clone` and `Copy` derives, so once a proof is
-// verified it cannot be (mis)used anymore.
-#[derive(Debug, Serialize, Deserialize, Clone, Copy, PartialEq, Eq, Hash)]
-pub struct ProofOfQuota {
-    #[serde(with = "groth16::serde::serde_fr")]
-    key_nullifier: ZkHash,
-    #[serde(with = "self::serde::proof::SerializablePoQProof")]
-    proof: PoQProof,
-}
-=======
-const KEY_NULLIFIER_SIZE: usize = size_of::<ZkHash>();
-const PROOF_CIRCUIT_SIZE: usize = size_of::<PoQProof>();
-pub const PROOF_OF_QUOTA_SIZE: usize = KEY_NULLIFIER_SIZE.checked_add(PROOF_CIRCUIT_SIZE).unwrap();
->>>>>>> 2f60a037
 
 #[derive(Debug, Error)]
 pub enum Error {
@@ -186,7 +169,17 @@
     }
 }
 
-impl TryFrom<&[u8; PROOF_OF_QUOTA_SIZE]> for ProofOfQuota {
+impl From<&VerifiedProofOfQuota> for [u8; PROOF_OF_QUOTA_SIZE] {
+    fn from(proof: &VerifiedProofOfQuota) -> Self {
+        let mut bytes = [0u8; PROOF_OF_QUOTA_SIZE];
+        bytes[..KEY_NULLIFIER_SIZE].copy_from_slice(&fr_to_bytes(&proof.0.key_nullifier));
+        bytes[KEY_NULLIFIER_SIZE..].copy_from_slice(&proof.0.proof.to_bytes());
+        bytes
+    }
+}
+
+// TODO: Remove this. VerifiedProofOfQuota should be created via ProofOfQuota::verify
+impl TryFrom<&[u8; PROOF_OF_QUOTA_SIZE]> for VerifiedProofOfQuota {
     type Error = Box<dyn std::error::Error>;
 
     fn try_from(bytes: &[u8; PROOF_OF_QUOTA_SIZE]) -> Result<Self, Self::Error> {
@@ -197,19 +190,10 @@
             <Bn254 as CompressSize>::G2CompressedSize,
         >(proof_circuit_bytes.try_into().map_err(Box::new)?);
 
-        Ok(Self {
+        Ok(Self(ProofOfQuota {
             key_nullifier,
             proof: PoQProof::new(pi_a, pi_b, pi_c),
-        })
-    }
-}
-
-impl From<&ProofOfQuota> for [u8; PROOF_OF_QUOTA_SIZE] {
-    fn from(proof: &ProofOfQuota) -> Self {
-        let mut bytes = [0u8; PROOF_OF_QUOTA_SIZE];
-        bytes[..KEY_NULLIFIER_SIZE].copy_from_slice(&fr_to_bytes(&proof.key_nullifier));
-        bytes[KEY_NULLIFIER_SIZE..].copy_from_slice(&proof.proof.to_bytes());
-        bytes
+        }))
     }
 }
 
