--- conflicted
+++ resolved
@@ -35,15 +35,8 @@
         PoQVerifierInputData {
             core_quota: value.prove_inputs.core_quota,
             core_root: value.prove_inputs.core_root,
-<<<<<<< HEAD
             k_part_one: BigUint::from_bytes_be(&signing_key_first_half[..]).into(),
             k_part_two: BigUint::from_bytes_be(&signing_key_second_half[..]).into(),
-=======
-            k_part_one: fr_from_bytes(&signing_key_first_half[..])
-                .expect("First half of signing public key does not represent a valid `Fr` point."),
-            k_part_two: fr_from_bytes(&signing_key_second_half[..])
-                .expect("Second half of signing public key does not represent a valid `Fr` point."),
->>>>>>> 5051ebdb
             key_nullifier: value.key_nullifier,
             leader_quota: value.prove_inputs.leader_quota,
             pol_epoch_nonce: value.prove_inputs.pol_epoch_nonce,
