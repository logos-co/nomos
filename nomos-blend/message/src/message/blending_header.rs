use nomos_core::blend::{PROOF_OF_QUOTA_SIZE, PROOF_OF_SELECTION_SIZE};
use serde::{Deserialize, Serialize};

use crate::crypto::{
    keys::{Ed25519PrivateKey, Ed25519PublicKey, KEY_SIZE},
<<<<<<< HEAD
    proofs::{quota::ProofOfQuota, selection::ProofOfSelection},
    pseudo_random_sized_bytes, random_sized_bytes,
=======
    proofs::{
        quota::{PROOF_OF_QUOTA_SIZE, ProofOfQuota, VerifiedProofOfQuota},
        selection::{PROOF_OF_SELECTION_SIZE, ProofOfSelection, VerifiedProofOfSelection},
    },
    pseudo_random_sized_bytes,
>>>>>>> 2f60a037
    signatures::{SIGNATURE_SIZE, Signature},
};

/// A blending header that is fully decapsulated.
/// This must be encapsulated when being sent to the blend network.
#[derive(Clone, Serialize, Deserialize)]
pub struct BlendingHeader {
    pub signing_pubkey: Ed25519PublicKey,
    pub proof_of_quota: ProofOfQuota,
    pub signature: Signature,
    pub proof_of_selection: ProofOfSelection,
    pub is_last: bool,
}

impl BlendingHeader {
    /// Build a blending header with random data based on the provided key.
    /// in the reconstructable way.
    /// Each field in the header is filled with pseudo-random bytes derived from
    /// the key concatenated with a unique byte (1, 2, 3, or 4).
    pub fn pseudo_random(key: &[u8]) -> Self {
        let r1 = pseudo_random_sized_bytes::<KEY_SIZE>(&concat(key, &[1]));
        let r2 = pseudo_random_sized_bytes::<PROOF_OF_QUOTA_SIZE>(&concat(key, &[2]));
        let r3 = pseudo_random_sized_bytes::<SIGNATURE_SIZE>(&concat(key, &[3]));
        let r4 = pseudo_random_sized_bytes::<PROOF_OF_SELECTION_SIZE>(&concat(key, &[4]));
        Self {
            // Unlike the spec, derive a private key from random bytes
            // and then derive the public key from it
            // because a public key cannot always be successfully derived from random bytes.
            // TODO: This will be changed once we have zerocopy serde.
            signing_pubkey: Ed25519PrivateKey::from(r1).public_key(),
            proof_of_quota: VerifiedProofOfQuota::from_bytes_unchecked(r2).into_inner(),
            signature: Signature::from(r3),
            proof_of_selection: VerifiedProofOfSelection::from_bytes_unchecked(r4).into_inner(),
            is_last: false,
        }
    }
}

fn concat(a: &[u8], b: &[u8]) -> Vec<u8> {
    a.iter().chain(b.iter()).copied().collect::<Vec<_>>()
}<|MERGE_RESOLUTION|>--- conflicted
+++ resolved
@@ -3,16 +3,11 @@
 
 use crate::crypto::{
     keys::{Ed25519PrivateKey, Ed25519PublicKey, KEY_SIZE},
-<<<<<<< HEAD
-    proofs::{quota::ProofOfQuota, selection::ProofOfSelection},
-    pseudo_random_sized_bytes, random_sized_bytes,
-=======
     proofs::{
-        quota::{PROOF_OF_QUOTA_SIZE, ProofOfQuota, VerifiedProofOfQuota},
-        selection::{PROOF_OF_SELECTION_SIZE, ProofOfSelection, VerifiedProofOfSelection},
+        quota::{ProofOfQuota, VerifiedProofOfQuota},
+        selection::{ProofOfSelection, VerifiedProofOfSelection},
     },
     pseudo_random_sized_bytes,
->>>>>>> 2f60a037
     signatures::{SIGNATURE_SIZE, Signature},
 };
 
