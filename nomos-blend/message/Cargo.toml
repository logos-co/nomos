[package]
edition = "2021"
license = { workspace = true }
name    = "nomos-blend-message"
version = "0.1.0"

[lints]
workspace = true

[dependencies]
blake2.workspace = true
chacha20         = "0.9"
cipher           = "0.4"
ed25519-dalek    = { version = "2", features = ["rand_core", "serde"] }
<<<<<<< HEAD
=======
itertools        = "0.13"
>>>>>>> 4d765a18
nomos-core       = { workspace = true }
rand_chacha      = "0.3"
serde            = { version = "1", features = ["derive"] }
serde-big-array  = "0.5"
serde_with       = "3"
<<<<<<< HEAD
=======
sha2             = "0.10"
sphinx-packet    = "0.2"
>>>>>>> 4d765a18
thiserror        = "1"
x25519-dalek     = { version = "2", features = ["serde", "static_secrets"] }<|MERGE_RESOLUTION|>--- conflicted
+++ resolved
@@ -12,19 +12,11 @@
 chacha20         = "0.9"
 cipher           = "0.4"
 ed25519-dalek    = { version = "2", features = ["rand_core", "serde"] }
-<<<<<<< HEAD
-=======
 itertools        = "0.13"
->>>>>>> 4d765a18
 nomos-core       = { workspace = true }
 rand_chacha      = "0.3"
 serde            = { version = "1", features = ["derive"] }
 serde-big-array  = "0.5"
 serde_with       = "3"
-<<<<<<< HEAD
-=======
-sha2             = "0.10"
-sphinx-packet    = "0.2"
->>>>>>> 4d765a18
 thiserror        = "1"
 x25519-dalek     = { version = "2", features = ["serde", "static_secrets"] }