--- conflicted
+++ resolved
@@ -10,21 +10,15 @@
             quota::inputs::prove::{private::ProofOfLeadershipQuotaInputs, public::LeaderInputs},
         },
     },
-    encap::encapsulated::EncapsulatedMessage,
     input::EncapsulationInput,
 };
 
 use crate::{
     membership::Membership,
     message_blend::{
-<<<<<<< HEAD
         crypto::{
-            EncapsulatedMessageWithVerifiedPublicHeader, EncapsulationInputs,
-            SessionCryptographicProcessorSettings,
+            EncapsulatedMessageWithVerifiedPublicHeader, SessionCryptographicProcessorSettings,
         },
-=======
-        crypto::SessionCryptographicProcessorSettings,
->>>>>>> 81a2564d
         provers::{ProofsGeneratorSettings, core_and_leader::CoreAndLeaderProofsGenerator},
     },
     serialize_encapsulated_message,
@@ -150,13 +144,9 @@
         &mut self,
         payload_type: PayloadType,
         payload: &[u8],
-<<<<<<< HEAD
     ) -> Result<EncapsulatedMessageWithVerifiedPublicHeader, Error> {
-=======
-    ) -> Result<EncapsulatedMessage, Error> {
         // We validate the payload early on so we don't generate proofs unnecessarily.
         let validated_payload = PaddedPayloadBody::try_from(payload)?;
->>>>>>> 81a2564d
         let mut proofs = Vec::with_capacity(self.num_blend_layers.get() as usize);
 
         match payload_type {
@@ -216,15 +206,11 @@
             })
             .collect::<Vec<_>>();
 
-<<<<<<< HEAD
-        EncapsulatedMessageWithVerifiedPublicHeader::new(&inputs, payload_type, payload)
-=======
-        Ok(EncapsulatedMessage::new(
+        Ok(EncapsulatedMessageWithVerifiedPublicHeader::new(
             &inputs,
             payload_type,
             validated_payload,
         ))
->>>>>>> 81a2564d
     }
 }
 
