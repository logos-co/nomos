use std::{
    future::Future as _,
    pin::Pin,
    task::{Context, Poll},
    time::Duration,
};

<<<<<<< HEAD
use futures::Stream;
use tokio::time::{Sleep, sleep};
=======
use futures::StreamExt as _;
use tokio::time::{sleep, timeout, Sleep};
>>>>>>> 056e49ae

/// A staging type that initializes a [`SessionEventStream`] by consuming
/// the first [`Session`] from the underlying stream, expected to be yielded
/// within a short timeout.
pub struct UninitializedSessionEventStream<Stream> {
    stream: FirstReadyStream<Stream>,
    transition_period: Duration,
}

impl<Stream> UninitializedSessionEventStream<Stream> {
    #[must_use]
    pub const fn new(
        session_stream: Stream,
        first_ready_timeout: Duration,
        transition_period: Duration,
    ) -> Self {
        Self {
            stream: FirstReadyStream::new(session_stream, first_ready_timeout),
            transition_period,
        }
    }
}

impl<Stream, Session> UninitializedSessionEventStream<Stream>
where
    Stream: futures::Stream<Item = Session> + Unpin,
{
    /// Initializes a [`SessionEventStream`] by consuming the first [`Session`]
    /// from the underlying stream.
    ///
    /// It returns the first [`Session`] and the initialized
    /// [`SessionEventStream`].
    /// It returns an error if the first session is not yielded within the
    /// configured timeout.
    pub async fn await_first_ready(
        self,
    ) -> Result<(Session, SessionEventStream<Stream>), FirstReadyStreamError> {
        let (first_session, remaining_stream) = self.stream.first().await?;
        Ok((
            first_session,
            SessionEventStream::new(remaining_stream, self.transition_period),
        ))
    }
}

#[derive(Clone)]
pub enum SessionEvent<Session> {
    NewSession(Session),
    TransitionPeriodExpired,
}

/// A stream that alternates between yielding [`SessionEvent::NewSession`]
/// and [`SessionEvent::TransitionPeriodExpired`].
///
/// It wraps a stream of [`Session`]s and yields a [`SessionEvent::NewSession`]
/// as soon as a new [`Session`] is available from the inner stream.
/// Then, it yields a [`SessionEvent::TransitionPeriodExpired`] after
/// the transition period has elapsed.
///
/// # Stream Timeline
/// ```text
/// event stream  : O--E-------O--E--------------O--E-------
/// session stream: |----S1----|--------S2-------|----S3----
///
/// (O: NewSession, E: TransitionPeriodExpired, S*: Sessions)
/// ```
pub struct SessionEventStream<Stream> {
    session_stream: Stream,
    transition_period: Duration,
    transition_period_timer: Option<Pin<Box<Sleep>>>,
}

impl<Stream> SessionEventStream<Stream> {
    #[must_use]
    const fn new(session_stream: Stream, transition_period: Duration) -> Self {
        Self {
            session_stream,
            transition_period,
            transition_period_timer: None,
        }
    }
}

impl<Stream, Session> futures::Stream for SessionEventStream<Stream>
where
    Stream: futures::Stream<Item = Session> + Unpin,
{
    type Item = SessionEvent<Session>;

    fn poll_next(mut self: Pin<&mut Self>, cx: &mut Context<'_>) -> Poll<Option<Self::Item>> {
        // Check if a new session is available.
        match self.session_stream.poll_next_unpin(cx) {
            Poll::Ready(Some(session)) => {
                // Start the transition period timer, and yield the new session.
                // If the previous transition period timer has not been expired yet,
                // it will be overwritten.
                self.transition_period_timer = Some(Box::pin(sleep(self.transition_period)));
                return Poll::Ready(Some(SessionEvent::NewSession(session)));
            }
            Poll::Ready(None) => return Poll::Ready(None),
            Poll::Pending => {}
        }

        // Check if the transition period has expired.
        if let Some(timer) = &mut self.transition_period_timer
            && timer.as_mut().poll(cx).is_ready()
        {
            self.transition_period_timer = None;
            return Poll::Ready(Some(SessionEvent::TransitionPeriodExpired));
        }

        Poll::Pending
    }
}

/// A stream wrapper that expects the underlying stream to yield its first item
/// within the given timeout.
///
/// Instead of implementing [`futures::Stream`], this provides only
/// [`Self::first`] that explicitly tries to read the first item and returns a
/// result.
struct FirstReadyStream<Stream> {
    stream: Stream,
    timeout: Duration,
}

impl<Stream> FirstReadyStream<Stream> {
    const fn new(stream: Stream, timeout: Duration) -> Self {
        Self { stream, timeout }
    }
}

impl<Stream, Item> FirstReadyStream<Stream>
where
    Stream: futures::Stream<Item = Item> + Unpin,
{
    /// Yields the first item if it is yielded within the timeout from the
    /// underlying stream.
    /// The remaining stream is also returned for continued use.
    async fn first(mut self) -> Result<(Item, Stream), FirstReadyStreamError> {
        let item = timeout(self.timeout, self.stream.next())
            .await
            .map_err(|_| FirstReadyStreamError::FirstItemNotReady)?
            .ok_or(FirstReadyStreamError::StreamClosed)?;
        Ok((item, self.stream))
    }
}

#[derive(Debug, thiserror::Error)]
pub enum FirstReadyStreamError {
    #[error("The first item was not yielded in time")]
    FirstItemNotReady,
    #[error("The underlying stream was closed before yielding the first item")]
    StreamClosed,
}

#[cfg(test)]
mod tests {
    use futures::StreamExt as _;
<<<<<<< HEAD
    use tokio::time::{Instant, interval};
=======
    use tokio::time::{interval, interval_at, Instant};
>>>>>>> 056e49ae
    use tokio_stream::wrappers::IntervalStream;

    use super::*;

    #[tokio::test]
    async fn yield_two_events_alternately() {
        let session_duration = Duration::from_secs(1);
        let transition_period = Duration::from_millis(100);
        let time_tolerance = Duration::from_millis(50);

        let mut stream = SessionEventStream::new(
            Box::pin(IntervalStream::new(interval(session_duration))),
            transition_period,
        );

        // NewSession should be emitted immediately.
        let start_time = Instant::now();
        assert!(matches!(
            stream.next().await,
            Some(SessionEvent::NewSession(_))
        ));
        let elapsed = start_time.elapsed();
        let tolerance = Duration::from_millis(5);
        assert!(elapsed <= tolerance, "elapsed:{elapsed:?}");

        // TransitionEnd should be emitted after transition_period.
        let start_time = Instant::now();
        assert!(matches!(
            stream.next().await,
            Some(SessionEvent::TransitionPeriodExpired)
        ));
        let elapsed = start_time.elapsed();
        assert!(
            elapsed.abs_diff(transition_period) <= time_tolerance,
            "elapsed:{elapsed:?}, expected:{transition_period:?}",
        );

        // NewSession should be emitted after session_duration - transition_period.
        let start_time = Instant::now();
        assert!(matches!(
            stream.next().await,
            Some(SessionEvent::NewSession(_))
        ));
        let elapsed = start_time.elapsed();
        assert!(
            elapsed.abs_diff(session_duration - transition_period) <= time_tolerance,
            "elapsed:{elapsed:?}, expected:{:?}",
            session_duration - transition_period
        );

        // TransitionEnd should be emitted after transition_period.
        let start_time = Instant::now();
        assert!(matches!(
            stream.next().await,
            Some(SessionEvent::TransitionPeriodExpired)
        ));
        let elapsed = start_time.elapsed();
        assert!(
            elapsed.abs_diff(transition_period) <= time_tolerance,
            "elapsed:{elapsed:?}, expected:{transition_period:?}",
        );
    }

    #[tokio::test]
    async fn transition_period_shorter_than_session() {
        let session_duration = Duration::from_millis(500);
        let transition_period = Duration::from_millis(600);
        let time_tolerance = Duration::from_millis(50);

        let mut stream = SessionEventStream::new(
            Box::pin(IntervalStream::new(interval(session_duration))),
            transition_period,
        );

        // NewSession should be emitted immediately.
        let start_time = Instant::now();
        assert!(matches!(
            stream.next().await,
            Some(SessionEvent::NewSession(_))
        ));
        let elapsed = start_time.elapsed();
        assert!(elapsed <= time_tolerance, "elapsed:{elapsed:?}");

        // NewSession should be emitted again after session_duration.
        let start_time = Instant::now();
        assert!(matches!(
            stream.next().await,
            Some(SessionEvent::NewSession(_))
        ));
        let elapsed = start_time.elapsed();
        assert!(
            elapsed.abs_diff(session_duration) <= time_tolerance,
            "elapsed:{elapsed:?}, expected:{session_duration:?}",
        );
    }

    #[tokio::test]
    async fn first_ready_stream_yields_first_item_immediately() {
        // Use an underlying stream that yields the first item nearly immediately.
        let stream = FirstReadyStream::new(
            IntervalStream::new(interval(Duration::from_secs(1)))
                .enumerate()
                .map(|(i, _)| i),
            Duration::from_millis(100),
        );

        let (first, mut stream) = stream.first().await.expect("first item should be yielded");
        assert_eq!(first, 0);
        // Next items are yielded normally.
        assert_eq!(stream.next().await, Some(1));
        assert_eq!(stream.next().await, Some(2));
    }

    #[tokio::test]
    async fn first_relay_stream_fails_if_first_item_is_not_ready() {
        // Use an underlying stream that yield the first item too late.
        let stream = FirstReadyStream::new(
            IntervalStream::new(interval_at(
                // The first time will be yieled after 2s.
                Instant::now() + Duration::from_secs(2),
                Duration::from_secs(1),
            )),
            Duration::from_millis(100),
        );

        assert!(matches!(
            stream.first().await,
            Err(FirstReadyStreamError::FirstItemNotReady)
        ));
    }
}<|MERGE_RESOLUTION|>--- conflicted
+++ resolved
@@ -5,13 +5,8 @@
     time::Duration,
 };
 
-<<<<<<< HEAD
-use futures::Stream;
-use tokio::time::{Sleep, sleep};
-=======
 use futures::StreamExt as _;
-use tokio::time::{sleep, timeout, Sleep};
->>>>>>> 056e49ae
+use tokio::time::{Sleep, sleep, timeout};
 
 /// A staging type that initializes a [`SessionEventStream`] by consuming
 /// the first [`Session`] from the underlying stream, expected to be yielded
@@ -171,11 +166,7 @@
 #[cfg(test)]
 mod tests {
     use futures::StreamExt as _;
-<<<<<<< HEAD
-    use tokio::time::{Instant, interval};
-=======
-    use tokio::time::{interval, interval_at, Instant};
->>>>>>> 056e49ae
+    use tokio::time::{Instant, interval, interval_at};
     use tokio_stream::wrappers::IntervalStream;
 
     use super::*;
