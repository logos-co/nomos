<<<<<<< HEAD
use nomos_blend_message::crypto::KEY_SIZE;
use serde::{Deserialize as _, Deserializer, de::Error as _};
=======
use nomos_blend_message::crypto::keys::KEY_SIZE;
use serde::{de::Error as _, Deserialize as _, Deserializer};
>>>>>>> 626d38e8

/// [`Ed25519PrivateKey`] <> Hex string hex/deserialization
pub mod ed25519_privkey_hex {
    use nomos_blend_message::crypto::keys::Ed25519PrivateKey;
    use serde::{Deserializer, Serialize as _, Serializer};

    use crate::serde::deserialize_hex_to_key;

    pub fn serialize<S>(key: &Ed25519PrivateKey, serializer: S) -> Result<S::Ok, S::Error>
    where
        S: Serializer,
    {
        hex::encode(key.as_bytes()).serialize(serializer)
    }

    pub fn deserialize<'de, D>(deserializer: D) -> Result<Ed25519PrivateKey, D::Error>
    where
        D: Deserializer<'de>,
    {
        Ok(deserialize_hex_to_key(deserializer)?.into())
    }
}

/// [`Ed25519PublicKey`] <> Hex string serialization/deserialization
pub mod ed25519_pubkey_hex {
<<<<<<< HEAD
    use nomos_blend_message::crypto::Ed25519PublicKey;
    use serde::{Deserializer, Serialize as _, Serializer, de::Error as _};
=======
    use nomos_blend_message::crypto::keys::Ed25519PublicKey;
    use serde::{de::Error as _, Deserializer, Serialize as _, Serializer};
>>>>>>> 626d38e8

    use crate::serde::deserialize_hex_to_key;

    pub fn serialize<S>(key: &Ed25519PublicKey, serializer: S) -> Result<S::Ok, S::Error>
    where
        S: Serializer,
    {
        hex::encode(key.as_bytes()).serialize(serializer)
    }

    pub fn deserialize<'de, D>(deserializer: D) -> Result<Ed25519PublicKey, D::Error>
    where
        D: Deserializer<'de>,
    {
        deserialize_hex_to_key(deserializer)?
            .try_into()
            .map_err(D::Error::custom)
    }
}

fn deserialize_hex_to_key<'de, D>(deserializer: D) -> Result<[u8; KEY_SIZE], D::Error>
where
    D: Deserializer<'de>,
{
    hex::decode(String::deserialize(deserializer)?)
        .map_err(|e| D::Error::custom(format!("Invalid hex: {e}")))?
        .try_into()
        .map_err(|_| D::Error::custom("Invalid key length"))
}<|MERGE_RESOLUTION|>--- conflicted
+++ resolved
@@ -1,10 +1,5 @@
-<<<<<<< HEAD
-use nomos_blend_message::crypto::KEY_SIZE;
-use serde::{Deserialize as _, Deserializer, de::Error as _};
-=======
 use nomos_blend_message::crypto::keys::KEY_SIZE;
 use serde::{de::Error as _, Deserialize as _, Deserializer};
->>>>>>> 626d38e8
 
 /// [`Ed25519PrivateKey`] <> Hex string hex/deserialization
 pub mod ed25519_privkey_hex {
@@ -30,13 +25,8 @@
 
 /// [`Ed25519PublicKey`] <> Hex string serialization/deserialization
 pub mod ed25519_pubkey_hex {
-<<<<<<< HEAD
-    use nomos_blend_message::crypto::Ed25519PublicKey;
-    use serde::{Deserializer, Serialize as _, Serializer, de::Error as _};
-=======
     use nomos_blend_message::crypto::keys::Ed25519PublicKey;
     use serde::{de::Error as _, Deserializer, Serialize as _, Serializer};
->>>>>>> 626d38e8
 
     use crate::serde::deserialize_hex_to_key;
 
