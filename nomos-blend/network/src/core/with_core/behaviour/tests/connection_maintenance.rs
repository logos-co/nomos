use core::time::Duration;

use futures::StreamExt as _;
use libp2p_swarm_test::SwarmExt as _;
use nomos_libp2p::SwarmEvent;
use test_log::test;
use tokio::{select, time::sleep};

use crate::core::{
    tests::utils::{AlwaysTrueVerifier, TestEncapsulatedMessage, TestSwarm},
    with_core::behaviour::{
        Event, NegotiatedPeerState, SpamReason,
        tests::utils::{
            BehaviourBuilder, IntervalProviderBuilder, SwarmExt as _, new_nodes_with_empty_address,
        },
    },
};

#[test(tokio::test)]
async fn detect_spammy_peer() {
<<<<<<< HEAD
    let mut dialing_swarm = TestSwarm::new(|id| {
        BehaviourBuilder::default()
            .with_identity(id)
            .build::<AlwaysTrueVerifier>()
    });
    let mut listening_swarm = TestSwarm::new(|id| {
        BehaviourBuilder::default()
            .with_identity(id)
=======
    let (mut identities, nodes) = new_nodes_with_empty_address(2);
    let mut dialing_swarm = TestSwarm::new(&identities.next().unwrap(), |id| {
        BehaviourBuilder::new(id).with_membership(&nodes).build()
    });
    let mut listening_swarm = TestSwarm::new(&identities.next().unwrap(), |id| {
        BehaviourBuilder::new(id)
            .with_membership(&nodes)
>>>>>>> ccdcce2c
            .with_provider(IntervalProviderBuilder::default().with_range(1..=1).build())
            .build::<AlwaysTrueVerifier>()
    });

    listening_swarm.listen().with_memory_addr_external().await;
    dialing_swarm
        .connect_and_wait_for_upgrade(&mut listening_swarm)
        .await;

    // We let the first observation clock tick.
    sleep(Duration::from_secs(2)).await;

    // Send two messages when only one was expected.
    dialing_swarm
        .behaviour_mut()
        .validate_and_publish_message(TestEncapsulatedMessage::new(b"msg1").into_inner())
        .unwrap();
    dialing_swarm
        .behaviour_mut()
        .validate_and_publish_message(TestEncapsulatedMessage::new(b"msg2").into_inner())
        .unwrap();

    let mut events_to_match = 2u8;
    loop {
        select! {
            _ = dialing_swarm.select_next_some() => {}
            listening_event = listening_swarm.select_next_some() => {
                match listening_event {
                    SwarmEvent::Behaviour(Event::PeerDisconnected(peer_id, NegotiatedPeerState::Spammy(SpamReason::TooManyMessages))) => {
                        assert_eq!(peer_id, *dialing_swarm.local_peer_id());
                        assert!(listening_swarm.behaviour().negotiated_peers.is_empty());
                        events_to_match -= 1;
                    }
                    SwarmEvent::ConnectionClosed { peer_id, endpoint, .. } => {
                        assert_eq!(peer_id, *dialing_swarm.local_peer_id());
                        assert!(endpoint.is_listener());
                        events_to_match -= 1;
                    }
                    _ => {}
                }
            }
        }
        if events_to_match == 0 {
            break;
        }
    }
}

#[test(tokio::test)]
async fn detect_unhealthy_peer() {
<<<<<<< HEAD
    let mut dialing_swarm = TestSwarm::new(|id| {
        BehaviourBuilder::default()
            .with_identity(id)
            .build::<AlwaysTrueVerifier>()
    });
    let mut listening_swarm = TestSwarm::new(|id| {
        BehaviourBuilder::default()
            .with_identity(id)
=======
    let (mut identities, nodes) = new_nodes_with_empty_address(2);
    let mut dialing_swarm = TestSwarm::new(&identities.next().unwrap(), |id| {
        BehaviourBuilder::new(id).with_membership(&nodes).build()
    });
    let mut listening_swarm = TestSwarm::new(&identities.next().unwrap(), |id| {
        BehaviourBuilder::new(id)
            .with_membership(&nodes)
>>>>>>> ccdcce2c
            .with_provider(IntervalProviderBuilder::default().with_range(1..=1).build())
            .build::<AlwaysTrueVerifier>()
    });

    listening_swarm.listen().with_memory_addr_external().await;
    dialing_swarm
        .connect_and_wait_for_upgrade(&mut listening_swarm)
        .await;

    // Do not send any message from dialing to listening swarm.

    loop {
        select! {
            _ = dialing_swarm.select_next_some() => {}
            listening_event = listening_swarm.select_next_some() => {
                if let SwarmEvent::Behaviour(Event::UnhealthyPeer(peer_id)) = listening_event {
                    assert_eq!(peer_id, *dialing_swarm.local_peer_id());
                    break;
                }
            }
        }
    }

    // We make sure that the same "Unhealthy" notification is not bubbled up to the
    // swarm again by the behaviour for an already unhealthy peer.

    loop {
        select! {
            () = sleep(Duration::from_secs(5)) => {
                break;
            }
            _ = dialing_swarm.select_next_some() => {}
            listening_event = listening_swarm.select_next_some() => {
                if let SwarmEvent::Behaviour(Event::UnhealthyPeer(peer_id)) = listening_event {
                    assert!(peer_id != *dialing_swarm.local_peer_id());
                }
            }
        }
    }

    assert!(
        listening_swarm
            .behaviour()
            .negotiated_peers
            .get(dialing_swarm.local_peer_id())
            .unwrap()
            .negotiated_state
            .is_unhealthy()
    );
}

#[test(tokio::test)]
async fn restore_healthy_peer() {
<<<<<<< HEAD
    let mut dialing_swarm = TestSwarm::new(|id| {
        BehaviourBuilder::default()
            .with_identity(id)
            .build::<AlwaysTrueVerifier>()
    });
    let mut listening_swarm = TestSwarm::new(|id| {
        BehaviourBuilder::default()
            .with_identity(id)
=======
    let (mut identities, nodes) = new_nodes_with_empty_address(2);
    let mut dialing_swarm = TestSwarm::new(&identities.next().unwrap(), |id| {
        BehaviourBuilder::new(id).with_membership(&nodes).build()
    });
    let mut listening_swarm = TestSwarm::new(&identities.next().unwrap(), |id| {
        BehaviourBuilder::new(id)
            .with_membership(&nodes)
>>>>>>> ccdcce2c
            .with_provider(IntervalProviderBuilder::default().with_range(1..=1).build())
            .build::<AlwaysTrueVerifier>()
    });

    listening_swarm.listen().with_memory_addr_external().await;
    dialing_swarm
        .connect_and_wait_for_upgrade(&mut listening_swarm)
        .await;

    // Let the connection turn unhealthy.
    sleep(Duration::from_secs(4)).await;

    // Send a message to the listening swarm to revert from unhealthy to healthy.
    dialing_swarm
        .behaviour_mut()
        .force_send_message_to_peer(
            &TestEncapsulatedMessage::new(b"msg"),
            *listening_swarm.local_peer_id(),
        )
        .unwrap();

    loop {
        select! {
            _ = dialing_swarm.select_next_some() => {}
            listening_event = listening_swarm.select_next_some() => {
                if let SwarmEvent::Behaviour(Event::HealthyPeer(peer_id)) = listening_event {
                    assert_eq!(peer_id, *dialing_swarm.local_peer_id());
                    break;
                }
            }
        }
    }

    assert!(
        listening_swarm
            .behaviour()
            .negotiated_peers
            .get(dialing_swarm.local_peer_id())
            .unwrap()
            .negotiated_state
            .is_healthy()
    );
}<|MERGE_RESOLUTION|>--- conflicted
+++ resolved
@@ -18,24 +18,15 @@
 
 #[test(tokio::test)]
 async fn detect_spammy_peer() {
-<<<<<<< HEAD
-    let mut dialing_swarm = TestSwarm::new(|id| {
-        BehaviourBuilder::default()
-            .with_identity(id)
-            .build::<AlwaysTrueVerifier>()
-    });
-    let mut listening_swarm = TestSwarm::new(|id| {
-        BehaviourBuilder::default()
-            .with_identity(id)
-=======
     let (mut identities, nodes) = new_nodes_with_empty_address(2);
     let mut dialing_swarm = TestSwarm::new(&identities.next().unwrap(), |id| {
-        BehaviourBuilder::new(id).with_membership(&nodes).build()
+        BehaviourBuilder::new(id)
+            .with_membership(&nodes)
+            .build::<AlwaysTrueVerifier>()
     });
     let mut listening_swarm = TestSwarm::new(&identities.next().unwrap(), |id| {
         BehaviourBuilder::new(id)
             .with_membership(&nodes)
->>>>>>> ccdcce2c
             .with_provider(IntervalProviderBuilder::default().with_range(1..=1).build())
             .build::<AlwaysTrueVerifier>()
     });
@@ -86,24 +77,15 @@
 
 #[test(tokio::test)]
 async fn detect_unhealthy_peer() {
-<<<<<<< HEAD
-    let mut dialing_swarm = TestSwarm::new(|id| {
-        BehaviourBuilder::default()
-            .with_identity(id)
-            .build::<AlwaysTrueVerifier>()
-    });
-    let mut listening_swarm = TestSwarm::new(|id| {
-        BehaviourBuilder::default()
-            .with_identity(id)
-=======
     let (mut identities, nodes) = new_nodes_with_empty_address(2);
     let mut dialing_swarm = TestSwarm::new(&identities.next().unwrap(), |id| {
-        BehaviourBuilder::new(id).with_membership(&nodes).build()
+        BehaviourBuilder::new(id)
+            .with_membership(&nodes)
+            .build::<AlwaysTrueVerifier>()
     });
     let mut listening_swarm = TestSwarm::new(&identities.next().unwrap(), |id| {
         BehaviourBuilder::new(id)
             .with_membership(&nodes)
->>>>>>> ccdcce2c
             .with_provider(IntervalProviderBuilder::default().with_range(1..=1).build())
             .build::<AlwaysTrueVerifier>()
     });
@@ -157,24 +139,15 @@
 
 #[test(tokio::test)]
 async fn restore_healthy_peer() {
-<<<<<<< HEAD
-    let mut dialing_swarm = TestSwarm::new(|id| {
-        BehaviourBuilder::default()
-            .with_identity(id)
-            .build::<AlwaysTrueVerifier>()
-    });
-    let mut listening_swarm = TestSwarm::new(|id| {
-        BehaviourBuilder::default()
-            .with_identity(id)
-=======
     let (mut identities, nodes) = new_nodes_with_empty_address(2);
     let mut dialing_swarm = TestSwarm::new(&identities.next().unwrap(), |id| {
-        BehaviourBuilder::new(id).with_membership(&nodes).build()
+        BehaviourBuilder::new(id)
+            .with_membership(&nodes)
+            .build::<AlwaysTrueVerifier>()
     });
     let mut listening_swarm = TestSwarm::new(&identities.next().unwrap(), |id| {
         BehaviourBuilder::new(id)
             .with_membership(&nodes)
->>>>>>> ccdcce2c
             .with_provider(IntervalProviderBuilder::default().with_range(1..=1).build())
             .build::<AlwaysTrueVerifier>()
     });
