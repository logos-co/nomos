use futures::StreamExt as _;
use libp2p_swarm_test::SwarmExt as _;
use nomos_blend_message::encap::validated::OutgoingEncapsulatedMessageWithValidatedPublicHeader;
use nomos_libp2p::SwarmEvent;
use test_log::test;
use tokio::select;

use crate::core::{
    tests::utils::{SessionBasedMockProofsVerifier, TestEncapsulatedMessageWithSession, TestSwarm},
    with_core::{
        behaviour::{
            Event,
            tests::utils::{
<<<<<<< HEAD
                BehaviourBuilder, SwarmExt as _, build_memberships,
                default_poq_verification_inputs_for_session,
=======
                BehaviourBuilder, SwarmExt as _, build_memberships, new_nodes_with_empty_address,
>>>>>>> ccdcce2c
            },
        },
        error::Error,
    },
};

#[test(tokio::test)]
async fn publish_message() {
<<<<<<< HEAD
    let mut session = 0;
    let mut dialer = TestSwarm::new(|id| {
        BehaviourBuilder::default()
            .with_identity(id)
            .with_poq_verification_inputs(default_poq_verification_inputs_for_session(session))
            .build::<SessionBasedMockProofsVerifier>()
    });
    let mut listener = TestSwarm::new(|id| {
        BehaviourBuilder::default()
            .with_identity(id)
            .with_poq_verification_inputs(default_poq_verification_inputs_for_session(session))
            .build::<SessionBasedMockProofsVerifier>()
=======
    let (mut identities, nodes) = new_nodes_with_empty_address(2);
    let mut dialer = TestSwarm::new(&identities.next().unwrap(), |id| {
        BehaviourBuilder::new(id).with_membership(&nodes).build()
    });
    let mut listener = TestSwarm::new(&identities.next().unwrap(), |id| {
        BehaviourBuilder::new(id).with_membership(&nodes).build()
>>>>>>> ccdcce2c
    });

    listener.listen().with_memory_addr_external().await;
    dialer.connect_and_wait_for_upgrade(&mut listener).await;

    // Start a new session before sending any message through the connection.
    session += 1;
    let memberships = build_memberships(&[&dialer, &listener]);
    dialer.behaviour_mut().start_new_session(
        memberships[0].clone(),
        SessionBasedMockProofsVerifier(session),
    );
    listener.behaviour_mut().start_new_session(
        memberships[1].clone(),
        SessionBasedMockProofsVerifier(session),
    );

    // Send a message but expect [`Error::NoPeers`]
    // because we haven't establish connections for the new session.
    let test_message = TestEncapsulatedMessageWithSession::new(session, b"msg").into_inner();
    let result = dialer
        .behaviour_mut()
        .validate_and_publish_message(test_message.clone());
    assert_eq!(result, Err(Error::NoPeers));

    // Establish a connection for the new session.
    dialer.connect_and_wait_for_upgrade(&mut listener).await;

    // Now we can send the message successfully.
    dialer
        .behaviour_mut()
        .validate_and_publish_message(test_message.clone())
        .unwrap();
    loop {
        select! {
            _ = dialer.select_next_some() => {}
            event = listener.select_next_some() => {
                if let SwarmEvent::Behaviour(Event::Message(message, _)) = event {
                    assert_eq!(message.id(), test_message.id());
                    break;
                }
            }
        }
    }
}

#[test(tokio::test)]
async fn forward_message() {
<<<<<<< HEAD
    let old_session = 0;
    let mut sender = TestSwarm::new(|id| {
        BehaviourBuilder::default()
            .with_identity(id)
            .with_poq_verification_inputs(default_poq_verification_inputs_for_session(old_session))
            .build::<SessionBasedMockProofsVerifier>()
    });
    let mut forwarder = TestSwarm::new(|id| {
        BehaviourBuilder::default()
            .with_identity(id)
=======
    let (mut identities, nodes) = new_nodes_with_empty_address(4);
    let mut sender = TestSwarm::new(&identities.next().unwrap(), |id| {
        BehaviourBuilder::new(id).with_membership(&nodes).build()
    });
    let mut forwarder = TestSwarm::new(&identities.next().unwrap(), |id| {
        BehaviourBuilder::new(id)
            .with_membership(&nodes)
>>>>>>> ccdcce2c
            .with_peering_degree(2..=2)
            .with_poq_verification_inputs(default_poq_verification_inputs_for_session(old_session))
            .build::<SessionBasedMockProofsVerifier>()
    });
    let mut receiver1 = TestSwarm::new(|id| {
        BehaviourBuilder::default()
            .with_identity(id)
            .with_poq_verification_inputs(default_poq_verification_inputs_for_session(old_session))
            .build::<SessionBasedMockProofsVerifier>()
    });
    let mut receiver2 = TestSwarm::new(|id| {
        BehaviourBuilder::default()
            .with_identity(id)
            .with_poq_verification_inputs(default_poq_verification_inputs_for_session(old_session))
            .build::<SessionBasedMockProofsVerifier>()
    });
<<<<<<< HEAD
=======
    let mut receiver1 = TestSwarm::new(&identities.next().unwrap(), |id| {
        BehaviourBuilder::new(id).with_membership(&nodes).build()
    });
    let mut receiver2 = TestSwarm::new(&identities.next().unwrap(), |id| {
        BehaviourBuilder::new(id).with_membership(&nodes).build()
    });
>>>>>>> ccdcce2c

    forwarder.listen().with_memory_addr_external().await;
    receiver1.listen().with_memory_addr_external().await;
    receiver2.listen().with_memory_addr_external().await;

    // Connect 3 nodes: sender -> forwarder -> receiver1
    sender.connect_and_wait_for_upgrade(&mut forwarder).await;
    forwarder.connect_and_wait_for_upgrade(&mut receiver1).await;

    // Before sending any message, start a new session
    // only for the forwarder, receiver1, and receiver2.
    // And, connect the forwarder to the receiver2 for the new session.
    // Then, the topology looks like:
    // - Old session: sender -> forwarder -> receiver1
    // - New session:           forwarder -> receiver2
    let new_session = old_session + 1;
    let memberships = build_memberships(&[&sender, &forwarder, &receiver1, &receiver2]);
    forwarder.behaviour_mut().start_new_session(
        memberships[1].clone(),
        SessionBasedMockProofsVerifier(new_session),
    );
    receiver1.behaviour_mut().start_new_session(
        memberships[2].clone(),
        SessionBasedMockProofsVerifier(new_session),
    );
    receiver2.behaviour_mut().start_new_session(
        memberships[3].clone(),
        SessionBasedMockProofsVerifier(new_session),
    );
    forwarder.connect_and_wait_for_upgrade(&mut receiver2).await;

    // The sender publishes a message built with the old session to the forwarder.
    let test_message = TestEncapsulatedMessageWithSession::new(old_session, b"msg").into_inner();
    sender
        .behaviour_mut()
        .validate_and_publish_message(test_message.clone())
        .unwrap();

    // We expect that the message goes through the forwarder and receiver1
    // even though the forwarder is connected to the receiver2 in the new session.
    loop {
        select! {
            _ = sender.select_next_some() => {}
            event = forwarder.select_next_some() => {
                if let SwarmEvent::Behaviour(Event::Message(message, conn)) = event {
                    assert_eq!(message.id(), test_message.id());
                    forwarder.behaviour_mut()
                        .forward_validated_message(&OutgoingEncapsulatedMessageWithValidatedPublicHeader::from(*message), conn)
                        .unwrap();
                }
            }
            event = receiver1.select_next_some() => {
                if let SwarmEvent::Behaviour(Event::Message(message, _)) = event {
                    assert_eq!(message.id(), test_message.id());
                    break;
                }
            }
            _ = receiver2.select_next_some() => {}
        }
    }

    // Now we start the new session for the sender as well.
    // Also, connect the sender to the forwarder for the new session.
    sender.behaviour_mut().start_new_session(
        memberships[0].clone(),
        SessionBasedMockProofsVerifier(new_session),
    );
    sender.connect_and_wait_for_upgrade(&mut forwarder).await;

    // The sender publishes a new message built with the new session to the
    // forwarder.
    let test_message = TestEncapsulatedMessageWithSession::new(new_session, b"msg").into_inner();
    sender
        .behaviour_mut()
        .validate_and_publish_message(test_message.clone())
        .unwrap();

    // We expect that the message goes through the forwarder and receiver2.
    loop {
        select! {
            _ = sender.select_next_some() => {}
            event = forwarder.select_next_some() => {
                if let SwarmEvent::Behaviour(Event::Message(message, conn)) = event {
                    assert_eq!(message.id(), test_message.id());
                    forwarder.behaviour_mut()
                        .forward_validated_message(&OutgoingEncapsulatedMessageWithValidatedPublicHeader::from(*message), conn)
                        .unwrap();
                }
            }
            _ = receiver1.select_next_some() => {}
            event = receiver2.select_next_some() => {
                if let SwarmEvent::Behaviour(Event::Message(message, _)) = event {
                    assert_eq!(message.id(), test_message.id());
                    break;
                }
            }
        }
    }
}

#[test(tokio::test)]
async fn finish_session_transition() {
<<<<<<< HEAD
    let mut session = 0;
    let mut dialer = TestSwarm::new(|id| {
        BehaviourBuilder::default()
            .with_identity(id)
            .with_poq_verification_inputs(default_poq_verification_inputs_for_session(session))
            .build::<SessionBasedMockProofsVerifier>()
    });
    let mut listener = TestSwarm::new(|id| {
        BehaviourBuilder::default()
            .with_identity(id)
            .with_poq_verification_inputs(default_poq_verification_inputs_for_session(session))
            .build::<SessionBasedMockProofsVerifier>()
=======
    let (mut identities, nodes) = new_nodes_with_empty_address(2);
    let mut dialer = TestSwarm::new(&identities.next().unwrap(), |id| {
        BehaviourBuilder::new(id).with_membership(&nodes).build()
    });
    let mut listener = TestSwarm::new(&identities.next().unwrap(), |id| {
        BehaviourBuilder::new(id).with_membership(&nodes).build()
>>>>>>> ccdcce2c
    });

    listener.listen().with_memory_addr_external().await;
    dialer.connect_and_wait_for_upgrade(&mut listener).await;

    // Start a new session.
    session += 1;
    let memberships = build_memberships(&[&dialer, &listener]);
    dialer.behaviour_mut().start_new_session(
        memberships[0].clone(),
        SessionBasedMockProofsVerifier(session),
    );
    listener.behaviour_mut().start_new_session(
        memberships[1].clone(),
        SessionBasedMockProofsVerifier(session),
    );

    // Finish the transition period
    dialer.behaviour_mut().finish_session_transition();
    listener.behaviour_mut().finish_session_transition();

    // Expect that the connection is closed after 10s (default swarm timeout).
    loop {
        select! {
            _ = dialer.select_next_some() => {}
            event = listener.select_next_some() => {
                if let SwarmEvent::ConnectionClosed { .. } = event {
                    break;
                }
            }
        }
    }
}<|MERGE_RESOLUTION|>--- conflicted
+++ resolved
@@ -11,12 +11,8 @@
         behaviour::{
             Event,
             tests::utils::{
-<<<<<<< HEAD
                 BehaviourBuilder, SwarmExt as _, build_memberships,
-                default_poq_verification_inputs_for_session,
-=======
-                BehaviourBuilder, SwarmExt as _, build_memberships, new_nodes_with_empty_address,
->>>>>>> ccdcce2c
+                default_poq_verification_inputs_for_session, new_nodes_with_empty_address,
             },
         },
         error::Error,
@@ -25,27 +21,19 @@
 
 #[test(tokio::test)]
 async fn publish_message() {
-<<<<<<< HEAD
     let mut session = 0;
-    let mut dialer = TestSwarm::new(|id| {
-        BehaviourBuilder::default()
-            .with_identity(id)
-            .with_poq_verification_inputs(default_poq_verification_inputs_for_session(session))
-            .build::<SessionBasedMockProofsVerifier>()
-    });
-    let mut listener = TestSwarm::new(|id| {
-        BehaviourBuilder::default()
-            .with_identity(id)
-            .with_poq_verification_inputs(default_poq_verification_inputs_for_session(session))
-            .build::<SessionBasedMockProofsVerifier>()
-=======
     let (mut identities, nodes) = new_nodes_with_empty_address(2);
     let mut dialer = TestSwarm::new(&identities.next().unwrap(), |id| {
-        BehaviourBuilder::new(id).with_membership(&nodes).build()
+        BehaviourBuilder::new(id)
+            .with_membership(&nodes)
+            .with_poq_verification_inputs(default_poq_verification_inputs_for_session(session))
+            .build::<SessionBasedMockProofsVerifier>()
     });
     let mut listener = TestSwarm::new(&identities.next().unwrap(), |id| {
-        BehaviourBuilder::new(id).with_membership(&nodes).build()
->>>>>>> ccdcce2c
+        BehaviourBuilder::new(id)
+            .with_membership(&nodes)
+            .with_poq_verification_inputs(default_poq_verification_inputs_for_session(session))
+            .build::<SessionBasedMockProofsVerifier>()
     });
 
     listener.listen().with_memory_addr_external().await;
@@ -94,51 +82,33 @@
 
 #[test(tokio::test)]
 async fn forward_message() {
-<<<<<<< HEAD
     let old_session = 0;
-    let mut sender = TestSwarm::new(|id| {
-        BehaviourBuilder::default()
-            .with_identity(id)
-            .with_poq_verification_inputs(default_poq_verification_inputs_for_session(old_session))
-            .build::<SessionBasedMockProofsVerifier>()
-    });
-    let mut forwarder = TestSwarm::new(|id| {
-        BehaviourBuilder::default()
-            .with_identity(id)
-=======
     let (mut identities, nodes) = new_nodes_with_empty_address(4);
     let mut sender = TestSwarm::new(&identities.next().unwrap(), |id| {
-        BehaviourBuilder::new(id).with_membership(&nodes).build()
+        BehaviourBuilder::new(id)
+            .with_membership(&nodes)
+            .with_poq_verification_inputs(default_poq_verification_inputs_for_session(old_session))
+            .build::<SessionBasedMockProofsVerifier>()
     });
     let mut forwarder = TestSwarm::new(&identities.next().unwrap(), |id| {
         BehaviourBuilder::new(id)
             .with_membership(&nodes)
->>>>>>> ccdcce2c
             .with_peering_degree(2..=2)
             .with_poq_verification_inputs(default_poq_verification_inputs_for_session(old_session))
             .build::<SessionBasedMockProofsVerifier>()
     });
-    let mut receiver1 = TestSwarm::new(|id| {
-        BehaviourBuilder::default()
-            .with_identity(id)
-            .with_poq_verification_inputs(default_poq_verification_inputs_for_session(old_session))
-            .build::<SessionBasedMockProofsVerifier>()
-    });
-    let mut receiver2 = TestSwarm::new(|id| {
-        BehaviourBuilder::default()
-            .with_identity(id)
-            .with_poq_verification_inputs(default_poq_verification_inputs_for_session(old_session))
-            .build::<SessionBasedMockProofsVerifier>()
-    });
-<<<<<<< HEAD
-=======
     let mut receiver1 = TestSwarm::new(&identities.next().unwrap(), |id| {
-        BehaviourBuilder::new(id).with_membership(&nodes).build()
+        BehaviourBuilder::new(id)
+            .with_membership(&nodes)
+            .with_poq_verification_inputs(default_poq_verification_inputs_for_session(old_session))
+            .build::<SessionBasedMockProofsVerifier>()
     });
     let mut receiver2 = TestSwarm::new(&identities.next().unwrap(), |id| {
-        BehaviourBuilder::new(id).with_membership(&nodes).build()
-    });
->>>>>>> ccdcce2c
+        BehaviourBuilder::new(id)
+            .with_membership(&nodes)
+            .with_poq_verification_inputs(default_poq_verification_inputs_for_session(old_session))
+            .build::<SessionBasedMockProofsVerifier>()
+    });
 
     forwarder.listen().with_memory_addr_external().await;
     receiver1.listen().with_memory_addr_external().await;
@@ -241,27 +211,19 @@
 
 #[test(tokio::test)]
 async fn finish_session_transition() {
-<<<<<<< HEAD
     let mut session = 0;
-    let mut dialer = TestSwarm::new(|id| {
-        BehaviourBuilder::default()
-            .with_identity(id)
-            .with_poq_verification_inputs(default_poq_verification_inputs_for_session(session))
-            .build::<SessionBasedMockProofsVerifier>()
-    });
-    let mut listener = TestSwarm::new(|id| {
-        BehaviourBuilder::default()
-            .with_identity(id)
-            .with_poq_verification_inputs(default_poq_verification_inputs_for_session(session))
-            .build::<SessionBasedMockProofsVerifier>()
-=======
     let (mut identities, nodes) = new_nodes_with_empty_address(2);
     let mut dialer = TestSwarm::new(&identities.next().unwrap(), |id| {
-        BehaviourBuilder::new(id).with_membership(&nodes).build()
+        BehaviourBuilder::new(id)
+            .with_membership(&nodes)
+            .with_poq_verification_inputs(default_poq_verification_inputs_for_session(session))
+            .build::<SessionBasedMockProofsVerifier>()
     });
     let mut listener = TestSwarm::new(&identities.next().unwrap(), |id| {
-        BehaviourBuilder::new(id).with_membership(&nodes).build()
->>>>>>> ccdcce2c
+        BehaviourBuilder::new(id)
+            .with_membership(&nodes)
+            .with_poq_verification_inputs(default_poq_verification_inputs_for_session(session))
+            .build::<SessionBasedMockProofsVerifier>()
     });
 
     listener.listen().with_memory_addr_external().await;
