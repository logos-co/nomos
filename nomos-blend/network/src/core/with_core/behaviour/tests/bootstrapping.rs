--- conflicted
+++ resolved
@@ -11,11 +11,7 @@
 use tokio::{select, time::sleep};
 
 use crate::core::{
-<<<<<<< HEAD
-    tests::utils::{AlwaysTrueVerifier, TestSwarm, largest_peer_id, smallest_peer_id},
-=======
-    tests::utils::TestSwarm,
->>>>>>> ccdcce2c
+    tests::utils::{AlwaysTrueVerifier, TestSwarm},
     with_core::behaviour::{
         Event,
         tests::utils::{BehaviourBuilder, SwarmExt as _, new_nodes_with_empty_address},
@@ -24,17 +20,9 @@
 
 #[test(tokio::test)]
 async fn dialing_peer_not_supporting_blend_protocol() {
-<<<<<<< HEAD
-    let mut blend_swarm = TestSwarm::new(|id| {
-        BehaviourBuilder::default()
-            .with_identity(id)
-            .build::<AlwaysTrueVerifier>()
-    });
-    let mut dummy_swarm = TestSwarm::new(|_| dummy::Behaviour);
-=======
-    let mut blend_swarm = TestSwarm::new_ephemeral(|id| BehaviourBuilder::new(id).build());
+    let mut blend_swarm =
+        TestSwarm::new_ephemeral(|id| BehaviourBuilder::new(id).build::<AlwaysTrueVerifier>());
     let mut dummy_swarm = TestSwarm::new_ephemeral(|_| dummy::Behaviour);
->>>>>>> ccdcce2c
 
     blend_swarm.listen().with_memory_addr_external().await;
     dummy_swarm.connect(&mut blend_swarm).await;
@@ -65,17 +53,9 @@
 
 #[test(tokio::test)]
 async fn listening_peer_not_supporting_blend_protocol() {
-<<<<<<< HEAD
-    let mut blend_swarm = TestSwarm::new(|id| {
-        BehaviourBuilder::default()
-            .with_identity(id)
-            .build::<AlwaysTrueVerifier>()
-    });
-    let mut dummy_swarm = TestSwarm::new(|_| dummy::Behaviour);
-=======
-    let mut blend_swarm = TestSwarm::new_ephemeral(|id| BehaviourBuilder::new(id).build());
+    let mut blend_swarm =
+        TestSwarm::new_ephemeral(|id| BehaviourBuilder::new(id).build::<AlwaysTrueVerifier>());
     let mut dummy_swarm = TestSwarm::new_ephemeral(|_| dummy::Behaviour);
->>>>>>> ccdcce2c
 
     dummy_swarm.listen().with_memory_addr_external().await;
     blend_swarm.connect(&mut dummy_swarm).await;
@@ -106,27 +86,14 @@
 
 #[test(tokio::test)]
 async fn incoming_connection_network_too_small() {
-<<<<<<< HEAD
-    let mut dialing_swarm = TestSwarm::new(|id| {
-        BehaviourBuilder::default()
-            .with_identity(id)
-            .build::<AlwaysTrueVerifier>()
-    });
-    let mut listening_swarm = TestSwarm::new(|id| {
-        BehaviourBuilder::default()
+    let mut listening_swarm = TestSwarm::new_ephemeral(|id| {
+        BehaviourBuilder::new(id)
             // Minimum network size of 2 with one-node (local) membership.
             .with_minimum_network_size(2)
-            .with_identity(id)
-            .build::<AlwaysTrueVerifier>()
-=======
-    let mut listening_swarm = TestSwarm::new_ephemeral(|id| {
-        BehaviourBuilder::new(id)
-            // Minimum network size of 2 with one-node (local) membership.
-            .with_minimum_network_size(2)
-            .build()
->>>>>>> ccdcce2c
-    });
-    let mut dialing_swarm = TestSwarm::new_ephemeral(|id| BehaviourBuilder::new(id).build());
+            .build::<AlwaysTrueVerifier>()
+    });
+    let mut dialing_swarm =
+        TestSwarm::new_ephemeral(|id| BehaviourBuilder::new(id).build::<AlwaysTrueVerifier>());
 
     listening_swarm.listen().with_memory_addr_external().await;
     dialing_swarm.connect(&mut listening_swarm).await;
@@ -147,26 +114,13 @@
 
 #[test(tokio::test)]
 async fn outgoing_connection_network_too_small() {
-<<<<<<< HEAD
-    let mut listening_swarm = TestSwarm::new(|id| {
-        BehaviourBuilder::default()
-            .with_identity(id)
-            .build::<AlwaysTrueVerifier>()
-    });
-    let mut dialing_swarm = TestSwarm::new(|id| {
-        BehaviourBuilder::default()
+    let mut listening_swarm =
+        TestSwarm::new_ephemeral(|id| BehaviourBuilder::new(id).build::<AlwaysTrueVerifier>());
+    let mut dialing_swarm = TestSwarm::new_ephemeral(|id| {
+        BehaviourBuilder::new(id)
             // Minimum network size of 2 with one-node (local) membership.
             .with_minimum_network_size(2)
-            .with_identity(id)
-            .build::<AlwaysTrueVerifier>()
-=======
-    let mut listening_swarm = TestSwarm::new_ephemeral(|id| BehaviourBuilder::new(id).build());
-    let mut dialing_swarm = TestSwarm::new_ephemeral(|id| {
-        BehaviourBuilder::new(id)
-            // Minimum network size of 2 with one-node (local) membership.
-            .with_minimum_network_size(2)
-            .build()
->>>>>>> ccdcce2c
+            .build::<AlwaysTrueVerifier>()
     });
 
     listening_swarm.listen().with_memory_addr_external().await;
@@ -188,32 +142,21 @@
 
 #[test(tokio::test)]
 async fn incoming_attempt_with_max_negotiated_peering_degree() {
-<<<<<<< HEAD
-    let mut listening_swarm = TestSwarm::new(|id| {
-        BehaviourBuilder::default()
-            .with_identity(id)
-            .build::<AlwaysTrueVerifier>()
-    });
-    let mut dialer_swarm_1 = TestSwarm::new(|id| {
-        BehaviourBuilder::default()
-            .with_identity(id)
-            .build::<AlwaysTrueVerifier>()
-    });
-    let mut dialer_swarm_2 = TestSwarm::new(|id| {
-        BehaviourBuilder::default()
-            .with_identity(id)
-            .build::<AlwaysTrueVerifier>()
-=======
     let (mut identities, nodes) = new_nodes_with_empty_address(3);
     let mut listening_swarm = TestSwarm::new(&identities.next().unwrap(), |id| {
-        BehaviourBuilder::new(id).with_membership(&nodes).build()
+        BehaviourBuilder::new(id)
+            .with_membership(&nodes)
+            .build::<AlwaysTrueVerifier>()
     });
     let mut dialer_swarm_1 = TestSwarm::new(&identities.next().unwrap(), |id| {
-        BehaviourBuilder::new(id).with_membership(&nodes).build()
+        BehaviourBuilder::new(id)
+            .with_membership(&nodes)
+            .build::<AlwaysTrueVerifier>()
     });
     let mut dialer_swarm_2 = TestSwarm::new(&identities.next().unwrap(), |id| {
-        BehaviourBuilder::new(id).with_membership(&nodes).build()
->>>>>>> ccdcce2c
+        BehaviourBuilder::new(id)
+            .with_membership(&nodes)
+            .build::<AlwaysTrueVerifier>()
     });
 
     listening_swarm.listen().with_memory_addr_external().await;
@@ -243,32 +186,21 @@
 
 #[test(tokio::test)]
 async fn concurrent_incoming_connections() {
-<<<<<<< HEAD
-    let mut listening_swarm = TestSwarm::new(|id| {
-        BehaviourBuilder::default()
-            .with_identity(id)
-            .build::<AlwaysTrueVerifier>()
-    });
-    let mut dialer_swarm_1 = TestSwarm::new(|id| {
-        BehaviourBuilder::default()
-            .with_identity(id)
-            .build::<AlwaysTrueVerifier>()
-    });
-    let mut dialer_swarm_2 = TestSwarm::new(|id| {
-        BehaviourBuilder::default()
-            .with_identity(id)
-            .build::<AlwaysTrueVerifier>()
-=======
     let (mut identities, nodes) = new_nodes_with_empty_address(3);
     let mut listening_swarm = TestSwarm::new(&identities.next().unwrap(), |id| {
-        BehaviourBuilder::new(id).with_membership(&nodes).build()
+        BehaviourBuilder::new(id)
+            .with_membership(&nodes)
+            .build::<AlwaysTrueVerifier>()
     });
     let mut dialer_swarm_1 = TestSwarm::new(&identities.next().unwrap(), |id| {
-        BehaviourBuilder::new(id).with_membership(&nodes).build()
+        BehaviourBuilder::new(id)
+            .with_membership(&nodes)
+            .build::<AlwaysTrueVerifier>()
     });
     let mut dialer_swarm_2 = TestSwarm::new(&identities.next().unwrap(), |id| {
-        BehaviourBuilder::new(id).with_membership(&nodes).build()
->>>>>>> ccdcce2c
+        BehaviourBuilder::new(id)
+            .with_membership(&nodes)
+            .build::<AlwaysTrueVerifier>()
     });
 
     let (listening_address, _) = listening_swarm.listen().await;
@@ -333,35 +265,22 @@
 
 #[test(tokio::test)]
 async fn incoming_attempt_with_duplicate_connection() {
-<<<<<<< HEAD
-    let mut listening_swarm = TestSwarm::new(|id| {
-        BehaviourBuilder::default()
-            .with_identity(id)
-            .build::<AlwaysTrueVerifier>()
-    });
-    let mut dialer_swarm_1 = TestSwarm::new(|id| {
-        BehaviourBuilder::default()
-            .with_identity(id)
-            .build::<AlwaysTrueVerifier>()
-=======
     let (mut identities, nodes) = new_nodes_with_empty_address(2);
     let mut listening_swarm = TestSwarm::new(&identities.next().unwrap(), |id| {
-        BehaviourBuilder::new(id).with_membership(&nodes).build()
+        BehaviourBuilder::new(id)
+            .with_membership(&nodes)
+            .build::<AlwaysTrueVerifier>()
     });
     let mut dialer_swarm = TestSwarm::new(&identities.next().unwrap(), |id| {
-        BehaviourBuilder::new(id).with_membership(&nodes).build()
->>>>>>> ccdcce2c
+        BehaviourBuilder::new(id)
+            .with_membership(&nodes)
+            .build::<AlwaysTrueVerifier>()
     });
 
     listening_swarm.listen().with_memory_addr_external().await;
 
-<<<<<<< HEAD
-    dialer_swarm_1
+    dialer_swarm
         .connect_and_wait_for_upgrade(&mut listening_swarm)
-=======
-    dialer_swarm
-        .connect_and_wait_for_outbound_upgrade(&mut listening_swarm)
->>>>>>> ccdcce2c
         .await;
     // This call will result in a closed connection.
     dialer_swarm.connect(&mut listening_swarm).await;
@@ -396,32 +315,21 @@
 
 #[test(tokio::test)]
 async fn outgoing_attempt_with_max_negotiated_peering_degree() {
-<<<<<<< HEAD
-    let mut dialing_swarm = TestSwarm::new(|id| {
-        BehaviourBuilder::default()
-            .with_identity(id)
-            .build::<AlwaysTrueVerifier>()
-    });
-    let mut listening_swarm_1 = TestSwarm::new(|id| {
-        BehaviourBuilder::default()
-            .with_identity(id)
-            .build::<AlwaysTrueVerifier>()
-    });
-    let mut listening_swarm_2 = TestSwarm::new(|id| {
-        BehaviourBuilder::default()
-            .with_identity(id)
-            .build::<AlwaysTrueVerifier>()
-=======
     let (mut identities, nodes) = new_nodes_with_empty_address(3);
     let mut dialing_swarm = TestSwarm::new(&identities.next().unwrap(), |id| {
-        BehaviourBuilder::new(id).with_membership(&nodes).build()
+        BehaviourBuilder::new(id)
+            .with_membership(&nodes)
+            .build::<AlwaysTrueVerifier>()
     });
     let mut listening_swarm_1 = TestSwarm::new(&identities.next().unwrap(), |id| {
-        BehaviourBuilder::new(id).with_membership(&nodes).build()
+        BehaviourBuilder::new(id)
+            .with_membership(&nodes)
+            .build::<AlwaysTrueVerifier>()
     });
     let mut listening_swarm_2 = TestSwarm::new(&identities.next().unwrap(), |id| {
-        BehaviourBuilder::new(id).with_membership(&nodes).build()
->>>>>>> ccdcce2c
+        BehaviourBuilder::new(id)
+            .with_membership(&nodes)
+            .build::<AlwaysTrueVerifier>()
     });
 
     listening_swarm_1.listen().with_memory_addr_external().await;
@@ -452,32 +360,21 @@
 
 #[test(tokio::test)]
 async fn concurrent_outgoing_connections() {
-<<<<<<< HEAD
-    let mut dialing_swarm = TestSwarm::new(|id| {
-        BehaviourBuilder::default()
-            .with_identity(id)
-            .build::<AlwaysTrueVerifier>()
-    });
-    let mut listening_swarm_1 = TestSwarm::new(|id| {
-        BehaviourBuilder::default()
-            .with_identity(id)
-            .build::<AlwaysTrueVerifier>()
-    });
-    let mut listening_swarm_2 = TestSwarm::new(|id| {
-        BehaviourBuilder::default()
-            .with_identity(id)
-            .build::<AlwaysTrueVerifier>()
-=======
     let (mut identities, nodes) = new_nodes_with_empty_address(3);
     let mut dialing_swarm = TestSwarm::new(&identities.next().unwrap(), |id| {
-        BehaviourBuilder::new(id).with_membership(&nodes).build()
+        BehaviourBuilder::new(id)
+            .with_membership(&nodes)
+            .build::<AlwaysTrueVerifier>()
     });
     let mut listening_swarm_1 = TestSwarm::new(&identities.next().unwrap(), |id| {
-        BehaviourBuilder::new(id).with_membership(&nodes).build()
+        BehaviourBuilder::new(id)
+            .with_membership(&nodes)
+            .build::<AlwaysTrueVerifier>()
     });
     let mut listening_swarm_2 = TestSwarm::new(&identities.next().unwrap(), |id| {
-        BehaviourBuilder::new(id).with_membership(&nodes).build()
->>>>>>> ccdcce2c
+        BehaviourBuilder::new(id)
+            .with_membership(&nodes)
+            .build::<AlwaysTrueVerifier>()
     });
 
     let (listening_address_1, _) = listening_swarm_1.listen().await;
@@ -544,24 +441,16 @@
 
 #[test(tokio::test)]
 async fn outgoing_attempt_with_duplicate_connection() {
-<<<<<<< HEAD
-    let mut dialer_swarm = TestSwarm::new(|id| {
-        BehaviourBuilder::default()
-            .with_identity(id)
-            .build::<AlwaysTrueVerifier>()
-    });
-    let mut listening_swarm = TestSwarm::new(|id| {
-        BehaviourBuilder::default()
-            .with_identity(id)
-            .build::<AlwaysTrueVerifier>()
-=======
     let (mut identities, nodes) = new_nodes_with_empty_address(2);
     let mut dialer_swarm = TestSwarm::new(&identities.next().unwrap(), |id| {
-        BehaviourBuilder::new(id).with_membership(&nodes).build()
+        BehaviourBuilder::new(id)
+            .with_membership(&nodes)
+            .build::<AlwaysTrueVerifier>()
     });
     let mut listening_swarm = TestSwarm::new(&identities.next().unwrap(), |id| {
-        BehaviourBuilder::new(id).with_membership(&nodes).build()
->>>>>>> ccdcce2c
+        BehaviourBuilder::new(id)
+            .with_membership(&nodes)
+            .build::<AlwaysTrueVerifier>()
     });
 
     listening_swarm.listen().with_memory_addr_external().await;
@@ -602,24 +491,16 @@
 
 #[test(tokio::test)]
 async fn concurrent_same_direction_connections_between_peers() {
-<<<<<<< HEAD
-    let mut listening_swarm = TestSwarm::new(|id| {
-        BehaviourBuilder::default()
-            .with_identity(id)
-            .build::<AlwaysTrueVerifier>()
-    });
-    let mut dialer_swarm = TestSwarm::new(|id| {
-        BehaviourBuilder::default()
-            .with_identity(id)
-            .build::<AlwaysTrueVerifier>()
-=======
     let (mut identities, nodes) = new_nodes_with_empty_address(2);
     let mut listening_swarm = TestSwarm::new(&identities.next().unwrap(), |id| {
-        BehaviourBuilder::new(id).with_membership(&nodes).build()
+        BehaviourBuilder::new(id)
+            .with_membership(&nodes)
+            .build::<AlwaysTrueVerifier>()
     });
     let mut dialer_swarm = TestSwarm::new(&identities.next().unwrap(), |id| {
-        BehaviourBuilder::new(id).with_membership(&nodes).build()
->>>>>>> ccdcce2c
+        BehaviourBuilder::new(id)
+            .with_membership(&nodes)
+            .build::<AlwaysTrueVerifier>()
     });
 
     let (listening_address, _) = listening_swarm.listen().await;
@@ -678,24 +559,16 @@
 
 #[test(tokio::test)]
 async fn concurrent_reverse_connections_between_peers() {
-<<<<<<< HEAD
-    let mut swarm_1 = TestSwarm::new(|id| {
-        BehaviourBuilder::default()
-            .with_identity(id)
-            .build::<AlwaysTrueVerifier>()
-    });
-    let mut swarm_2 = TestSwarm::new(|id| {
-        BehaviourBuilder::default()
-            .with_identity(id)
-            .build::<AlwaysTrueVerifier>()
-=======
     let (mut identities, nodes) = new_nodes_with_empty_address(2);
     let mut swarm_1 = TestSwarm::new(&identities.next().unwrap(), |id| {
-        BehaviourBuilder::new(id).with_membership(&nodes).build()
+        BehaviourBuilder::new(id)
+            .with_membership(&nodes)
+            .build::<AlwaysTrueVerifier>()
     });
     let mut swarm_2 = TestSwarm::new(&identities.next().unwrap(), |id| {
-        BehaviourBuilder::new(id).with_membership(&nodes).build()
->>>>>>> ccdcce2c
+        BehaviourBuilder::new(id)
+            .with_membership(&nodes)
+            .build::<AlwaysTrueVerifier>()
     });
     let is_swarm_1_id_smaller = swarm_1.local_peer_id() <= swarm_2.local_peer_id();
 
