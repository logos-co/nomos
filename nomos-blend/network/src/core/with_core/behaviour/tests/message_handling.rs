use core::time::Duration;
use std::collections::HashSet;

use futures::StreamExt as _;
use libp2p_swarm_test::SwarmExt as _;
use nomos_libp2p::SwarmEvent;
use test_log::test;
use tokio::{select, time::sleep};

use crate::core::{
    tests::utils::{AlwaysTrueVerifier, TestEncapsulatedMessage, TestSwarm},
    with_core::{
        behaviour::{
            Event, NegotiatedPeerState, SpamReason,
            tests::utils::{BehaviourBuilder, SwarmExt as _, new_nodes_with_empty_address},
        },
        error::Error,
    },
};

#[test(tokio::test)]
async fn message_sending_and_reception() {
<<<<<<< HEAD
    let mut dialing_swarm = TestSwarm::new(|id| {
        BehaviourBuilder::default()
            .with_identity(id)
            .build::<AlwaysTrueVerifier>()
    });
    let mut listening_swarm = TestSwarm::new(|id| {
        BehaviourBuilder::default()
            .with_identity(id)
            .build::<AlwaysTrueVerifier>()
=======
    let (mut identities, nodes) = new_nodes_with_empty_address(2);
    let mut dialing_swarm = TestSwarm::new(&identities.next().unwrap(), |id| {
        BehaviourBuilder::new(id).with_membership(&nodes).build()
    });
    let mut listening_swarm = TestSwarm::new(&identities.next().unwrap(), |id| {
        BehaviourBuilder::new(id).with_membership(&nodes).build()
>>>>>>> ccdcce2c
    });

    listening_swarm.listen().with_memory_addr_external().await;
    dialing_swarm
        .connect_and_wait_for_upgrade(&mut listening_swarm)
        .await;

    // Send one message, which is within the range of expected messages.
    let test_message = TestEncapsulatedMessage::new(b"msg");
    let test_message_id = test_message.id();
    dialing_swarm
        .behaviour_mut()
        .validate_and_publish_message(test_message.clone())
        .unwrap();

    loop {
        select! {
            _ = dialing_swarm.select_next_some() => {}
            listening_event = listening_swarm.select_next_some() => {
                if let SwarmEvent::Behaviour(Event::Message(encapsulated_message, (peer_id, _))) = listening_event {
                    assert_eq!(peer_id, *dialing_swarm.local_peer_id());
                    assert_eq!(*encapsulated_message, test_message.clone().verify_public_header(&AlwaysTrueVerifier).unwrap());
                    break;
                }
            }
        }
    }

    assert_eq!(
        dialing_swarm
            .behaviour()
            .exchanged_message_identifiers
            .get(listening_swarm.local_peer_id())
            .unwrap(),
        &vec![test_message_id].into_iter().collect::<HashSet<_>>()
    );
}

#[test(tokio::test)]
async fn invalid_public_header_message_publish() {
<<<<<<< HEAD
    let mut dialing_swarm = TestSwarm::new(|id| {
        BehaviourBuilder::default()
            .with_identity(id)
            .build::<AlwaysTrueVerifier>()
    });
=======
    let mut dialing_swarm = TestSwarm::new_ephemeral(|id| BehaviourBuilder::new(id).build());
>>>>>>> ccdcce2c

    let invalid_signature_message = TestEncapsulatedMessage::new_with_invalid_signature(b"data");
    assert_eq!(
        dialing_swarm
            .behaviour_mut()
            .validate_and_publish_message(invalid_signature_message.into_inner()),
        Err(Error::InvalidMessage)
    );
}

#[test(tokio::test)]
async fn undeserializable_message_received() {
<<<<<<< HEAD
    let mut dialing_swarm = TestSwarm::new(|id| {
        BehaviourBuilder::default()
            .with_identity(id)
            .build::<AlwaysTrueVerifier>()
    });
    let mut listening_swarm = TestSwarm::new(|id| {
        BehaviourBuilder::default()
            .with_identity(id)
            .build::<AlwaysTrueVerifier>()
=======
    let (mut identities, nodes) = new_nodes_with_empty_address(2);
    let mut dialing_swarm = TestSwarm::new(&identities.next().unwrap(), |id| {
        BehaviourBuilder::new(id).with_membership(&nodes).build()
    });
    let mut listening_swarm = TestSwarm::new(&identities.next().unwrap(), |id| {
        BehaviourBuilder::new(id).with_membership(&nodes).build()
>>>>>>> ccdcce2c
    });

    listening_swarm.listen().with_memory_addr_external().await;
    dialing_swarm
        .connect_and_wait_for_upgrade(&mut listening_swarm)
        .await;

    dialing_swarm
        .behaviour_mut()
        .force_send_serialized_message_to_peer(b"msg".to_vec(), *listening_swarm.local_peer_id())
        .unwrap();

    let mut events_to_match = 2u8;
    loop {
        select! {
            _ = dialing_swarm.select_next_some() => {}
            listening_swarm_event = listening_swarm.select_next_some() => {
                match listening_swarm_event {
                    SwarmEvent::Behaviour(Event::PeerDisconnected(peer_id, peer_state)) => {
                        assert_eq!(peer_id, *dialing_swarm.local_peer_id());
                        assert_eq!(peer_state, NegotiatedPeerState::Spammy(SpamReason::UndeserializableMessage));
                        events_to_match -= 1;
                    }
                    SwarmEvent::ConnectionClosed { peer_id, endpoint, .. } => {
                        assert_eq!(peer_id, *dialing_swarm.local_peer_id());
                        assert!(endpoint.is_listener());
                        events_to_match -= 1;
                    }
                    _ => {}
                }
            }
        }
        if events_to_match == 0 {
            break;
        }
    }
}

#[test(tokio::test)]
async fn duplicate_message_received() {
<<<<<<< HEAD
    let mut dialing_swarm = TestSwarm::new(|id| {
        BehaviourBuilder::default()
            .with_identity(id)
            .build::<AlwaysTrueVerifier>()
    });
    let mut listening_swarm = TestSwarm::new(|id| {
        BehaviourBuilder::default()
            .with_identity(id)
            .build::<AlwaysTrueVerifier>()
=======
    let (mut identities, nodes) = new_nodes_with_empty_address(2);
    let mut dialing_swarm = TestSwarm::new(&identities.next().unwrap(), |id| {
        BehaviourBuilder::new(id).with_membership(&nodes).build()
    });
    let mut listening_swarm = TestSwarm::new(&identities.next().unwrap(), |id| {
        BehaviourBuilder::new(id).with_membership(&nodes).build()
>>>>>>> ccdcce2c
    });

    listening_swarm.listen().with_memory_addr_external().await;
    dialing_swarm
        .connect_and_wait_for_upgrade(&mut listening_swarm)
        .await;

    let test_message = TestEncapsulatedMessage::new(b"msg");
    dialing_swarm
        .behaviour_mut()
        .validate_and_publish_message(test_message.clone())
        .unwrap();

    // Wait enough time to not considered spammy by the listener.
    sleep(Duration::from_secs(3)).await;

    // This is a duplicate message, so the listener will mark the dialer as spammy.
    dialing_swarm
        .behaviour_mut()
        .force_send_message_to_peer(&test_message, *listening_swarm.local_peer_id())
        .unwrap();

    let mut events_to_match = 2u8;
    loop {
        select! {
            _ = dialing_swarm.select_next_some() => {}
            listening_swarm_event = listening_swarm.select_next_some() => {
                match listening_swarm_event {
                    SwarmEvent::Behaviour(Event::PeerDisconnected(peer_id, peer_state)) => {
                        assert_eq!(peer_id, *dialing_swarm.local_peer_id());
                        assert_eq!(peer_state, NegotiatedPeerState::Spammy(SpamReason::DuplicateMessage));
                        events_to_match -= 1;
                    }
                    SwarmEvent::ConnectionClosed { peer_id, endpoint, .. } => {
                        assert_eq!(peer_id, *dialing_swarm.local_peer_id());
                        assert!(endpoint.is_listener());
                        events_to_match -= 1;
                    }
                    _ => {}
                }
            }
        }
        if events_to_match == 0 {
            break;
        }
    }
}

#[test(tokio::test)]
async fn invalid_public_header_message_received() {
<<<<<<< HEAD
    let mut dialing_swarm = TestSwarm::new(|id| {
        BehaviourBuilder::default()
            .with_identity(id)
            .build::<AlwaysTrueVerifier>()
    });
    let mut listening_swarm = TestSwarm::new(|id| {
        BehaviourBuilder::default()
            .with_identity(id)
            .build::<AlwaysTrueVerifier>()
=======
    let (mut identities, nodes) = new_nodes_with_empty_address(2);
    let mut dialing_swarm = TestSwarm::new(&identities.next().unwrap(), |id| {
        BehaviourBuilder::new(id).with_membership(&nodes).build()
    });
    let mut listening_swarm = TestSwarm::new(&identities.next().unwrap(), |id| {
        BehaviourBuilder::new(id).with_membership(&nodes).build()
>>>>>>> ccdcce2c
    });

    listening_swarm.listen().with_memory_addr_external().await;
    dialing_swarm
        .connect_and_wait_for_upgrade(&mut listening_swarm)
        .await;

    let invalid_public_header_message = TestEncapsulatedMessage::new_with_invalid_signature(b"");
    dialing_swarm
        .behaviour_mut()
        .force_send_message_to_peer(
            &invalid_public_header_message,
            *listening_swarm.local_peer_id(),
        )
        .unwrap();

    let mut events_to_match = 2u8;
    loop {
        select! {
            _ = dialing_swarm.select_next_some() => {}
            listening_swarm_event = listening_swarm.select_next_some() => {
                match listening_swarm_event {
                    SwarmEvent::Behaviour(Event::PeerDisconnected(peer_id, peer_state)) => {
                        assert_eq!(peer_id, *dialing_swarm.local_peer_id());
                        assert_eq!(peer_state, NegotiatedPeerState::Spammy(SpamReason::InvalidPublicHeader));
                        events_to_match -= 1;
                    }
                    SwarmEvent::ConnectionClosed { peer_id, endpoint, .. } => {
                        assert_eq!(peer_id, *dialing_swarm.local_peer_id());
                        assert!(endpoint.is_listener());

                        events_to_match -= 1;
                    }
                    _ => {}
                }
            }
        }
        if events_to_match == 0 {
            break;
        }
    }
}<|MERGE_RESOLUTION|>--- conflicted
+++ resolved
@@ -20,24 +20,16 @@
 
 #[test(tokio::test)]
 async fn message_sending_and_reception() {
-<<<<<<< HEAD
-    let mut dialing_swarm = TestSwarm::new(|id| {
-        BehaviourBuilder::default()
-            .with_identity(id)
-            .build::<AlwaysTrueVerifier>()
-    });
-    let mut listening_swarm = TestSwarm::new(|id| {
-        BehaviourBuilder::default()
-            .with_identity(id)
-            .build::<AlwaysTrueVerifier>()
-=======
-    let (mut identities, nodes) = new_nodes_with_empty_address(2);
-    let mut dialing_swarm = TestSwarm::new(&identities.next().unwrap(), |id| {
-        BehaviourBuilder::new(id).with_membership(&nodes).build()
-    });
-    let mut listening_swarm = TestSwarm::new(&identities.next().unwrap(), |id| {
-        BehaviourBuilder::new(id).with_membership(&nodes).build()
->>>>>>> ccdcce2c
+    let (mut identities, nodes) = new_nodes_with_empty_address(2);
+    let mut dialing_swarm = TestSwarm::new(&identities.next().unwrap(), |id| {
+        BehaviourBuilder::new(id)
+            .with_membership(&nodes)
+            .build::<AlwaysTrueVerifier>()
+    });
+    let mut listening_swarm = TestSwarm::new(&identities.next().unwrap(), |id| {
+        BehaviourBuilder::new(id)
+            .with_membership(&nodes)
+            .build::<AlwaysTrueVerifier>()
     });
 
     listening_swarm.listen().with_memory_addr_external().await;
@@ -78,15 +70,8 @@
 
 #[test(tokio::test)]
 async fn invalid_public_header_message_publish() {
-<<<<<<< HEAD
-    let mut dialing_swarm = TestSwarm::new(|id| {
-        BehaviourBuilder::default()
-            .with_identity(id)
-            .build::<AlwaysTrueVerifier>()
-    });
-=======
-    let mut dialing_swarm = TestSwarm::new_ephemeral(|id| BehaviourBuilder::new(id).build());
->>>>>>> ccdcce2c
+    let mut dialing_swarm =
+        TestSwarm::new_ephemeral(|id| BehaviourBuilder::new(id).build::<AlwaysTrueVerifier>());
 
     let invalid_signature_message = TestEncapsulatedMessage::new_with_invalid_signature(b"data");
     assert_eq!(
@@ -99,24 +84,16 @@
 
 #[test(tokio::test)]
 async fn undeserializable_message_received() {
-<<<<<<< HEAD
-    let mut dialing_swarm = TestSwarm::new(|id| {
-        BehaviourBuilder::default()
-            .with_identity(id)
-            .build::<AlwaysTrueVerifier>()
-    });
-    let mut listening_swarm = TestSwarm::new(|id| {
-        BehaviourBuilder::default()
-            .with_identity(id)
-            .build::<AlwaysTrueVerifier>()
-=======
-    let (mut identities, nodes) = new_nodes_with_empty_address(2);
-    let mut dialing_swarm = TestSwarm::new(&identities.next().unwrap(), |id| {
-        BehaviourBuilder::new(id).with_membership(&nodes).build()
-    });
-    let mut listening_swarm = TestSwarm::new(&identities.next().unwrap(), |id| {
-        BehaviourBuilder::new(id).with_membership(&nodes).build()
->>>>>>> ccdcce2c
+    let (mut identities, nodes) = new_nodes_with_empty_address(2);
+    let mut dialing_swarm = TestSwarm::new(&identities.next().unwrap(), |id| {
+        BehaviourBuilder::new(id)
+            .with_membership(&nodes)
+            .build::<AlwaysTrueVerifier>()
+    });
+    let mut listening_swarm = TestSwarm::new(&identities.next().unwrap(), |id| {
+        BehaviourBuilder::new(id)
+            .with_membership(&nodes)
+            .build::<AlwaysTrueVerifier>()
     });
 
     listening_swarm.listen().with_memory_addr_external().await;
@@ -157,24 +134,16 @@
 
 #[test(tokio::test)]
 async fn duplicate_message_received() {
-<<<<<<< HEAD
-    let mut dialing_swarm = TestSwarm::new(|id| {
-        BehaviourBuilder::default()
-            .with_identity(id)
-            .build::<AlwaysTrueVerifier>()
-    });
-    let mut listening_swarm = TestSwarm::new(|id| {
-        BehaviourBuilder::default()
-            .with_identity(id)
-            .build::<AlwaysTrueVerifier>()
-=======
-    let (mut identities, nodes) = new_nodes_with_empty_address(2);
-    let mut dialing_swarm = TestSwarm::new(&identities.next().unwrap(), |id| {
-        BehaviourBuilder::new(id).with_membership(&nodes).build()
-    });
-    let mut listening_swarm = TestSwarm::new(&identities.next().unwrap(), |id| {
-        BehaviourBuilder::new(id).with_membership(&nodes).build()
->>>>>>> ccdcce2c
+    let (mut identities, nodes) = new_nodes_with_empty_address(2);
+    let mut dialing_swarm = TestSwarm::new(&identities.next().unwrap(), |id| {
+        BehaviourBuilder::new(id)
+            .with_membership(&nodes)
+            .build::<AlwaysTrueVerifier>()
+    });
+    let mut listening_swarm = TestSwarm::new(&identities.next().unwrap(), |id| {
+        BehaviourBuilder::new(id)
+            .with_membership(&nodes)
+            .build::<AlwaysTrueVerifier>()
     });
 
     listening_swarm.listen().with_memory_addr_external().await;
@@ -225,24 +194,16 @@
 
 #[test(tokio::test)]
 async fn invalid_public_header_message_received() {
-<<<<<<< HEAD
-    let mut dialing_swarm = TestSwarm::new(|id| {
-        BehaviourBuilder::default()
-            .with_identity(id)
-            .build::<AlwaysTrueVerifier>()
-    });
-    let mut listening_swarm = TestSwarm::new(|id| {
-        BehaviourBuilder::default()
-            .with_identity(id)
-            .build::<AlwaysTrueVerifier>()
-=======
-    let (mut identities, nodes) = new_nodes_with_empty_address(2);
-    let mut dialing_swarm = TestSwarm::new(&identities.next().unwrap(), |id| {
-        BehaviourBuilder::new(id).with_membership(&nodes).build()
-    });
-    let mut listening_swarm = TestSwarm::new(&identities.next().unwrap(), |id| {
-        BehaviourBuilder::new(id).with_membership(&nodes).build()
->>>>>>> ccdcce2c
+    let (mut identities, nodes) = new_nodes_with_empty_address(2);
+    let mut dialing_swarm = TestSwarm::new(&identities.next().unwrap(), |id| {
+        BehaviourBuilder::new(id)
+            .with_membership(&nodes)
+            .build::<AlwaysTrueVerifier>()
+    });
+    let mut listening_swarm = TestSwarm::new(&identities.next().unwrap(), |id| {
+        BehaviourBuilder::new(id)
+            .with_membership(&nodes)
+            .build::<AlwaysTrueVerifier>()
     });
 
     listening_swarm.listen().with_memory_addr_external().await;
