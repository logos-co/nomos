use std::{
    collections::{HashMap, HashSet, VecDeque, hash_map::Entry},
    convert::Infallible,
    task::{Context, Poll, Waker},
};

use either::Either;
use libp2p::{
    PeerId,
    swarm::{ConnectionId, NotifyHandler, ToSwarm},
};
use nomos_blend_message::{
<<<<<<< HEAD
    MessageIdentifier, crypto::proofs::quota::inputs::prove::public::LeaderInputs, encap,
};
use nomos_blend_scheduling::{
    EncapsulatedMessage, deserialize_encapsulated_message,
    message_blend::crypto::EncapsulatedMessageWithVerifiedPublicHeader,
    serialize_encapsulated_message,
=======
    MessageIdentifier,
    crypto::proofs::quota::inputs::prove::public::LeaderInputs,
    encap::{
        self,
        encapsulated::EncapsulatedMessage,
        validated::{
            IncomingEncapsulatedMessageWithValidatedPublicHeader,
            OutgoingEncapsulatedMessageWithValidatedPublicHeader,
        },
    },
>>>>>>> 81a2564d
};
use nomos_blend_scheduling::{deserialize_encapsulated_message, serialize_encapsulated_message};

use crate::core::with_core::{
    behaviour::{Event, handler::FromBehaviour},
    error::Error,
};

/// Defines behaviours for processing messages from the old session
/// until the session transition period has passed.
pub struct OldSession<ProofsVerifier> {
    negotiated_peers: HashMap<PeerId, ConnectionId>,
    exchanged_message_identifiers: HashMap<PeerId, HashSet<MessageIdentifier>>,
    events: VecDeque<ToSwarm<Event, Either<FromBehaviour, Infallible>>>,
    waker: Option<Waker>,
    poq_verifier: ProofsVerifier,
}

impl<ProofsVerifier> OldSession<ProofsVerifier>
where
    ProofsVerifier: encap::ProofsVerifier,
{
    pub fn verify_encapsulated_message_public_header(
        &self,
        message: EncapsulatedMessage,
    ) -> Result<EncapsulatedMessageWithVerifiedPublicHeader, Error> {
        message
            .verify_public_header(&self.poq_verifier)
            .map_err(|_| Error::InvalidMessage)
    }

    /// Validates the public header of an encapsulated message, and
    /// if valid, forwards it to all negotiated peers.
    pub fn publish_message(
        &mut self,
        message: &EncapsulatedMessageWithVerifiedPublicHeader,
    ) -> Result<(), Error> {
        self.forward_validated_message_and_maybe_exclude(message, None)
    }

    pub(super) fn start_new_epoch(&mut self, new_pol_inputs: LeaderInputs) {
        self.poq_verifier.start_epoch_transition(new_pol_inputs);
    }

    pub(super) fn finish_epoch_transition(&mut self) {
        self.poq_verifier.complete_epoch_transition();
    }
}

impl<ProofsVerifier> OldSession<ProofsVerifier> {
    #[must_use]
    pub const fn new(
        negotiated_peers: HashMap<PeerId, ConnectionId>,
        exchanged_message_identifiers: HashMap<PeerId, HashSet<MessageIdentifier>>,
        poq_verifier: ProofsVerifier,
    ) -> Self {
        Self {
            negotiated_peers,
            exchanged_message_identifiers,
            events: VecDeque::new(),
            waker: None,
            poq_verifier,
        }
    }

    /// Stops the old session by returning events to close all the substreams
    /// in the old session.
    ///
    /// It should be called once the session transition period has passed.
    pub fn stop(self) -> VecDeque<ToSwarm<Event, Either<FromBehaviour, Infallible>>> {
        let mut events = VecDeque::with_capacity(self.negotiated_peers.len());
        for (&peer_id, &connection_id) in &self.negotiated_peers {
            events.push_back(ToSwarm::NotifyHandler {
                peer_id,
                handler: NotifyHandler::One(connection_id),
                event: Either::Left(FromBehaviour::CloseSubstreams),
            });
        }
        events
    }

    /// Checks if the connection is part of the old session.
    #[must_use]
    pub fn is_negotiated(&self, (peer_id, connection_id): &(PeerId, ConnectionId)) -> bool {
        self.negotiated_peers
            .get(peer_id)
            .is_some_and(|&id| id == *connection_id)
    }

    /// Forwards a message to all connections except the [`except`] connection.
    ///
    /// Public header validation checks are skipped, since the message is
    /// assumed to have been properly formed.
    pub fn forward_validated_message_and_maybe_exclude(
        &mut self,
        message: &EncapsulatedMessageWithVerifiedPublicHeader,
        except: Option<PeerId>,
    ) -> Result<(), Error> {
        let message_id = message.id();
        let serialized_message = serialize_encapsulated_message(message);
        let mut at_least_one_receiver = false;
        self.negotiated_peers
            .iter()
            .filter(|(peer_id, _)| Some(**peer_id) != except)
            .for_each(|(&peer_id, &connection_id)| {
                if check_and_update_message_cache(
                    &mut self.exchanged_message_identifiers,
                    &message_id,
                    peer_id,
                )
                .is_ok()
                {
                    self.events.push_back(ToSwarm::NotifyHandler {
                        peer_id,
                        handler: NotifyHandler::One(connection_id),
                        event: Either::Left(FromBehaviour::Message(serialized_message.clone())),
                    });
                    at_least_one_receiver = true;
                }
            });

        if at_least_one_receiver {
            self.try_wake();
            Ok(())
        } else {
            Err(Error::NoPeers)
        }
    }

    /// Should be called when a connection is detected as closed.
    ///
    /// It removes the connection from the states and returns [`true`]
    /// if the connection was part of the old session.
    pub fn handle_closed_connection(
        &mut self,
        (peer_id, connection_id): &(PeerId, ConnectionId),
    ) -> bool {
        if let Entry::Occupied(entry) = self.negotiated_peers.entry(*peer_id)
            && entry.get() == connection_id
        {
            entry.remove();
            self.exchanged_message_identifiers.remove(peer_id);
            return true;
        }
        false
    }

    fn try_wake(&mut self) {
        if let Some(waker) = self.waker.take() {
            waker.wake();
        }
    }

    pub fn poll(
        &mut self,
        cx: &Context<'_>,
    ) -> Poll<ToSwarm<Event, Either<FromBehaviour, Infallible>>> {
        if let Some(event) = self.events.pop_front() {
            Poll::Ready(event)
        } else {
            self.waker = Some(cx.waker().clone());
            Poll::Pending
        }
    }
}

fn check_and_update_message_cache(
    exchanged_message_identifiers: &mut HashMap<PeerId, HashSet<MessageIdentifier>>,
    message_id: &MessageIdentifier,
    peer_id: PeerId,
) -> Result<(), Error> {
    if exchanged_message_identifiers
        .entry(peer_id)
        .or_default()
        .insert(*message_id)
    {
        Ok(())
    } else {
        Err(Error::MessageAlreadyExchanged)
    }
}

impl<ProofsVerifier> OldSession<ProofsVerifier>
where
    ProofsVerifier: encap::ProofsVerifier,
{
    /// Handles a message received from a peer.
    ///
    /// # Returns
    /// - [`Ok(false)`] if the connection is not part of the session.
    /// - [`Ok(true)`] if the message was successfully processed and forwarded.
    /// - [`Err(Error)`] if the message is invalid or has already been
    ///   exchanged.
    pub fn handle_received_serialized_encapsulated_message(
        &mut self,
        serialized_message: &[u8],
        (from_peer_id, from_connection_id): (PeerId, ConnectionId),
    ) -> Result<bool, Error> {
        if !self.is_negotiated(&(from_peer_id, from_connection_id)) {
            return Ok(false);
        }

        // Deserialize the message.
        let deserialized_encapsulated_message =
            deserialize_encapsulated_message(serialized_message)
                .map_err(|_| Error::InvalidMessage)?;

        let message_identifier = deserialized_encapsulated_message.id();

        // Add the message to the set of exchanged message identifiers.
        check_and_update_message_cache(
            &mut self.exchanged_message_identifiers,
            &message_identifier,
            from_peer_id,
        )?;

        // Verify the message public header
        let validated_message =
            self.verify_encapsulated_message_public_header(deserialized_encapsulated_message)?;

        // Notify the swarm about the received message, so that it can be further
        // processed by the core protocol module.
        self.events.push_back(ToSwarm::GenerateEvent(Event::Message(
            Box::new(validated_message),
            (from_peer_id, from_connection_id),
        )));
        self.try_wake();
        Ok(true)
    }
}<|MERGE_RESOLUTION|>--- conflicted
+++ resolved
@@ -10,25 +10,12 @@
     swarm::{ConnectionId, NotifyHandler, ToSwarm},
 };
 use nomos_blend_message::{
-<<<<<<< HEAD
-    MessageIdentifier, crypto::proofs::quota::inputs::prove::public::LeaderInputs, encap,
-};
-use nomos_blend_scheduling::{
-    EncapsulatedMessage, deserialize_encapsulated_message,
-    message_blend::crypto::EncapsulatedMessageWithVerifiedPublicHeader,
-    serialize_encapsulated_message,
-=======
     MessageIdentifier,
     crypto::proofs::quota::inputs::prove::public::LeaderInputs,
     encap::{
-        self,
-        encapsulated::EncapsulatedMessage,
-        validated::{
-            IncomingEncapsulatedMessageWithValidatedPublicHeader,
-            OutgoingEncapsulatedMessageWithValidatedPublicHeader,
-        },
+        self, encapsulated::EncapsulatedMessage,
+        validated::EncapsulatedMessageWithVerifiedPublicHeader,
     },
->>>>>>> 81a2564d
 };
 use nomos_blend_scheduling::{deserialize_encapsulated_message, serialize_encapsulated_message};
 
