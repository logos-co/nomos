use std::{
    collections::{HashMap, HashSet, VecDeque, hash_map::Entry},
    convert::Infallible,
    task::{Context, Poll, Waker},
};

use either::Either;
use libp2p::{
    PeerId,
    swarm::{ConnectionId, NotifyHandler, ToSwarm},
};
<<<<<<< HEAD
use nomos_blend_message::MessageIdentifier;
use nomos_blend_scheduling::{deserialize_encapsulated_message, serialize_encapsulated_message};

use crate::{
    EncapsulatedMessageWithValidatedPublicHeader,
    core::with_core::{
        behaviour::{Event, handler::FromBehaviour},
        error::Error,
    },
    message::ValidateMessagePublicHeader as _,
=======
use nomos_blend_message::{
    encap::{self, encapsulated::PoQVerificationInputMinusSigningKey},
    MessageIdentifier,
};
use nomos_blend_scheduling::{
    deserialize_encapsulated_message,
    message_blend::crypto::OutgoingEncapsulatedMessageWithValidatedPublicHeader,
    serialize_encapsulated_message,
};

use crate::core::with_core::{
    behaviour::{handler::FromBehaviour, Event},
    error::Error,
>>>>>>> 626d38e8
};

/// Defines behaviours for processing messages from the old session
/// until the session transition period has passed.
pub struct OldSession<ProofsVerifier> {
    negotiated_peers: HashMap<PeerId, ConnectionId>,
    exchanged_message_identifiers: HashMap<PeerId, HashSet<MessageIdentifier>>,
    events: VecDeque<ToSwarm<Event, Either<FromBehaviour, Infallible>>>,
    waker: Option<Waker>,
    poq_verification_inputs: PoQVerificationInputMinusSigningKey,
    poq_verifier: ProofsVerifier,
}

impl<ProofsVerifier> OldSession<ProofsVerifier> {
    #[must_use]
    pub const fn new(
        negotiated_peers: HashMap<PeerId, ConnectionId>,
        exchanged_message_identifiers: HashMap<PeerId, HashSet<MessageIdentifier>>,
        poq_verification_inputs: PoQVerificationInputMinusSigningKey,
        poq_verifier: ProofsVerifier,
    ) -> Self {
        Self {
            negotiated_peers,
            exchanged_message_identifiers,
            events: VecDeque::new(),
            waker: None,
            poq_verification_inputs,
            poq_verifier,
        }
    }

    /// Stops the old session by returning events to close all the substreams
    /// in the old session.
    ///
    /// It should be called once the session transition period has passed.
    pub fn stop(self) -> VecDeque<ToSwarm<Event, Either<FromBehaviour, Infallible>>> {
        let mut events = VecDeque::with_capacity(self.negotiated_peers.len());
        for (&peer_id, &connection_id) in &self.negotiated_peers {
            events.push_back(ToSwarm::NotifyHandler {
                peer_id,
                handler: NotifyHandler::One(connection_id),
                event: Either::Left(FromBehaviour::CloseSubstreams),
            });
        }
        events
    }

    /// Checks if the connection is part of the old session.
    #[must_use]
    fn is_negotiated(&self, (peer_id, connection_id): &(PeerId, ConnectionId)) -> bool {
        self.negotiated_peers
            .get(peer_id)
            .is_some_and(|&id| id == *connection_id)
    }

    /// Forwards a message to all connections except the [`except`] connection.
    ///
    /// Public header validation checks are skipped, since the message is
    /// assumed to have been properly formed.
    ///
    /// # Returns
    /// - [`Ok(false)`] if the [`except`] connection is not part of the session.
    /// - [`Ok(true)`] if the message was forwarded to at least one peer.
    /// - [`Err(Error::NoPeers)`] if there are no other connected peers except
    ///   the [`except`] connection.
    pub fn forward_validated_message(
        &mut self,
        message: &OutgoingEncapsulatedMessageWithValidatedPublicHeader,
        except: &(PeerId, ConnectionId),
    ) -> Result<bool, Error> {
        if !self.is_negotiated(except) {
            return Ok(false);
        }

        let message_id = message.id();
        let serialized_message = serialize_encapsulated_message(message.as_ref());
        let mut at_least_one_receiver = false;
        self.negotiated_peers
            .iter()
            .filter(|(peer_id, _)| **peer_id != except.0)
            .for_each(|(&peer_id, &connection_id)| {
                if check_and_update_message_cache(
                    &mut self.exchanged_message_identifiers,
                    &message_id,
                    peer_id,
                )
                .is_ok()
                {
                    self.events.push_back(ToSwarm::NotifyHandler {
                        peer_id,
                        handler: NotifyHandler::One(connection_id),
                        event: Either::Left(FromBehaviour::Message(serialized_message.clone())),
                    });
                    at_least_one_receiver = true;
                }
            });

        if at_least_one_receiver {
            self.try_wake();
            Ok(true)
        } else {
            Err(Error::NoPeers)
        }
    }

    /// Should be called when a connection is detected as closed.
    ///
    /// It removes the connection from the states and returns [`true`]
    /// if the connection was part of the old session.
    pub fn handle_closed_connection(
        &mut self,
        (peer_id, connection_id): &(PeerId, ConnectionId),
    ) -> bool {
        if let Entry::Occupied(entry) = self.negotiated_peers.entry(*peer_id) {
            if entry.get() == connection_id {
                entry.remove();
                self.exchanged_message_identifiers.remove(peer_id);
                return true;
            }
        }
        false
    }

    fn try_wake(&mut self) {
        if let Some(waker) = self.waker.take() {
            waker.wake();
        }
    }

    pub fn poll(
        &mut self,
        cx: &Context<'_>,
    ) -> Poll<ToSwarm<Event, Either<FromBehaviour, Infallible>>> {
        if let Some(event) = self.events.pop_front() {
            Poll::Ready(event)
        } else {
            self.waker = Some(cx.waker().clone());
            Poll::Pending
        }
    }
}

fn check_and_update_message_cache(
    exchanged_message_identifiers: &mut HashMap<PeerId, HashSet<MessageIdentifier>>,
    message_id: &MessageIdentifier,
    peer_id: PeerId,
) -> Result<(), Error> {
    if exchanged_message_identifiers
        .entry(peer_id)
        .or_default()
        .insert(*message_id)
    {
        Ok(())
    } else {
        Err(Error::MessageAlreadyExchanged)
    }
}

impl<ProofsVerifier> OldSession<ProofsVerifier>
where
    ProofsVerifier: encap::ProofsVerifier,
{
    /// Handles a message received from a peer.
    ///
    /// # Returns
    /// - [`Ok(false)`] if the connection is not part of the session.
    /// - [`Ok(true)`] if the message was successfully processed and forwarded.
    /// - [`Err(Error)`] if the message is invalid or has already been
    ///   exchanged.
    pub fn handle_received_serialized_encapsulated_message(
        &mut self,
        serialized_message: &[u8],
        (from_peer_id, from_connection_id): (PeerId, ConnectionId),
    ) -> Result<bool, Error> {
        if !self.is_negotiated(&(from_peer_id, from_connection_id)) {
            return Ok(false);
        }

        // Deserialize the message.
        let deserialized_encapsulated_message =
            deserialize_encapsulated_message(serialized_message)
                .map_err(|_| Error::InvalidMessage)?;

        let message_identifier = deserialized_encapsulated_message.id();

        // Add the message to the set of exchanged message identifiers.
        check_and_update_message_cache(
            &mut self.exchanged_message_identifiers,
            &message_identifier,
            from_peer_id,
        )?;

        // Verify the message public header
        let validated_message = deserialized_encapsulated_message
            .verify_public_header(&self.poq_verification_inputs, &self.poq_verifier)
            .map_err(|_| Error::InvalidMessage)?;

        // Notify the swarm about the received message, so that it can be further
        // processed by the core protocol module.
        self.events.push_back(ToSwarm::GenerateEvent(Event::Message(
            Box::new(validated_message),
            (from_peer_id, from_connection_id),
        )));
        self.try_wake();
        Ok(true)
    }
<<<<<<< HEAD

    fn check_and_update_message_cache(
        exchanged_message_identifiers: &mut HashMap<PeerId, HashSet<MessageIdentifier>>,
        message_id: &MessageIdentifier,
        peer_id: PeerId,
    ) -> Result<(), Error> {
        if exchanged_message_identifiers
            .entry(peer_id)
            .or_default()
            .insert(*message_id)
        {
            Ok(())
        } else {
            Err(Error::MessageAlreadyExchanged)
        }
    }

    /// Should be called when a connection is detected as closed.
    ///
    /// It removes the connection from the states and returns [`true`]
    /// if the connection was part of the old session.
    pub fn handle_closed_connection(
        &mut self,
        (peer_id, connection_id): &(PeerId, ConnectionId),
    ) -> bool {
        if let Entry::Occupied(entry) = self.negotiated_peers.entry(*peer_id)
            && entry.get() == connection_id
        {
            entry.remove();
            self.exchanged_message_identifiers.remove(peer_id);
            return true;
        }
        false
    }

    fn try_wake(&mut self) {
        if let Some(waker) = self.waker.take() {
            waker.wake();
        }
    }

    pub fn poll(
        &mut self,
        cx: &Context<'_>,
    ) -> Poll<ToSwarm<Event, Either<FromBehaviour, Infallible>>> {
        if let Some(event) = self.events.pop_front() {
            Poll::Ready(event)
        } else {
            self.waker = Some(cx.waker().clone());
            Poll::Pending
        }
    }
=======
>>>>>>> 626d38e8
}<|MERGE_RESOLUTION|>--- conflicted
+++ resolved
@@ -9,18 +9,6 @@
     PeerId,
     swarm::{ConnectionId, NotifyHandler, ToSwarm},
 };
-<<<<<<< HEAD
-use nomos_blend_message::MessageIdentifier;
-use nomos_blend_scheduling::{deserialize_encapsulated_message, serialize_encapsulated_message};
-
-use crate::{
-    EncapsulatedMessageWithValidatedPublicHeader,
-    core::with_core::{
-        behaviour::{Event, handler::FromBehaviour},
-        error::Error,
-    },
-    message::ValidateMessagePublicHeader as _,
-=======
 use nomos_blend_message::{
     encap::{self, encapsulated::PoQVerificationInputMinusSigningKey},
     MessageIdentifier,
@@ -34,7 +22,6 @@
 use crate::core::with_core::{
     behaviour::{handler::FromBehaviour, Event},
     error::Error,
->>>>>>> 626d38e8
 };
 
 /// Defines behaviours for processing messages from the old session
@@ -148,12 +135,12 @@
         &mut self,
         (peer_id, connection_id): &(PeerId, ConnectionId),
     ) -> bool {
-        if let Entry::Occupied(entry) = self.negotiated_peers.entry(*peer_id) {
-            if entry.get() == connection_id {
-                entry.remove();
-                self.exchanged_message_identifiers.remove(peer_id);
-                return true;
-            }
+        if let Entry::Occupied(entry) = self.negotiated_peers.entry(*peer_id)
+            && entry.get() == connection_id
+        {
+            entry.remove();
+            self.exchanged_message_identifiers.remove(peer_id);
+            return true;
         }
         false
     }
@@ -241,59 +228,4 @@
         self.try_wake();
         Ok(true)
     }
-<<<<<<< HEAD
-
-    fn check_and_update_message_cache(
-        exchanged_message_identifiers: &mut HashMap<PeerId, HashSet<MessageIdentifier>>,
-        message_id: &MessageIdentifier,
-        peer_id: PeerId,
-    ) -> Result<(), Error> {
-        if exchanged_message_identifiers
-            .entry(peer_id)
-            .or_default()
-            .insert(*message_id)
-        {
-            Ok(())
-        } else {
-            Err(Error::MessageAlreadyExchanged)
-        }
-    }
-
-    /// Should be called when a connection is detected as closed.
-    ///
-    /// It removes the connection from the states and returns [`true`]
-    /// if the connection was part of the old session.
-    pub fn handle_closed_connection(
-        &mut self,
-        (peer_id, connection_id): &(PeerId, ConnectionId),
-    ) -> bool {
-        if let Entry::Occupied(entry) = self.negotiated_peers.entry(*peer_id)
-            && entry.get() == connection_id
-        {
-            entry.remove();
-            self.exchanged_message_identifiers.remove(peer_id);
-            return true;
-        }
-        false
-    }
-
-    fn try_wake(&mut self) {
-        if let Some(waker) = self.waker.take() {
-            waker.wake();
-        }
-    }
-
-    pub fn poll(
-        &mut self,
-        cx: &Context<'_>,
-    ) -> Poll<ToSwarm<Event, Either<FromBehaviour, Infallible>>> {
-        if let Some(event) = self.events.pop_front() {
-            Poll::Ready(event)
-        } else {
-            self.waker = Some(cx.waker().clone());
-            Poll::Pending
-        }
-    }
-=======
->>>>>>> 626d38e8
 }