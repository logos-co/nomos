use core::{mem, num::NonZeroUsize};
use std::{
    collections::{HashMap, HashSet, VecDeque, hash_map::Entry},
    convert::Infallible,
    ops::RangeInclusive,
    task::{Context, Poll, Waker},
};

use either::Either;
use futures::Stream;
use libp2p::{
    Multiaddr, PeerId, StreamProtocol,
    core::{Endpoint, transport::PortUse},
    swarm::{
        ConnectionClosed, ConnectionDenied, ConnectionId, FromSwarm, NetworkBehaviour,
        NotifyHandler, THandler, THandlerInEvent, THandlerOutEvent, ToSwarm,
        dummy::ConnectionHandler as DummyConnectionHandler,
    },
};
use nomos_blend_message::{
    encap::{self, encapsulated::PoQVerificationInputMinusSigningKey},
    MessageIdentifier,
};
use nomos_blend_scheduling::{
<<<<<<< HEAD
    EncapsulatedMessage, deserialize_encapsulated_message, membership::Membership,
    serialize_encapsulated_message,
};

use crate::{
    core::with_core::{
        behaviour::{
            handler::{
                ConnectionHandler, FromBehaviour, ToBehaviour, conn_maintenance::ConnectionMonitor,
            },
            old_session::OldSession,
=======
    deserialize_encapsulated_message,
    membership::Membership,
    message_blend::crypto::{
        IncomingEncapsulatedMessageWithValidatedPublicHeader,
        OutgoingEncapsulatedMessageWithValidatedPublicHeader,
    },
    serialize_encapsulated_message, EncapsulatedMessage,
};

use crate::core::with_core::{
    behaviour::{
        handler::{
            conn_maintenance::ConnectionMonitor, ConnectionHandler, FromBehaviour, ToBehaviour,
>>>>>>> 626d38e8
        },
        old_session::OldSession,
    },
    error::Error,
};

mod handler;
mod old_session;

#[cfg(test)]
mod tests;

const LOG_TARGET: &str = "blend::network::core::core::behaviour";

#[derive(Debug)]
pub struct Config {
    /// The [minimum, maximum] peering degree of this node.
    pub peering_degree: RangeInclusive<usize>,
    /// The minimum Blend network size for messages to be relayed between peers.
    pub minimum_network_size: NonZeroUsize,
}

#[derive(Debug, Clone, Copy)]
pub struct RemotePeerConnectionDetails {
    /// Role of the remote peer in this connection.
    role: Endpoint,
    /// Latest negotiated state of the peer.
    negotiated_state: NegotiatedPeerState,
    /// The ID of the connection with the peer.
    connection_id: ConnectionId,
}

impl RemotePeerConnectionDetails {
    #[must_use]
    pub const fn role(&self) -> Endpoint {
        self.role
    }

    #[must_use]
    pub const fn negotiated_state(&self) -> NegotiatedPeerState {
        self.negotiated_state
    }

    #[must_use]
    pub const fn connection_id(&self) -> ConnectionId {
        self.connection_id
    }
}

/// A [`NetworkBehaviour`] that processes incoming Blend messages, and
/// propagates messages from the Blend service to the rest of the Blend network.
///
/// The public header and uniqueness of incoming messages is validated according to the [Blend v1 specification](https://www.notion.so/nomos-tech/Blend-Protocol-Version-1-215261aa09df81ae8857d71066a80084) before the message is propagated to the swarm and to the Blend service.
/// The same checks are applied to messages received by the Blend service before
/// they are propagated to the rest of the network, making sure no peer marks
/// this node as malicious due to an invalid Blend message.
pub struct Behaviour<ProofsVerifier, ObservationWindowClockProvider> {
    /// Tracks connections between this node and other core nodes.
    ///
    /// Only connections with other core nodes that are established before the
    /// specified connection limit is reached will be upgraded and the state of
    /// the peer negotiated, monitored, and reported to the swarm.
    negotiated_peers: HashMap<PeerId, RemotePeerConnectionDetails>,
    /// The set of connections established but not yet upgraded.
    ///
    /// We use this to keep track of the role of the remote peer, to be used
    /// when deciding which connection to close when a duplicate connection to
    /// the same peer is detected.
    connections_waiting_upgrade: HashMap<(PeerId, ConnectionId), Endpoint>,
    /// Queue of events to yield to the swarm.
    events: VecDeque<ToSwarm<Event, Either<FromBehaviour, Infallible>>>,
    /// Waker that handles polling
    waker: Option<Waker>,
    /// The session-bound storage keeping track, for each peer, what message
    /// identifiers have been exchanged between them.
    /// Sending a message with the same identifier more than once results in
    /// the peer being flagged as malicious, and the connection dropped.
    exchanged_message_identifiers: HashMap<PeerId, HashSet<MessageIdentifier>>,
    observation_window_clock_provider: ObservationWindowClockProvider,
    // TODO: Make this a non-Option by refactoring tests
    current_membership: Option<Membership<PeerId>>,
    /// The [minimum, maximum] peering degree of this node.
    peering_degree: RangeInclusive<usize>,
    local_peer_id: PeerId,
    protocol_name: StreamProtocol,
    /// The minimum Blend network size for messages to be relayed between peers.
    minimum_network_size: NonZeroUsize,
    /// States for processing messages from the old session
    /// before the transition period has passed.
    old_session: Option<OldSession<ProofsVerifier>>,
    /// The public inputs to use when verifying incoming messages' `PoQ`s. They
    /// are updated on every session change.
    session_poq_verification_inputs: PoQVerificationInputMinusSigningKey,
    /// Verifier of the incoming messages' `PoQ`s that uses the
    /// `session_poq_verification_inputs` public inputs for verification. This
    /// is set on initialization and does not change across sessions.
    poq_verifier: ProofsVerifier,
}

#[derive(Debug, Eq, PartialEq, Clone, Copy)]
pub enum NegotiatedPeerState {
    Healthy,
    Unhealthy,
    Spammy(SpamReason),
}

#[derive(Debug, Eq, PartialEq, Clone, Copy)]
pub enum SpamReason {
    UndeserializableMessage,
    DuplicateMessage,
    InvalidPublicHeader,
    TooManyMessages,
}

impl NegotiatedPeerState {
    #[must_use]
    pub const fn is_healthy(&self) -> bool {
        matches!(*self, Self::Healthy)
    }

    #[must_use]
    pub const fn is_unhealthy(&self) -> bool {
        matches!(*self, Self::Unhealthy)
    }

    #[must_use]
    pub const fn is_spammy(&self) -> bool {
        matches!(*self, Self::Spammy(_))
    }
}

#[derive(Debug)]
pub enum Event {
    /// A message received from one of the core peers, after its public header
    /// has been verified.
    Message(
        Box<IncomingEncapsulatedMessageWithValidatedPublicHeader>,
        (PeerId, ConnectionId),
    ),
    /// A peer on a given connection has been detected as unhealthy.
    UnhealthyPeer(PeerId),
    /// A peer on a given connection that was previously unhealthy has returned
    /// to a healthy state.
    HealthyPeer(PeerId),
    /// A connection with a peer has dropped. The last state that was negotiated
    /// with the peer is also returned.
    PeerDisconnected(PeerId, NegotiatedPeerState),
    /// An outbound connection request was successfully negotiated with the
    /// remote peer.
    OutboundConnectionUpgradeSucceeded(PeerId),
    /// An outbound connection request failed to be upgraded, meaning the peer
    /// is a remote core but something failed when negotiating Blend protocol
    /// support.
    OutboundConnectionUpgradeFailed(PeerId),
}

impl<ProofsVerifier, ObservationWindowClockProvider>
    Behaviour<ProofsVerifier, ObservationWindowClockProvider>
{
    #[must_use]
    pub fn new(
        config: &Config,
        observation_window_clock_provider: ObservationWindowClockProvider,
        current_membership: Option<Membership<PeerId>>,
        local_peer_id: PeerId,
        protocol_name: StreamProtocol,
        current_poq_verification_inputs: PoQVerificationInputMinusSigningKey,
        poq_verifier: ProofsVerifier,
    ) -> Self {
        Self {
            negotiated_peers: HashMap::with_capacity(*config.peering_degree.end()),
            events: VecDeque::new(),
            waker: None,
            exchanged_message_identifiers: HashMap::with_capacity(
                current_membership
                    .as_ref()
                    .map(Membership::size)
                    .unwrap_or_default(),
            ),
            observation_window_clock_provider,
            current_membership,
            peering_degree: config.peering_degree.clone(),
            connections_waiting_upgrade: HashMap::new(),
            local_peer_id,
            protocol_name,
            minimum_network_size: config.minimum_network_size,
            old_session: None,
            session_poq_verification_inputs: current_poq_verification_inputs,
            poq_verifier,
        }
    }

    pub fn finish_session_transition(&mut self) {
        self.stop_old_session();
    }

    fn stop_old_session(&mut self) {
        if let Some(old_session) = self.old_session.take() {
            let mut events = old_session.stop();
            let num_events = events.len();
            self.events.append(&mut events);
            if num_events > 0 {
                self.try_wake();
            }
        }
    }

    /// Publish an already-encapsulated message to all connected peers.
    ///
    /// Public header validation checks are skipped, since the message is
    /// assumed to have been properly formed.
    pub fn publish_validated_message(
        &mut self,
        message: &OutgoingEncapsulatedMessageWithValidatedPublicHeader,
    ) -> Result<(), Error> {
        self.forward_validated_message_and_maybe_exclude(message, None)?;
        Ok(())
    }

    /// Forwards a message to all healthy connections except the [`execpt`]
    /// connection.
    ///
    /// If the [`execpt`] connection is part of the old session, the message is
    /// forwarded to the connections in the old session.
    /// Otherwise, it is forwarded to the connections in the current session.
    ///
    /// Public header validation checks are skipped, since the message is
    /// assumed to have been properly formed.
    ///
    /// Returns [`Error::NoPeers`] if there are no connected peers that support
    /// the blend protocol.
    pub fn forward_validated_message(
        &mut self,
        message: &OutgoingEncapsulatedMessageWithValidatedPublicHeader,
        except: (PeerId, ConnectionId),
    ) -> Result<(), Error> {
        if let Some(old_session) = &mut self.old_session
            && old_session.forward_validated_message(message, &except)?
        {
            return Ok(());
        }
        self.forward_validated_message_and_maybe_exclude(message, Some(except.0))
    }

    #[must_use]
    pub fn num_healthy_peers(&self) -> usize {
        self.negotiated_peers
            .values()
            .filter(|state| state.negotiated_state.is_healthy())
            .count()
    }

    pub const fn minimum_healthy_peering_degree(&self) -> usize {
        *self.peering_degree.start()
    }

    #[must_use]
    pub fn available_connection_slots(&self) -> usize {
        self.peering_degree
            .end()
            .saturating_sub(self.negotiated_peers.len())
    }

    /// Force send a message to a peer (without validating it first), as long as
    /// the peer is connected, no matter the state the connection is in.
    #[cfg(any(test, feature = "unsafe-test-functions"))]
    pub fn force_send_message_to_peer(
        &mut self,
        message: &EncapsulatedMessage,
        peer_id: PeerId,
    ) -> Result<(), Error> {
        let Some(RemotePeerConnectionDetails { connection_id, .. }) =
            self.negotiated_peers.get(&peer_id)
        else {
            return Err(Error::NoPeers);
        };
        let serialized_message = serialize_encapsulated_message(message);
        tracing::debug!(target: LOG_TARGET, "Notifying handler with peer {peer_id:?} on connection {connection_id:?} to deliver message.");
        self.events.push_back(ToSwarm::NotifyHandler {
            peer_id,
            handler: NotifyHandler::One(*connection_id),
            event: Either::Left(FromBehaviour::Message(serialized_message)),
        });
        self.try_wake();
        Ok(())
    }

    /// Force send a serialized message to a peer (without trying to deserialize
    /// nor validating it first), as long as the peer is connected, no
    /// matter the state the connection is in.
    #[cfg(test)]
    pub fn force_send_serialized_message_to_peer(
        &mut self,
        serialized_message: Vec<u8>,
        peer_id: PeerId,
    ) -> Result<(), Error> {
        let Some(RemotePeerConnectionDetails { connection_id, .. }) =
            self.negotiated_peers.get(&peer_id)
        else {
            return Err(Error::NoPeers);
        };
        tracing::debug!(target: LOG_TARGET, "Notifying handler with peer {peer_id:?} on connection {connection_id:?} to deliver already-serialized message.");
        self.events.push_back(ToSwarm::NotifyHandler {
            peer_id,
            handler: NotifyHandler::One(*connection_id),
            event: Either::Left(FromBehaviour::Message(serialized_message)),
        });
        self.try_wake();
        Ok(())
    }

    #[cfg(test)]
    pub const fn exchanged_message_identifiers(
        &self,
    ) -> &HashMap<PeerId, HashSet<MessageIdentifier>> {
        &self.exchanged_message_identifiers
    }

    pub const fn negotiated_peers(&self) -> &HashMap<PeerId, RemotePeerConnectionDetails> {
        &self.negotiated_peers
    }

    /// Forwards a message to all connected and healthy peers except the
    /// excluded peer.
    ///
    /// For each potential recipient, a uniqueness check is performed to avoid
    /// sending a duplicate message to a peer and be marked as malicious by
    /// them.
    ///
    /// Returns [`Error::NoPeers`] if there are no connected peers
    /// that support the blend protocol or that have not yet received the
    /// message.
    fn forward_validated_message_and_maybe_exclude(
        &mut self,
        message: &OutgoingEncapsulatedMessageWithValidatedPublicHeader,
        excluded_peer: Option<PeerId>,
    ) -> Result<(), Error> {
        let message_id = message.id();

        let serialized_message = serialize_encapsulated_message(message.as_ref());
        let mut at_least_one_receiver = false;
        self.negotiated_peers
            .iter()
            // Exclude the peer the message was received from.
            .filter(|(peer_id, _)| excluded_peer != Some(**peer_id))
            // Exclude from the list of candidate peers any peer that is not in a healthy state.
            .filter(|(_, peer_state)| peer_state.negotiated_state.is_healthy())
            .for_each(|(peer_id, RemotePeerConnectionDetails { connection_id, .. })| {
                if self
                    .exchanged_message_identifiers
                    .entry(*peer_id)
                    .or_default()
                    .insert(message_id)
                {
                    tracing::debug!(target: LOG_TARGET, "Notifying handler with peer {peer_id:?} on connection {connection_id:?} to deliver message.");
                    self.events.push_back(ToSwarm::NotifyHandler {
                        peer_id: *peer_id,
                        handler: NotifyHandler::One(*connection_id),
                        event: Either::Left(FromBehaviour::Message(serialized_message.clone())),
                    });
                    at_least_one_receiver = true;
                } else {
                    tracing::trace!(target: LOG_TARGET, "Not sending message to peer {peer_id:?} because we already exchanged this message with them.");
                }
            });

        if at_least_one_receiver {
            self.try_wake();
            Ok(())
        } else {
            Err(Error::NoPeers)
        }
    }

    fn try_wake(&mut self) {
        if let Some(waker) = self.waker.take() {
            waker.wake();
        }
    }

    /// Notify the handler of the provided connection to close all its
    /// substreams. Leaving it up to the swarm to decide what to do with the
    /// connection.
    ///
    /// This function does not perform any checks to verify whether the
    /// specified connection is stored or not.
    fn close_connection(&mut self, (peer_id, connection_id): (PeerId, ConnectionId)) {
        self.events.push_back(ToSwarm::NotifyHandler {
            peer_id,
            handler: NotifyHandler::One(connection_id),
            event: Either::Left(FromBehaviour::CloseSubstreams),
        });
        self.try_wake();
    }

    fn is_network_large_enough(&self) -> bool {
        self.current_membership.as_ref().map_or(1, Membership::size)
            >= self.minimum_network_size.get()
    }

    /// Handle a new negotiated connection.
    ///
    /// If this peer has already a connection with the connecting peer, the
    /// connection selection logic will be run. Otherwise, the new connection
    /// will be accepted as long as this peer does not have the maximum number
    /// of connections already established.
    ///
    /// Regardless of which road is taken, the connection is removed from the
    /// set of pending connections since it has now been processed.
    ///
    /// # Panics
    ///
    /// If the specified connection is not present in the map of connections
    /// waiting to be upgraded and this connection has not already been upgraded
    /// before, since we need to peer role (i.e., dialer or listener) before
    /// moving the connection into a different storage map.
    fn handle_negotiated_connection(&mut self, (peer_id, connection_id): (PeerId, ConnectionId)) {
        let Some(new_connection_peer_role) = self
            .connections_waiting_upgrade
            .remove(&(peer_id, connection_id))
        else {
            tracing::trace!(target: LOG_TARGET, "Negotiated connection ({peer_id:?}, {connection_id:?}) not found in map of waiting connections. This is because a different substream event was used to upgrade or drop the connection");
            // We cannot assert anything here, since also for a connection we are not
            // willing to upgrade, there can be two connection handler events.
            return;
        };

        if self.negotiated_peers.contains_key(&peer_id) {
            self.handle_negotiated_connection_for_existing_peer(
                (peer_id, connection_id),
                new_connection_peer_role,
            );
        } else {
            self.handle_negotiated_connection_for_new_peer(
                (peer_id, connection_id),
                new_connection_peer_role,
            );
        }
    }

    /// Handle a newly upgraded connection for a peer that this peer is not
    /// already connected to.
    ///
    /// If this peer has already reached its maximum peering degree, the
    /// connection will be discarded.
    ///
    /// This function assumes that no entry for the provided peer ID is present
    /// in the map of already upgraded connections.
    fn handle_negotiated_connection_for_new_peer(
        &mut self,
        (peer_id, connection_id): (PeerId, ConnectionId),
        peer_role: Endpoint,
    ) {
        // We need to check if we still have available connection slots, as it is
        // possible, especially upon session transition, that more than the maximum
        // allowed number of peers are trying to connect to us. So once the stream is
        // actually upgraded, we downgrade it again if we do not have space left for it.
        // By not adding the new connection to the map of negotiated peers, the swarm
        // will not be notified about this dropped connection, which is what we want.
        if self.available_connection_slots() == 0 {
            tracing::debug!(target: LOG_TARGET, "Connection {connection_id:?} with peer {peer_id:?} must be closed because peering degree limit has already been reached.");
            self.close_connection((peer_id, connection_id));
            return;
        }
        debug_assert!(
            !self.negotiated_peers.contains_key(&peer_id),
            "We are assuming the peer is not connected to us."
        );
        tracing::debug!(target: LOG_TARGET, "Connection {connection_id:?} with peer {peer_id:?} has been negotiated.");
        self.negotiated_peers.insert(
            peer_id,
            RemotePeerConnectionDetails {
                role: peer_role,
                negotiated_state: NegotiatedPeerState::Healthy,
                connection_id,
            },
        );
        // If the new negotiated connection is outgoing, notify the Swarm about it.
        if peer_role == Endpoint::Listener {
            self.events.push_back(ToSwarm::GenerateEvent(
                Event::OutboundConnectionUpgradeSucceeded(peer_id),
            ));
            self.try_wake();
        }
    }

    /// Handle a newly upgraded connection for a peer that this peer is already
    /// connected to.
    ///
    /// Depending on the outcome of comparing the two peers' IDs, either the
    /// existing connection is replaced with the new one, or the new one is
    /// discarded in favor of the existing one.
    ///
    /// # Panics
    ///
    /// If there is no negotiated connection for the given peer in the relative
    /// storage.
    fn handle_negotiated_connection_for_existing_peer(
        &mut self,
        (peer_id, new_connection_id): (PeerId, ConnectionId),
        new_role: Endpoint,
    ) {
        tracing::trace!(target: LOG_TARGET, "Handling connection ({peer_id:?}, {new_connection_id:?}) where the peer is already negotiated.");
        let existing_connection = self
            .negotiated_peers
            .get(&peer_id)
            .unwrap_or_else(|| {
                panic!(
                    "Currently established connection with peer {peer_id:?} not found in storage of established connections.",
                )
            });
        match (existing_connection.role, new_role) {
            // Same connection direction (in case it was not caught at connection establishment
            // time), we ignore the new connection.
            (Endpoint::Dialer, Endpoint::Dialer) | (Endpoint::Listener, Endpoint::Listener) => {
                self.handle_connected_peer_duplicate_connection((peer_id, new_connection_id));
            }
            (Endpoint::Listener, Endpoint::Dialer) | (Endpoint::Dialer, Endpoint::Listener) => {
                self.handle_connected_peer_reverse_connection((peer_id, new_connection_id));
            }
        }
    }

    /// Close the new connection since there is already an established one in
    /// the same direction.
    fn handle_connected_peer_duplicate_connection(
        &mut self,
        (peer_id, new_connection_id): (PeerId, ConnectionId),
    ) {
        tracing::trace!(target: LOG_TARGET, "Connection {new_connection_id:?} with peer {peer_id:?} will be closed since there is already a connection established in the same direction.");
        self.close_connection((peer_id, new_connection_id));
    }

    /// Decide which connection to keep between an established one and
    /// a new incoming one.
    ///
    /// Depending on the outcome of comparing the two peers' IDs, either the
    /// existing connection is replaced with the new one, or the new one is
    /// discarded in favor of the existing one.
    fn handle_connected_peer_reverse_connection(
        &mut self,
        (peer_id, new_connection_id): (PeerId, ConnectionId),
    ) {
        let existing_connection_details = self
            .negotiated_peers
            .get_mut(&peer_id)
            .unwrap_or_else(|| {
                panic!(
                    "Currently established connection with peer {peer_id:?} not found in storage of established connections.",
                )
            });
        // If the current connection is incoming, we close it if our peer ID is higher
        // than theirs.
        tracing::trace!(target: LOG_TARGET, "Connection with already connected peer {peer_id:?} found with the following details: {existing_connection_details:?}.");
        let should_close_established = if existing_connection_details.role == Endpoint::Dialer {
            self.local_peer_id.to_base58() > peer_id.to_base58()
        } else {
            // If the current connection is outgoing, we close it if our peer ID is lower
            // than theirs.
            self.local_peer_id.to_base58() <= peer_id.to_base58()
        };

        if should_close_established {
            tracing::trace!(target: LOG_TARGET, "Replacing established connection {:?} with peer {peer_id:?} with upgraded connection {new_connection_id:?}.", existing_connection_details.connection_id);
            let existing_connection = (peer_id, existing_connection_details.connection_id);
            // Modify the `negotiated_peers` storage directly so
            // that when the old connection is dropped, the swarm is
            // not notified.
            update_connection_id_and_direction(existing_connection_details, new_connection_id);
            // After the old connection details have been updated with the new
            // ones, notify the Swarm that the new connection has been upgraded,
            // if the new connection is an outgoing one.
            if existing_connection_details.role == Endpoint::Listener {
                self.events.push_back(ToSwarm::GenerateEvent(
                    Event::OutboundConnectionUpgradeSucceeded(peer_id),
                ));
            }
            // Notify the current connection handler to drop the substreams.
            self.close_connection(existing_connection);
        } else {
            tracing::trace!(target: LOG_TARGET, "Dropping upgraded connection {new_connection_id:?} with peer {peer_id:?} in favor of currently established connection {:?}", existing_connection_details.connection_id);
            // Notify the new connection handler to drop the substreams, and we do not
            // alter the storage.
            self.close_connection((peer_id, new_connection_id));
        }
    }

    /// Mark the connection with the sender of a malformed message as malicious
    /// and instruct its connection handler to drop the substream.
    fn close_spammy_connection(
        &mut self,
        (peer_id, connection_id): (PeerId, ConnectionId),
        reason: SpamReason,
    ) {
        tracing::debug!(target: LOG_TARGET, "Closing connection {connection_id:?} with spammy peer {peer_id:?}.");
        self.set_connection_to_spammy((peer_id, connection_id), reason);
        self.close_connection((peer_id, connection_id));
    }

    fn set_connection_to_spammy(
        &mut self,
        (peer_id, connection_id): (PeerId, ConnectionId),
        reason: SpamReason,
    ) {
        self.update_state_for_negotiated_peer(
            (peer_id, connection_id),
            NegotiatedPeerState::Spammy(reason),
        );
    }

    /// Update the state of an already negotiated peer if exists,
    /// returning the previous state.
    fn update_state_for_negotiated_peer(
        &mut self,
        (peer_id, connection_id): (PeerId, ConnectionId),
        state: NegotiatedPeerState,
    ) -> Option<NegotiatedPeerState> {
        let peer_details = self.negotiated_peers.get_mut(&peer_id)?;
        // We double check we are dealing with the expected connection.
        debug_assert!(
            peer_details.connection_id == connection_id,
            "Stored connection ID and provided connection ID do not match for the provided peer ID."
        );

        Some(mem::replace(&mut peer_details.negotiated_state, state))
    }

    /// Handle an unhealthy connection if it exists in the current session.
    /// If not, it is ignored.
    fn handle_unhealthy_connection(&mut self, (peer_id, connection_id): (PeerId, ConnectionId)) {
        // Notify swarm only on first transition into unhealthy state.
        if let Some(prev_state) = self.update_state_for_negotiated_peer(
            (peer_id, connection_id),
            NegotiatedPeerState::Unhealthy,
        ) && prev_state != NegotiatedPeerState::Unhealthy
        {
            tracing::debug!(target: LOG_TARGET, "Peer {peer_id:?} has been marked as unhealthy.");
            self.events
                .push_back(ToSwarm::GenerateEvent(Event::UnhealthyPeer(peer_id)));
            self.try_wake();
        }
    }

    /// Handle a unhealthy connection if it exists in the current session.
    /// If not, it is ignored.
    fn handle_healthy_connection(&mut self, (peer_id, connection_id): (PeerId, ConnectionId)) {
        // Notify swarm only on first transition into healthy state.
        if let Some(prev_state) = self.update_state_for_negotiated_peer(
            (peer_id, connection_id),
            NegotiatedPeerState::Healthy,
        ) && prev_state != NegotiatedPeerState::Healthy
        {
            tracing::debug!(target: LOG_TARGET, "Peer {peer_id:?} has been marked as healthy.");
            self.events
                .push_back(ToSwarm::GenerateEvent(Event::HealthyPeer(peer_id)));
            self.try_wake();
        }
    }

    fn check_and_update_message_cache(
        &mut self,
        message_id: &MessageIdentifier,
        (peer_id, connection_id): (PeerId, ConnectionId),
    ) -> Result<(), ()> {
        let exchanged_message_identifiers = self
            .exchanged_message_identifiers
            .entry(peer_id)
            .or_default();
        if !exchanged_message_identifiers.insert(*message_id) {
            tracing::debug!(target: LOG_TARGET, "Neighbor {peer_id:?} on connection {connection_id:?} sent us a message previously already exchanged. Marking it as spammy.");
            self.close_spammy_connection((peer_id, connection_id), SpamReason::DuplicateMessage);
            return Err(());
        }
        Ok(())
    }

    /// Return `True` if this peer has an established (negotiated or not)
    /// outgoing connection with the specified peer, `False` otherwise.
    fn has_outgoing_connection_with_peer(&self, remote_peer: &PeerId) -> bool {
        self.has_negotiated_outgoing_connection_with_peer(remote_peer)
            || self.has_pending_outgoing_connection_with_peer(remote_peer)
    }

    /// Return `true` if there is a negotiated outbound connection with the
    /// provided peer.
    fn has_negotiated_outgoing_connection_with_peer(&self, remote_peer: &PeerId) -> bool {
        self.negotiated_peers
            .get(remote_peer)
            .is_some_and(|remote| remote.role.is_listener())
    }

    /// Return `true` if there is at least one outbound connection pending
    /// upgrade with the provided peer.
    // TODO: Find a different data structure to be able to perform this check in
    // O(1).
    fn has_pending_outgoing_connection_with_peer(&self, remote_peer: &PeerId) -> bool {
        self.connections_waiting_upgrade
            .iter()
            .any(|((peer_id, _), remote_endpoint)| {
                peer_id == remote_peer && remote_endpoint.is_listener()
            })
    }
}

/// Revert the direction of a connection and updates its ID with the provided
/// one.
fn update_connection_id_and_direction(
    existing_connection: &mut RemotePeerConnectionDetails,
    new_connection_id: ConnectionId,
) {
    existing_connection.role = existing_connection.role.reverse();
    existing_connection.connection_id = new_connection_id;
}

impl<ProofsVerifier, ObservationWindowClockProvider>
    Behaviour<ProofsVerifier, ObservationWindowClockProvider>
where
    ProofsVerifier: Clone,
{
    pub fn start_new_session(
        &mut self,
        new_membership: Membership<PeerId>,
        new_poq_verification_inputs: PoQVerificationInputMinusSigningKey,
    ) {
        self.connections_waiting_upgrade.clear();
        self.current_membership = Some(new_membership);
        let (old_poq_verification_inputs, new_poq_verification_inputs) = (
            self.session_poq_verification_inputs,
            new_poq_verification_inputs,
        );

        self.stop_old_session();
        self.old_session = Some(OldSession::new(
            mem::take(&mut self.negotiated_peers)
                .into_iter()
                .map(|(peer_id, details)| (peer_id, details.connection_id))
                .collect(),
            mem::take(&mut self.exchanged_message_identifiers),
            old_poq_verification_inputs,
            self.poq_verifier.clone(),
        ));
        self.session_poq_verification_inputs = new_poq_verification_inputs;
    }
}

impl<ProofsVerifier, ObservationWindowClockProvider>
    Behaviour<ProofsVerifier, ObservationWindowClockProvider>
where
    ProofsVerifier: encap::ProofsVerifier,
{
    /// Publish an already-encapsulated message to all connected peers.
    ///
    /// Before the message is propagated, its public header is validated to make
    /// sure the receiving peer won't mark us as malicious.
    pub fn validate_and_publish_message(
        &mut self,
        message: EncapsulatedMessage,
    ) -> Result<(), Error> {
        let validated_message = message
            .verify_public_header(&self.session_poq_verification_inputs, &self.poq_verifier)
            .map_err(|_| Error::InvalidMessage)?;
        self.forward_validated_message_and_maybe_exclude(&validated_message.into(), None)?;
        Ok(())
    }

    fn handle_received_serialized_encapsulated_message(
        &mut self,
        serialized_message: &[u8],
        (from_peer_id, from_connection_id): (PeerId, ConnectionId),
    ) {
        // First, try to handle the message in the context of the old session.
        // If it is not part of the old session, try with the current session.
        if let Some(old_session) = &mut self.old_session {
            match old_session.handle_received_serialized_encapsulated_message(
                serialized_message,
                (from_peer_id, from_connection_id),
            ) {
                Ok(handled) => {
                    if handled {
                        return;
                    }
                }
                Err(e) => {
                    tracing::error!(target: LOG_TARGET, "Failed to handle message from the old session: {e:?}");
                    return;
                }
            }
        }

        // Mark a peer as malicious if it sends a un-deserializable message: https://www.notion.so/nomos-tech/Blend-Protocol-Version-1-215261aa09df81ae8857d71066a80084?source=copy_link#215261aa09df8172927bebb75d8b988e.
        let Ok(deserialized_encapsulated_message) =
            deserialize_encapsulated_message(serialized_message)
        else {
            tracing::debug!(target: LOG_TARGET, "Failed to deserialize encapsulated message.");
            self.close_spammy_connection(
                (from_peer_id, from_connection_id),
                SpamReason::UndeserializableMessage,
            );
            return;
        };

        let message_identifier = deserialized_encapsulated_message.id();

        // Mark a core peer as malicious if it sends a duplicate message maliciously (i.e., if a message with the same identifier was already exchanged with them): https://www.notion.so/nomos-tech/Blend-Protocol-Version-1-215261aa09df81ae8857d71066a80084?source=copy_link#215261aa09df81fc86bdce264466efd3.
        let Ok(()) = self.check_and_update_message_cache(
            &message_identifier,
            (from_peer_id, from_connection_id),
        ) else {
            return;
        };
        // Verify the message public header, or else mark the peer as malicious: https://www.notion.so/nomos-tech/Blend-Protocol-Version-1-215261aa09df81ae8857d71066a80084?source=copy_link#215261aa09df81859cebf5e3d2a5cd8f.
        let Ok(validated_message) = deserialized_encapsulated_message
            .verify_public_header(&self.session_poq_verification_inputs, &self.poq_verifier)
        else {
            tracing::debug!(target: LOG_TARGET, "Neighbor sent us a message with an invalid public header. Marking it as spammy.");
            self.close_spammy_connection(
                (from_peer_id, from_connection_id),
                SpamReason::InvalidPublicHeader,
            );
            return;
        };

        // Notify the swarm about the received message, so that it can be further
        // processed by the core protocol module.
        self.events.push_back(ToSwarm::GenerateEvent(Event::Message(
            Box::new(validated_message),
            (from_peer_id, from_connection_id),
        )));
        self.try_wake();
    }
}

impl<ProofsVerifier, ObservationWindowClockProvider> NetworkBehaviour
    for Behaviour<ProofsVerifier, ObservationWindowClockProvider>
where
    ProofsVerifier: encap::ProofsVerifier + 'static,
    ObservationWindowClockProvider: IntervalStreamProvider<IntervalStream: Unpin + Send, IntervalItem = RangeInclusive<u64>>
        + 'static,
{
    type ConnectionHandler = Either<
        ConnectionHandler<ObservationWindowClockProvider::IntervalStream>,
        DummyConnectionHandler,
    >;
    type ToSwarm = Event;

    #[expect(
        clippy::cognitive_complexity,
        reason = "It's good to keep everything in a single function here."
    )]
    fn handle_established_inbound_connection(
        &mut self,
        connection_id: ConnectionId,
        peer_id: PeerId,
        _: &Multiaddr,
        _: &Multiaddr,
    ) -> Result<THandler<Self>, ConnectionDenied> {
        // If the new peer makes the set of established connections too large, do not
        // try to upgrade the connection.
        if self.negotiated_peers.len() >= *self.peering_degree.end() {
            tracing::trace!(target: LOG_TARGET, "Inbound connection {connection_id:?} with peer {peer_id:?} will not be upgraded since we are already at maximum peering capacity.");
            return Ok(Either::Right(DummyConnectionHandler));
        }

        // If there is already an established inbound connection with the given peer,
        // do not try to upgrade the new one as we already have an inbound connection.
        // Otherwise, we let the connection upgrade, and we will close one of the two
        // connections depending on the comparison result of local and remote peer IDs.
        if let Some(RemotePeerConnectionDetails {
            role: Endpoint::Dialer,
            ..
        }) = self.negotiated_peers.get(&peer_id)
        {
            tracing::trace!(target: LOG_TARGET, "Inbound connection {connection_id:?} with peer {peer_id:?} will not be upgraded since there is already an inbound connection established.");
            return Ok(Either::Right(DummyConnectionHandler));
        }

        // If no membership is provided (for tests), then we assume all peers are core
        // nodes.
        let Some(membership) = &self.current_membership else {
            if !self.is_network_large_enough() {
                tracing::debug!(target: LOG_TARGET, "Denying inbound connection {connection_id:?} with core peer {peer_id:?} because membership size is too small.");
                return Ok(Either::Right(DummyConnectionHandler));
            }
            tracing::debug!(target: LOG_TARGET, "Upgrading inbound connection {connection_id:?} with core peer {peer_id:?}.");
            self.connections_waiting_upgrade
                .insert((peer_id, connection_id), Endpoint::Dialer);
            return Ok(Either::Left(ConnectionHandler::new(
                ConnectionMonitor::new(self.observation_window_clock_provider.interval_stream()),
                self.protocol_name.clone(),
            )));
        };

        Ok(if !self.is_network_large_enough() {
            tracing::debug!(target: LOG_TARGET, "Denying inbound connection {connection_id:?} with peer {peer_id:?} because membership size is too small.");
            Either::Right(DummyConnectionHandler)
        } else if membership.contains(&peer_id) {
            tracing::debug!(target: LOG_TARGET, "Upgrading inbound connection {connection_id:?} with core peer {peer_id:?}.");
            self.connections_waiting_upgrade
                .insert((peer_id, connection_id), Endpoint::Dialer);
            Either::Left(ConnectionHandler::new(
                ConnectionMonitor::new(self.observation_window_clock_provider.interval_stream()),
                self.protocol_name.clone(),
            ))
        } else {
            tracing::debug!(target: LOG_TARGET, "Denying inbound connection {connection_id:?} with edge peer {peer_id:?}.");
            Either::Right(DummyConnectionHandler)
        })
    }

    #[expect(
        clippy::cognitive_complexity,
        reason = "It's good to keep everything in a single function here."
    )]
    fn handle_established_outbound_connection(
        &mut self,
        connection_id: ConnectionId,
        peer_id: PeerId,
        _: &Multiaddr,
        _: Endpoint,
        _: PortUse,
    ) -> Result<THandler<Self>, ConnectionDenied> {
        // If the new peer makes the set of established connections too large, do not
        // try to upgrade the connection.
        if self.negotiated_peers.len() >= *self.peering_degree.end() {
            tracing::trace!(target: LOG_TARGET, "Outbound connection {connection_id:?} with peer {peer_id:?} will not be upgraded since we are already at maximum peering capacity.");
            return Ok(Either::Right(DummyConnectionHandler));
        }

        // If there is already an established outbound connection with the given peer,
        // do not try to upgrade the new one as we already have an outbound connection.
        // Otherwise, we let the connection upgrade, and we will close one of the two
        // connections depending on the comparison result of local and remote peer IDs.
        if self.has_outgoing_connection_with_peer(&peer_id) {
            tracing::trace!(target: LOG_TARGET, "Outbound connection {connection_id:?} with peer {peer_id:?} will not be upgraded since there is already an outbound connection established.");
            return Ok(Either::Right(DummyConnectionHandler));
        }

        // If no membership is provided (for tests), then we assume all peers are core
        // nodes.
        let Some(membership) = &self.current_membership else {
            if !self.is_network_large_enough() {
                tracing::debug!(target: LOG_TARGET, "Denying outbound connection {connection_id:?} with core peer {peer_id:?} because membership size is too small.");
                return Ok(Either::Right(DummyConnectionHandler));
            }
            tracing::debug!(target: LOG_TARGET, "Upgrading outbound connection {connection_id:?} with core peer {peer_id:?}.");
            self.connections_waiting_upgrade
                .insert((peer_id, connection_id), Endpoint::Listener);
            return Ok(Either::Left(ConnectionHandler::new(
                ConnectionMonitor::new(self.observation_window_clock_provider.interval_stream()),
                self.protocol_name.clone(),
            )));
        };

        Ok(if !self.is_network_large_enough() {
            tracing::debug!(target: LOG_TARGET, "Denying outbound connection {connection_id:?} with peer {peer_id:?} because membership size is too small.");
            Either::Right(DummyConnectionHandler)
        } else if membership.contains(&peer_id) {
            tracing::debug!(target: LOG_TARGET, "Upgrading outbound connection {connection_id:?} with core peer {peer_id:?}.");
            self.connections_waiting_upgrade
                .insert((peer_id, connection_id), Endpoint::Listener);
            Either::Left(ConnectionHandler::new(
                ConnectionMonitor::new(self.observation_window_clock_provider.interval_stream()),
                self.protocol_name.clone(),
            ))
        } else {
            tracing::debug!(target: LOG_TARGET, "Denying outbound connection {connection_id:?} with edge peer {peer_id:?}.");
            Either::Right(DummyConnectionHandler)
        })
    }

    /// Informs the behaviour about an event from the [`Swarm`].
    fn on_swarm_event(&mut self, event: FromSwarm) {
        if let FromSwarm::ConnectionClosed(ConnectionClosed {
            peer_id,
            connection_id,
            endpoint: local_endpoint,
            ..
        }) = event
        {
            // Try to close the connection if it exists in the old session.
            if let Some(old_session) = &mut self.old_session
                && old_session.handle_closed_connection(&(peer_id, connection_id))
            {
                return;
            }

            // We notify the swarm of any outbound connection that failed to be upgraded.
            if let Some(remote_peer_role) = self
                .connections_waiting_upgrade
                .remove(&(peer_id, connection_id))
            {
                debug_assert!(
                    local_endpoint.to_endpoint().reverse() == remote_peer_role,
                    "Remote peer endpoint provided by event and the one stored do not match."
                );
                // If the closed connection was an outbound one, notify the swarm about it.
                if remote_peer_role == Endpoint::Listener {
                    self.events.push_back(ToSwarm::GenerateEvent(
                        Event::OutboundConnectionUpgradeFailed(peer_id),
                    ));
                    self.try_wake();
                }
                return;
            }

            let Entry::Occupied(peer_details_entry) = self.negotiated_peers.entry(peer_id) else {
                // This event was not meant for us.
                return;
            };

            let negotiated_connection_id = peer_details_entry.get().connection_id;

            if negotiated_connection_id == connection_id {
                let negotiated_peer_details = peer_details_entry.remove();
                self.exchanged_message_identifiers.remove(&peer_id);
                self.events
                    .push_back(ToSwarm::GenerateEvent(Event::PeerDisconnected(
                        peer_id,
                        negotiated_peer_details.negotiated_state,
                    )));
                self.try_wake();
            } else {
                // We are closing a different connection for the same peer, so a
                // connection we have either replaced with a new one or ignored
                // in favor of the old one.
                tracing::trace!(target: LOG_TARGET, "Closing replaced or ignored connection {connection_id:?} with peer {peer_id:?}.");
            }
        }
    }

    /// Handles an event generated by the [`BlendConnectionHandler`]
    /// dedicated to the connection identified by `peer_id` and `connection_id`.
    fn on_connection_handler_event(
        &mut self,
        peer_id: PeerId,
        connection_id: ConnectionId,
        event: THandlerOutEvent<Self>,
    ) {
        match event {
            Either::Left(event) => match event {
                // A message was forwarded from the peer.
                ToBehaviour::Message(message) => {
                    self.handle_received_serialized_encapsulated_message(
                        &message,
                        (peer_id, connection_id),
                    );
                }
                // The inbound/outbound connection was fully negotiated by the peer,
                // which means that the peer supports the blend protocol. We consider them healthy
                // by default.
                ToBehaviour::FullyNegotiatedInbound | ToBehaviour::FullyNegotiatedOutbound => {
                    self.handle_negotiated_connection((peer_id, connection_id));
                }
                ToBehaviour::SpammyPeer => {
                    // We do not explicitly close the connection here since the connection handler
                    // will already do that for us.
                    self.set_connection_to_spammy(
                        (peer_id, connection_id),
                        SpamReason::TooManyMessages,
                    );
                }
                ToBehaviour::UnhealthyPeer => {
                    self.handle_unhealthy_connection((peer_id, connection_id));
                }
                ToBehaviour::HealthyPeer => {
                    self.handle_healthy_connection((peer_id, connection_id));
                }
                ToBehaviour::IOError(_) | ToBehaviour::DialUpgradeError(_) => {}
            },
        }
    }

    /// Polls for things that swarm should do.
    fn poll(
        &mut self,
        cx: &mut Context<'_>,
    ) -> Poll<ToSwarm<Self::ToSwarm, THandlerInEvent<Self>>> {
        if let Some(old_session) = &mut self.old_session
            && let Poll::Ready(event) = old_session.poll(cx)
        {
            return Poll::Ready(event);
        }

        if let Some(event) = self.events.pop_front() {
            return Poll::Ready(event);
        }

        self.waker = Some(cx.waker().clone());
        Poll::Pending
    }
}

pub trait IntervalStreamProvider {
    type IntervalStream: Stream<Item = Self::IntervalItem>;
    type IntervalItem;

    fn interval_stream(&self) -> Self::IntervalStream;
}

/// A trait for reversable types.
trait Reverse: Sized {
    /// Consumes `self` and returns its reverse.
    fn reverse(self) -> Self;
}

impl Reverse for Endpoint {
    fn reverse(self) -> Self {
        match self {
            Self::Dialer => Self::Listener,
            Self::Listener => Self::Dialer,
        }
    }
}<|MERGE_RESOLUTION|>--- conflicted
+++ resolved
@@ -22,19 +22,6 @@
     MessageIdentifier,
 };
 use nomos_blend_scheduling::{
-<<<<<<< HEAD
-    EncapsulatedMessage, deserialize_encapsulated_message, membership::Membership,
-    serialize_encapsulated_message,
-};
-
-use crate::{
-    core::with_core::{
-        behaviour::{
-            handler::{
-                ConnectionHandler, FromBehaviour, ToBehaviour, conn_maintenance::ConnectionMonitor,
-            },
-            old_session::OldSession,
-=======
     deserialize_encapsulated_message,
     membership::Membership,
     message_blend::crypto::{
@@ -48,7 +35,6 @@
     behaviour::{
         handler::{
             conn_maintenance::ConnectionMonitor, ConnectionHandler, FromBehaviour, ToBehaviour,
->>>>>>> 626d38e8
         },
         old_session::OldSession,
     },
