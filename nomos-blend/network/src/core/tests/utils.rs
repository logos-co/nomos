--- conflicted
+++ resolved
@@ -12,29 +12,20 @@
 };
 use libp2p_swarm_test::SwarmExt as _;
 use nomos_blend_message::{
-<<<<<<< HEAD
-=======
+    PayloadType,
     crypto::{
         keys::Ed25519PrivateKey,
         proofs::{
-            quota::{inputs::prove::PublicInputs, ProofOfQuota},
-            selection::{inputs::VerifyInputs, ProofOfSelection},
+            quota::{ProofOfQuota, inputs::prove::PublicInputs},
+            selection::{ProofOfSelection, inputs::VerifyInputs},
         },
-        signatures::{Signature, SIGNATURE_SIZE},
+        signatures::{SIGNATURE_SIZE, Signature},
     },
-    encap::{encapsulated::PoQVerificationInputMinusSigningKey, ProofsVerifier},
-    input::EncapsulationInput,
->>>>>>> 626d38e8
-    PayloadType,
-    crypto::{Ed25519PrivateKey, ProofOfQuota, ProofOfSelection, SIGNATURE_SIZE, Signature},
+    encap::{ProofsVerifier, encapsulated::PoQVerificationInputMinusSigningKey},
     input::EncapsulationInput,
 };
-<<<<<<< HEAD
 use nomos_blend_scheduling::{EncapsulatedMessage, message_blend::crypto::EncapsulationInputs};
-=======
-use nomos_blend_scheduling::{message_blend::crypto::EncapsulationInputs, EncapsulatedMessage};
 use nomos_core::crypto::ZkHash;
->>>>>>> 626d38e8
 use nomos_libp2p::NetworkBehaviour;
 
 pub const PROTOCOL_NAME: StreamProtocol = StreamProtocol::new("/blend/core-behaviour/test");
