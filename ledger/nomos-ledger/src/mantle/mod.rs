pub mod channel;
pub mod leader;
pub mod sdp;

use std::collections::HashMap;

use nomos_core::{
    block::BlockNumber,
    mantle::{
        AuthenticatedMantleTx, GasConstants, GenesisTx, NoteId, TxHash, Utxo,
        ops::{Op, OpProof, leader_claim::VoucherCm},
    },
    sdp::{Declaration, DeclarationId, ProviderId, ProviderInfo, ServiceType, SessionNumber},
};
use sdp::{Error as SdpLedgerError, locked_notes::LockedNotes};

use crate::{Balance, Config, EpochState, UtxoTree};

#[derive(Debug, thiserror::Error, Clone, PartialEq, Eq)]
pub enum Error {
    #[error(transparent)]
    Channel(#[from] channel::Error),
    #[error(transparent)]
    Leader(#[from] leader::Error),
    #[error("Unsupported operation")]
    UnsupportedOp,
    #[error("Sdp ledger error: {0:?}")]
    Sdp(#[from] SdpLedgerError),
    #[error("Note not found: {0:?}")]
    NoteNotFound(NoteId),
}

/// Tracks mantle ops
#[cfg_attr(feature = "serde", derive(serde::Serialize, serde::Deserialize))]
#[derive(Clone, PartialEq, Debug)]
pub struct LedgerState {
    channels: channel::Channels,
    sdp: sdp::SdpLedger,
    leaders: leader::LeaderState,
}

impl LedgerState {
    #[must_use]
    pub fn new(config: &Config) -> Self {
        Self {
            channels: channel::Channels::new(),
            sdp: sdp::SdpLedger::new()
                .with_blend_service(config.sdp_config.service_rewards_params.blend.clone())
                .with_da_service(),
            leaders: leader::LeaderState::new(),
        }
    }

    pub fn from_genesis_tx(
        tx: impl GenesisTx,
        config: &Config,
        utxo_tree: &UtxoTree,
    ) -> Result<Self, Error> {
        let channels = channel::Channels::from_genesis(tx.genesis_inscription())?;
        let sdp = sdp::SdpLedger::from_genesis(
            &config.sdp_config,
            utxo_tree,
            tx.hash(),
            tx.sdp_declarations(),
        )?;

        Ok(Self {
            channels,
            sdp,
            leaders: leader::LeaderState::new(),
        })
    }

    pub fn try_apply_tx<Constants: GasConstants>(
        self,
        current_block_number: BlockNumber,
        config: &Config,
        utxo_tree: &UtxoTree,
        tx: impl AuthenticatedMantleTx,
    ) -> Result<(Self, Balance), Error> {
        let tx_hash = tx.hash();
        let ops = tx.ops_with_proof().map(|(op, proof)| (op, Some(proof)));
        self.try_apply_ops(current_block_number, config, utxo_tree, tx_hash, ops)
    }

    #[must_use]
    pub const fn locked_notes(&self) -> &LockedNotes {
        self.sdp.locked_notes()
    }

    #[must_use]
    pub const fn sdp_ledger(&self) -> &sdp::SdpLedger {
        &self.sdp
    }

    #[must_use]
    pub const fn channels(&self) -> &channel::Channels {
        &self.channels
    }

    #[must_use]
    pub fn active_session_providers(
        &self,
        service_type: ServiceType,
    ) -> Option<HashMap<ProviderId, ProviderInfo>> {
        self.sdp.active_session_providers(service_type)
    }

    #[must_use]
    pub fn active_sessions(&self) -> HashMap<ServiceType, SessionNumber> {
        self.sdp.active_sessions()
    }

    #[must_use]
    pub fn sdp_declarations(&self) -> Vec<(DeclarationId, Declaration)> {
        self.sdp.declarations()
    }

    pub fn try_apply_header(
        mut self,
        epoch_state: &EpochState,
        voucher: VoucherCm,
        config: &Config,
<<<<<<< HEAD
    ) -> Result<Self, Error> {
        self.leaders = self.leaders.try_apply_header(epoch_state.epoch, voucher)?;
        self.sdp = self
            .sdp
            .try_apply_header(&config.sdp_config, &epoch_state.nonce)?;
        Ok(self)
=======
    ) -> Result<(Self, Vec<Utxo>), Error> {
        self.leaders = self.leaders.try_apply_header(epoch, voucher)?;
        let (new_sdp, reward_utxos) = self.sdp.try_apply_header(&config.sdp_config)?;
        self.sdp = new_sdp;
        Ok((self, reward_utxos))
>>>>>>> c385c2a2
    }

    fn try_apply_ops<'a>(
        mut self,
        _current_block_number: BlockNumber,
        config: &Config,
        utxo_tree: &UtxoTree,
        tx_hash: TxHash,
        ops: impl Iterator<Item = (&'a Op, Option<&'a OpProof>)> + 'a,
    ) -> Result<(Self, Balance), Error> {
        let mut balance = 0;
        for (op, proof) in ops {
            match (op, proof) {
                // The signature for channel ops can be verified before reaching this point,
                // as you only need the signer's public key and tx hash
                // Callers are expected to validate the proof before calling this function.
                (Op::ChannelBlob(op), _) => {
                    self.channels =
                        self.channels
                            .apply_msg(op.channel, &op.parent, op.id(), &op.signer)?;
                }
                (Op::ChannelInscribe(op), _) => {
                    self.channels =
                        self.channels
                            .apply_msg(op.channel_id, &op.parent, op.id(), &op.signer)?;
                }
                (Op::ChannelSetKeys(op), Some(OpProof::Ed25519Sig(sig))) => {
                    self.channels = self.channels.set_keys(op.channel, op, sig, &tx_hash)?;
                }
                (
                    Op::SDPDeclare(op),
                    Some(OpProof::ZkAndEd25519Sigs {
                        zk_sig,
                        ed25519_sig,
                    }),
                ) => {
                    let Some((utxo, _)) = utxo_tree.utxos().get(&op.locked_note_id) else {
                        return Err(Error::NoteNotFound(op.locked_note_id));
                    };
                    self.sdp = self.sdp.apply_declare_msg(
                        op,
                        utxo.note,
                        zk_sig,
                        ed25519_sig,
                        tx_hash,
                        &config.sdp_config,
                    )?;
                }
                (Op::SDPActive(op), Some(OpProof::ZkSig(sig))) => {
                    self.sdp = self
                        .sdp
                        .apply_active_msg(op, sig, tx_hash, &config.sdp_config)?;
                }
                (Op::SDPWithdraw(op), Some(OpProof::ZkSig(sig))) => {
                    self.sdp =
                        self.sdp
                            .apply_withdrawn_msg(op, sig, tx_hash, &config.sdp_config)?;
                }
                (Op::LeaderClaim(op), None) => {
                    // Correct derivation of the voucher nullifier and membership in the merkle tree
                    // can be verified outside of this function since public inputs are already
                    // available. Callers are expected to validate the proof
                    // before calling this function.
                    let leader_balance;
                    (self.leaders, leader_balance) = self.leaders.claim(op)?;
                    balance += leader_balance;
                }
                _ => {
                    return Err(Error::UnsupportedOp);
                }
            }
        }

        Ok((self, balance))
    }
}

#[cfg(test)]
mod tests {
    use ed25519_dalek::{Signer as _, SigningKey, VerifyingKey};
    use nomos_core::mantle::{
        MantleTx, SignedMantleTx, Transaction as _,
        gas::MainnetGasConstants,
        ledger::Tx as LedgerTx,
        ops::channel::{
            ChannelId, MsgId, blob::BlobOp, inscribe::InscriptionOp, set_keys::SetKeysOp,
        },
    };

    use super::*;
    use crate::cryptarchia::tests::{config, genesis_state, utxo};

    fn create_test_keys() -> (SigningKey, VerifyingKey) {
        create_test_keys_with_seed(0)
    }

    fn create_test_keys_with_seed(seed: u8) -> (SigningKey, VerifyingKey) {
        let signing_key = SigningKey::from_bytes(&[seed; 32]);
        let verifying_key = signing_key.verifying_key();
        (signing_key, verifying_key)
    }

    fn create_signed_tx(op: Op, signing_key: &SigningKey) -> SignedMantleTx {
        create_multi_signed_tx(vec![op], vec![signing_key])
    }

    fn create_multi_signed_tx(ops: Vec<Op>, signing_keys: Vec<&SigningKey>) -> SignedMantleTx {
        let ledger_tx = LedgerTx::new(vec![], vec![]);
        let mantle_tx = MantleTx {
            ops: ops.clone(),
            ledger_tx,
            execution_gas_price: 1,
            storage_gas_price: 1,
        };

        let tx_hash = mantle_tx.hash();
        let ops_proofs = signing_keys
            .into_iter()
            .zip(ops)
            .map(|(key, _)| OpProof::Ed25519Sig(key.sign(tx_hash.as_signing_bytes().as_ref())))
            .collect();

        let ledger_tx_proof = zksign::SecretKey::multi_sign(&[], &tx_hash.0).unwrap();

        SignedMantleTx::new(mantle_tx, ops_proofs, ledger_tx_proof)
            .expect("Test transaction should have valid signatures")
    }

    #[test]
    fn test_channel_blob_operation() {
        let cryptarchia_state = genesis_state(&[utxo()]);
        let test_config = config();
        let ledger_state = LedgerState::new(&test_config);
        let (signing_key, verifying_key) = create_test_keys();
        let channel_id = ChannelId::from([1; 32]);

        let blob_op = BlobOp {
            channel: channel_id,
            session: 0u64,
            blob: [42; 32],
            blob_size: 1024,
            da_storage_gas_price: 10,
            parent: MsgId::root(),
            signer: verifying_key,
        };

        let tx = create_signed_tx(Op::ChannelBlob(blob_op), &signing_key);
        let result = ledger_state.try_apply_tx::<MainnetGasConstants>(
            0,
            &test_config,
            cryptarchia_state.latest_utxos(),
            tx,
        );
        assert!(result.is_ok());
    }

    #[test]
    fn test_channel_inscribe_operation() {
        let cryptarchia_state = genesis_state(&[utxo()]);
        let test_config = config();
        let ledger_state = LedgerState::new(&test_config);
        let (signing_key, verifying_key) = create_test_keys();
        let channel_id = ChannelId::from([2; 32]);

        let inscribe_op = InscriptionOp {
            channel_id,
            inscription: vec![1, 2, 3, 4],
            parent: MsgId::root(),
            signer: verifying_key,
        };

        let tx = create_signed_tx(Op::ChannelInscribe(inscribe_op), &signing_key);
        let result = ledger_state.try_apply_tx::<MainnetGasConstants>(
            0,
            &test_config,
            cryptarchia_state.latest_utxos(),
            tx,
        );
        assert!(result.is_ok());

        let (new_state, _) = result.unwrap();
        assert!(new_state.channels.channels.contains_key(&channel_id));
    }

    #[test]
    fn test_channel_set_keys_operation() {
        let cryptarchia_state = genesis_state(&[utxo()]);
        let test_config = config();
        let ledger_state = LedgerState::new(&test_config);
        let (signing_key, verifying_key) = create_test_keys();
        let channel_id = ChannelId::from([3; 32]);

        let set_keys_op = SetKeysOp {
            channel: channel_id,
            keys: vec![verifying_key],
        };

        let tx = create_signed_tx(Op::ChannelSetKeys(set_keys_op), &signing_key);
        let result = ledger_state.try_apply_tx::<MainnetGasConstants>(
            0,
            &test_config,
            cryptarchia_state.latest_utxos(),
            tx,
        );
        assert!(result.is_ok());

        let (new_state, _) = result.unwrap();
        assert!(new_state.channels.channels.contains_key(&channel_id));
        assert_eq!(
            new_state.channels.channels.get(&channel_id).unwrap().keys,
            vec![verifying_key].into()
        );
    }

    #[test]
    fn test_invalid_parent_error() {
        let cryptarchia_state = genesis_state(&[utxo()]);
        let test_config = config();
        let mut ledger_state = LedgerState::new(&test_config);
        let (signing_key, verifying_key) = create_test_keys();
        let channel_id = ChannelId::from([5; 32]);

        // First, create a channel with one message
        let first_blob = BlobOp {
            channel: channel_id,
            session: 0u64,
            blob: [1; 32],
            blob_size: 512,
            da_storage_gas_price: 5,
            parent: MsgId::root(),
            signer: verifying_key,
        };

        let first_tx = create_signed_tx(Op::ChannelBlob(first_blob), &signing_key);
        ledger_state = ledger_state
            .try_apply_tx::<MainnetGasConstants>(
                0,
                &test_config,
                cryptarchia_state.latest_utxos(),
                first_tx,
            )
            .unwrap()
            .0;

        // Now try to add a message with wrong parent
        let wrong_parent = MsgId::from([99; 32]);
        let second_blob = BlobOp {
            channel: channel_id,
            session: 0u64,
            blob: [2; 32],
            blob_size: 512,
            da_storage_gas_price: 5,
            parent: wrong_parent,
            signer: verifying_key,
        };

        let second_tx = create_signed_tx(Op::ChannelBlob(second_blob), &signing_key);
        let result = ledger_state.clone().try_apply_tx::<MainnetGasConstants>(
            0,
            &test_config,
            cryptarchia_state.latest_utxos(),
            second_tx,
        );
        assert!(matches!(
            result,
            Err(Error::Channel(channel::Error::InvalidParent { .. }))
        ));

        // Writing into an empty channel with a parent != MsgId::root() should also fail
        let empty_channel_id = ChannelId::from([8; 32]);
        let empty_blob = BlobOp {
            channel: empty_channel_id,
            session: 0u64,
            blob: [3; 32],
            blob_size: 512,
            da_storage_gas_price: 5,
            parent: MsgId::from([1; 32]), // non-root parent
            signer: verifying_key,
        };

        let empty_tx = create_signed_tx(Op::ChannelBlob(empty_blob), &signing_key);
        let empty_result = ledger_state.try_apply_tx::<MainnetGasConstants>(
            0,
            &test_config,
            cryptarchia_state.latest_utxos(),
            empty_tx,
        );
        assert!(matches!(
            empty_result,
            Err(Error::Channel(channel::Error::InvalidParent { .. }))
        ));
    }

    #[test]
    fn test_unauthorized_signer_error() {
        let cryptarchia_state = genesis_state(&[utxo()]);
        let test_config = config();
        let mut ledger_state = LedgerState::new(&test_config);
        let (signing_key, verifying_key) = create_test_keys();
        let (unauthorized_signing_key, unauthorized_verifying_key) = create_test_keys_with_seed(3);
        let channel_id = ChannelId::from([6; 32]);

        // First, create a channel with authorized signer
        let first_blob = BlobOp {
            channel: channel_id,
            session: 0u64,
            blob: [1; 32],
            blob_size: 512,
            da_storage_gas_price: 5,
            parent: MsgId::root(),
            signer: verifying_key,
        };

        let correct_parent = first_blob.id();
        let first_tx = create_signed_tx(Op::ChannelBlob(first_blob), &signing_key);
        ledger_state = ledger_state
            .try_apply_tx::<MainnetGasConstants>(
                0,
                &test_config,
                cryptarchia_state.latest_utxos(),
                first_tx,
            )
            .unwrap()
            .0;

        // Now try to add a message with unauthorized signer
        let second_blob = BlobOp {
            channel: channel_id,
            session: 0u64,
            blob: [2; 32],
            blob_size: 512,
            da_storage_gas_price: 5,
            parent: correct_parent,
            signer: unauthorized_verifying_key,
        };

        let second_tx = create_signed_tx(Op::ChannelBlob(second_blob), &unauthorized_signing_key);
        let result = ledger_state.try_apply_tx::<MainnetGasConstants>(
            0,
            &test_config,
            cryptarchia_state.latest_utxos(),
            second_tx,
        );
        assert!(matches!(
            result,
            Err(Error::Channel(channel::Error::UnauthorizedSigner { .. }))
        ));
    }

    #[test]
    fn test_empty_keys_error() {
        let cryptarchia_state = genesis_state(&[utxo()]);
        let test_config = config();
        let ledger_state = LedgerState::new(&test_config);
        let (signing_key, _) = create_test_keys();
        let channel_id = ChannelId::from([7; 32]);

        let set_keys_op = SetKeysOp {
            channel: channel_id,
            keys: vec![],
        };

        let tx = create_signed_tx(Op::ChannelSetKeys(set_keys_op), &signing_key);
        let result = ledger_state.try_apply_tx::<MainnetGasConstants>(
            0,
            &test_config,
            cryptarchia_state.latest_utxos(),
            tx,
        );
        assert_eq!(
            result,
            Err(Error::Channel(channel::Error::EmptyKeys { channel_id }))
        );
    }

    #[test]
    fn test_multiple_operations_in_transaction() {
        let cryptarchia_state = genesis_state(&[utxo()]);
        let test_config = config();
        // Create channel 1 by posting a blob
        // Create channel 2 by posting an inscription
        // Change the keys for channel 1
        // Post another blob in channel 1
        let ledger_state = LedgerState::new(&test_config);
        let (sk1, vk1) = create_test_keys_with_seed(1);
        let (sk2, vk2) = create_test_keys_with_seed(2);
        let (_, vk3) = create_test_keys_with_seed(3);
        let (sk4, vk4) = create_test_keys_with_seed(4);

        let channel1 = ChannelId::from([10; 32]);
        let channel2 = ChannelId::from([20; 32]);

        let blob_op = BlobOp {
            channel: channel1,
            session: 0u64,
            blob: [42; 32],
            blob_size: 1024,
            da_storage_gas_price: 10,
            parent: MsgId::root(),
            signer: vk1,
        };

        let inscribe_op = InscriptionOp {
            channel_id: channel2,
            inscription: vec![1, 2, 3, 4],
            parent: MsgId::root(),
            signer: vk2,
        };

        let set_keys_op = SetKeysOp {
            channel: channel1,
            keys: vec![vk3, vk4],
        };

        let blob_op2 = BlobOp {
            channel: channel1,
            session: 0u64,
            blob: [43; 32],
            blob_size: 2048,
            da_storage_gas_price: 20,
            parent: blob_op.id(),
            signer: vk4,
        };

        let ops = vec![
            Op::ChannelBlob(blob_op),
            Op::ChannelInscribe(inscribe_op),
            Op::ChannelSetKeys(set_keys_op),
            Op::ChannelBlob(blob_op2.clone()),
        ];
        let tx = create_multi_signed_tx(ops, vec![&sk1, &sk2, &sk1, &sk4]);

        let result = ledger_state
            .try_apply_tx::<MainnetGasConstants>(
                0,
                &test_config,
                cryptarchia_state.latest_utxos(),
                tx,
            )
            .unwrap()
            .0;

        assert!(result.channels.channels.contains_key(&channel1));
        assert!(result.channels.channels.contains_key(&channel2));
        assert_eq!(
            result.channels.channels.get(&channel1).unwrap().tip,
            blob_op2.id()
        );
    }

    // TODO: Update this test to work with the new SDP API
    // This test needs to be rewritten to use the new SDP ledger API which no longer
    // exposes get_declaration() or uses declaration_id() methods.
    // #[test]
    // #[expect(clippy::too_many_lines, reason = "Test function.")]
    #[test]
    fn _test_sdp_withdraw_operation() {
        // This test has been disabled pending API updates
    }
}<|MERGE_RESOLUTION|>--- conflicted
+++ resolved
@@ -121,20 +121,13 @@
         epoch_state: &EpochState,
         voucher: VoucherCm,
         config: &Config,
-<<<<<<< HEAD
-    ) -> Result<Self, Error> {
+    ) -> Result<(Self, Vec<Utxo>), Error> {
         self.leaders = self.leaders.try_apply_header(epoch_state.epoch, voucher)?;
-        self.sdp = self
+        let (new_sdp, reward_utxos) = self
             .sdp
             .try_apply_header(&config.sdp_config, &epoch_state.nonce)?;
-        Ok(self)
-=======
-    ) -> Result<(Self, Vec<Utxo>), Error> {
-        self.leaders = self.leaders.try_apply_header(epoch, voucher)?;
-        let (new_sdp, reward_utxos) = self.sdp.try_apply_header(&config.sdp_config)?;
         self.sdp = new_sdp;
         Ok((self, reward_utxos))
->>>>>>> c385c2a2
     }
 
     fn try_apply_ops<'a>(
