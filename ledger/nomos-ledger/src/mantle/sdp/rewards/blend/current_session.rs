--- conflicted
+++ resolved
@@ -78,17 +78,8 @@
     /// creating a [`TargetSessionState`] using the collected information,
     /// if the network size of the new target session is not below the
     /// minimum required. Otherwise, it returns
-<<<<<<< HEAD
-    /// [`CurrentSessionTrackerFinalization::WithoutTargetSession`].
+    /// [`CurrentSessionTrackerOutput::WithoutTargetSession`].
     pub fn finalize<ProofsVerifier>(
-=======
-    /// [`CurrentSessionTrackerOutput::WithoutTargetSession`].
-    #[expect(
-        clippy::unused_self,
-        reason = "TODO: Create proof verifiers using `self.leader_inputs`"
-    )]
-    pub fn finalize(
->>>>>>> a0b1e2f3
         &self,
         last_active_session_state: &SessionState,
         next_session_first_epoch_state: &EpochState,
