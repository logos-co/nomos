pub mod locked_notes;
pub mod rewards;

use std::collections::HashMap;

use ed25519::{Signature as Ed25519Sig, signature::Verifier as _};
use groth16::Fr;
use locked_notes::LockedNotes;
use nomos_core::{
    block::BlockNumber,
    mantle::{
        Note, NoteId, OpProof, TxHash, Utxo,
        ops::sdp::{SDPActiveOp, SDPDeclareOp, SDPWithdrawOp},
    },
    sdp::{
        Declaration, DeclarationId, MinStake, Nonce, ProviderId, ProviderInfo, ServiceParameters,
        ServiceType, SessionNumber,
    },
};
<<<<<<< HEAD
use rewards::{Error as RewardsError, Rewards};
=======
use rewards::{DaRewards, Error as RewardsError, NoopRewards, Rewards};
use zksign::PublicKey;
>>>>>>> c385c2a2

use crate::{
    UtxoTree,
    mantle::sdp::rewards::{blend, da},
};

type Declarations = rpds::RedBlackTreeMapSync<DeclarationId, Declaration>;

#[cfg_attr(feature = "serde", derive(serde::Serialize, serde::Deserialize))]
#[derive(Clone, Debug, PartialEq)]
enum Service {
    DataAvailability(ServiceState<da::Rewards>),
    BlendNetwork(ServiceState<blend::Rewards>),
}

impl Service {
<<<<<<< HEAD
    fn try_apply_header(
        self,
        block_number: u64,
        epoch_nonce: &Fr,
        config: &ServiceParameters,
    ) -> Self {
        match self {
            Self::DataAvailability(state) => {
                Self::DataAvailability(state.try_apply_header(block_number, epoch_nonce, config))
            }
            Self::BlendNetwork(state) => {
                Self::BlendNetwork(state.try_apply_header(block_number, epoch_nonce, config))
=======
    fn try_apply_header(self, block_number: u64, config: &ServiceParameters) -> (Self, Vec<Utxo>) {
        match self {
            Self::DataAvailability(state) => {
                let (new_state, utxos) = state.try_apply_header(block_number, config);
                (Self::DataAvailability(new_state), utxos)
            }
            Self::BlendNetwork(state) => {
                let (new_state, utxos) = state.try_apply_header(block_number, config);
                (Self::BlendNetwork(new_state), utxos)
>>>>>>> c385c2a2
            }
        }
    }

    fn declare(&mut self, id: DeclarationId, declaration: Declaration) -> Result<(), Error> {
        match self {
            Self::DataAvailability(state) => state.declare(id, declaration),
            Self::BlendNetwork(state) => state.declare(id, declaration),
        }
    }

    fn active(
        &mut self,
        active: &SDPActiveOp,
        block_number: BlockNumber,
        locked_notes: &LockedNotes,
        sig: &zksign::Signature,
        tx_hash: TxHash,
    ) -> Result<(), Error> {
        match self {
            Self::DataAvailability(state) => {
                state.active(active, block_number, locked_notes, sig, tx_hash)
            }
            Self::BlendNetwork(state) => {
                state.active(active, block_number, locked_notes, sig, tx_hash)
            }
        }
    }

    fn withdraw(
        &mut self,
        withdraw: &SDPWithdrawOp,
        block_number: BlockNumber,
        locked_notes: &mut LockedNotes,
        sig: &zksign::Signature,
        tx_hash: TxHash,
        config: &ServiceParameters,
    ) -> Result<(), Error> {
        match self {
            Self::DataAvailability(state) => {
                state.withdraw(withdraw, block_number, locked_notes, sig, tx_hash, config)
            }
            Self::BlendNetwork(state) => {
                state.withdraw(withdraw, block_number, locked_notes, sig, tx_hash, config)
            }
        }
    }

    fn contains(&self, declaration_id: &DeclarationId) -> bool {
        match self {
            Self::DataAvailability(state) => state.contains(declaration_id),
            Self::BlendNetwork(state) => state.contains(declaration_id),
        }
    }

    const fn active_session(&self) -> &SessionState {
        match self {
            Self::DataAvailability(state) => &state.active,
            Self::BlendNetwork(state) => &state.active,
        }
    }

    #[cfg(test)]
    const fn forming_session(&self) -> &SessionState {
        match self {
            Self::DataAvailability(state) => &state.forming,
            Self::BlendNetwork(state) => &state.forming,
        }
    }

    const fn declarations(&self) -> &Declarations {
        match self {
            Self::DataAvailability(state) => &state.declarations,
            Self::BlendNetwork(state) => &state.declarations,
        }
    }
}

#[cfg_attr(feature = "serde", derive(serde::Serialize, serde::Deserialize))]
#[derive(Clone, Debug, PartialEq)]
pub struct Config {
    pub service_params: std::sync::Arc<HashMap<ServiceType, ServiceParameters>>,
    pub service_rewards_params: ServiceRewardsParameters,
    pub min_stake: MinStake,
}

#[cfg_attr(feature = "serde", derive(serde::Serialize, serde::Deserialize))]
#[derive(Clone, Debug, PartialEq)]
pub struct ServiceRewardsParameters {
    pub blend: blend::RewardsParameters,
}

#[derive(Debug, thiserror::Error, Clone, PartialEq, Eq)]
pub enum Error {
    // #[error("Invalid Sdp state transition: {0:?}")]
    // SdpStateError(#[from] DeclarationStateError),
    #[error("Sdp declaration id not found: {0:?}")]
    DeclarationNotFound(DeclarationId),
    #[error("Locked period did not pass yet")]
    WithdrawalWhileLocked,
    #[error("Invalid sdp message nonce: {0:?}")]
    InvalidNonce(Nonce),
    #[error("Service not found: {0:?}")]
    ServiceNotFound(ServiceType),
    #[error("Duplicate sdp declaration id: {0:?}")]
    DuplicateDeclaration(DeclarationId),
    #[error("Active session for service {0:?} not found")]
    ActiveSessionNotFound(ServiceType),
    #[error("Forming session for service {0:?} not found")]
    FormingSessionNotFound(ServiceType),
    #[error("Session parameters for {0:?} not found")]
    SessionParamsNotFound(ServiceType),
    #[error("Service parameters are missing for {0:?}")]
    ServiceParamsNotFound(ServiceType),
    #[error("Can't update genesis state during different block number")]
    NotGenesisBlock,
    #[error("Time travel detected, current: {current:?}, incoming: {incoming:?}")]
    TimeTravel {
        current: BlockNumber,
        incoming: BlockNumber,
    },
    #[error("Something went wrong while locking/unlocking a note: {0:?}")]
    LockingError(#[from] locked_notes::Error),
    #[error("Invalid signature")]
    InvalidSignature,
    #[error("Note not found: {0:?}")]
    NoteNotFound(NoteId),
    #[error("Invalid proof")]
    InvalidProof,
    #[error("Error while computing rewards: {0:?}")]
    RewardsError(#[from] RewardsError),
}

// State at the beginning of this session
#[cfg_attr(feature = "serde", derive(serde::Serialize, serde::Deserialize))]
#[derive(Clone, Debug, PartialEq, Eq)]
pub struct SessionState {
    pub declarations: Declarations,
    pub session_n: u64,
}

#[cfg_attr(feature = "serde", derive(serde::Serialize, serde::Deserialize))]
#[derive(Debug, Clone, PartialEq, Eq)]
struct ServiceState<R: Rewards> {
    // state of declarations at block b
    declarations: Declarations,
    // (current) active session
    // snapshot of `declarations` at the start of block ((b // config.session_duration) - 1) *
    // config.session_duration
    active: SessionState,
    // new forming session, overlaps with `declarations` until the next session boundary
    // snapshot of `declarations` at the start of block (b // config.session_duration) *
    // config.session_duration
    forming: SessionState,
    // rewards calculation and tracking for this service
    rewards: R,
}

impl SessionState {
    fn update<R: Rewards>(
        &self,
        service_state: &ServiceState<R>,
        block_number: u64,
        config: &ServiceParameters,
    ) -> Self {
        if self.session_n.saturating_sub(1) * config.session_duration > block_number {
            return Self {
                session_n: self.session_n,
                declarations: service_state.declarations.clone(),
            };
        }
        self.clone()
    }
}

const fn is_active(
    declaration: &Declaration,
    current_block: u64,
    config: &ServiceParameters,
) -> bool {
    declaration.active
        + (config.inactivity_period + config.retention_period) * config.session_duration
        >= current_block
}

impl<R: Rewards> ServiceState<R> {
    fn try_apply_header(
        mut self,
        block_number: u64,
<<<<<<< HEAD
        epoch_nonce: &Fr,
        config: &ServiceParameters,
    ) -> Self {
        // TODO: remove expired declarations based on retention_period
=======
        config: &ServiceParameters,
    ) -> (Self, Vec<Utxo>) {
>>>>>>> c385c2a2
        let current_session = config.session_for_block(block_number);
        let reward_utxos;

        // shift all session!
        if current_session == self.active.session_n + 1 {
            // Remove expired declarations based on retention_period
            // This essentially duplicates the declaration set so it's only triggered at
            // session boundaries
            self.declarations = self
                .declarations
                .iter()
                .filter(|(_id, declaration)| is_active(declaration, block_number, config))
                .map(|(id, declaration)| (*id, declaration.clone()))
                .collect();

            // Update rewards with current session state and distribute rewards
<<<<<<< HEAD
            let (new_rewards, _reward_amounts) =
                self.rewards
                    .update_session(&self.active, epoch_nonce, config);
            self.rewards = new_rewards;
            // TODO: Process rewards distribution (e.g., mint reward notes)
=======
            (self.rewards, reward_utxos) = self.rewards.update_session(&self.active, config);
>>>>>>> c385c2a2
            self.active = self.forming.clone();
            self.forming = SessionState {
                declarations: self.declarations.clone(),
                session_n: self.forming.session_n + 1,
            };
        } else {
            assert!(
                current_session < self.active.session_n + 1,
                "Nomos isn't ready for time travel yet"
            );
            self.forming = self.forming.update(&self, block_number, config);
            reward_utxos = Vec::new();
        }

        (self, reward_utxos)
    }

    fn declare(&mut self, id: DeclarationId, declaration: Declaration) -> Result<(), Error> {
        if self.declarations.contains_key(&id) {
            return Err(Error::DuplicateDeclaration(id));
        }
        self.declarations = self.declarations.insert(id, declaration);
        Ok(())
    }

    fn active(
        &mut self,
        active: &SDPActiveOp,
        block_number: BlockNumber,
        locked_notes: &LockedNotes,
        sig: &zksign::Signature,
        tx_hash: TxHash,
    ) -> Result<(), Error> {
        let Some(declaration) = self.declarations.get_mut(&active.declaration_id) else {
            return Err(Error::DeclarationNotFound(active.declaration_id));
        };

        if active.nonce <= declaration.nonce {
            return Err(Error::InvalidNonce(active.nonce));
        }
        declaration.active = block_number;
        let note = locked_notes
            .get(&declaration.locked_note_id)
            .ok_or(Error::LockingError(locked_notes::Error::NoteNotLocked(
                declaration.locked_note_id,
            )))?;

        if !PublicKey::verify_multi(&[note.pk, declaration.zk_id], &tx_hash.0, sig) {
            return Err(Error::InvalidSignature);
        }

        // TODO: check service specific logic

        // Update rewards with active message metadata
        self.rewards =
            self.rewards
                .update_active(declaration.provider_id, &active.metadata, block_number)?;

        Ok(())
    }

    fn withdraw(
        &mut self,
        withdraw: &SDPWithdrawOp,
        block_number: BlockNumber,
        locked_notes: &mut LockedNotes,
        sig: &zksign::Signature,
        tx_hash: TxHash,
        config: &ServiceParameters,
    ) -> Result<(), Error> {
        let Some(declaration) = self.declarations.get(&withdraw.declaration_id) else {
            return Err(Error::DeclarationNotFound(withdraw.declaration_id));
        };
        if withdraw.nonce <= declaration.nonce {
            return Err(Error::InvalidNonce(withdraw.nonce));
        }

        if declaration.created + config.lock_period >= block_number {
            return Err(Error::WithdrawalWhileLocked);
        }

        let note = locked_notes.unlock(declaration.service_type, &declaration.locked_note_id)?;

        if !PublicKey::verify_multi(&[note.pk, declaration.zk_id], &tx_hash.0, sig) {
            return Err(Error::InvalidSignature);
        }
        self.declarations = self.declarations.remove(&withdraw.declaration_id);
        Ok(())
    }

    fn contains(&self, declaration_id: &DeclarationId) -> bool {
        self.declarations.contains_key(declaration_id)
    }
}

#[cfg_attr(feature = "serde", derive(serde::Serialize, serde::Deserialize))]
#[derive(Debug, Clone, PartialEq, Default)]
pub struct SdpLedger {
    services: rpds::HashTrieMapSync<ServiceType, Service>,
    locked_notes: LockedNotes,
    block_number: u64,
}

impl SdpLedger {
    #[must_use]
    pub fn new() -> Self {
        Self {
            services: rpds::HashTrieMapSync::new_sync(),
            locked_notes: LockedNotes::new(),
            block_number: 0,
        }
    }

    pub fn from_genesis<'a>(
        config: &Config,
        utxo_tree: &UtxoTree,
        tx_hash: TxHash,
        ops: impl Iterator<Item = (&'a SDPDeclareOp, &'a OpProof)> + 'a,
    ) -> Result<Self, Error> {
        let mut sdp = Self::new()
            .with_blend_service(config.service_rewards_params.blend.clone())
            .with_da_service();

        for (op, proof) in ops {
            let OpProof::ZkAndEd25519Sigs {
                zk_sig,
                ed25519_sig,
            } = proof
            else {
                return Err(Error::InvalidProof);
            };
            let Some((utxo, _)) = utxo_tree.utxos().get(&op.locked_note_id) else {
                return Err(Error::NoteNotFound(op.locked_note_id));
            };
            sdp = sdp.apply_declare_msg(op, utxo.note, zk_sig, ed25519_sig, tx_hash, config)?;
        }

        let blend = sdp
            .services
            .get_mut(&ServiceType::BlendNetwork)
            .expect("SDP initialized with Blend in this method");

        if let Service::BlendNetwork(state) = blend {
            state.active.declarations = state.declarations.clone();
            state.forming.declarations = state.declarations.clone();
        }

        let da = sdp
            .services
            .get_mut(&ServiceType::DataAvailability)
            .expect("SDP initialized with DA in this method");

        if let Service::DataAvailability(state) = da {
            state.active.declarations = state.declarations.clone();
            state.forming.declarations = state.declarations.clone();
        }

        Ok(sdp)
    }

    #[must_use]
    pub fn with_da_service(mut self) -> Self {
        let service = Service::DataAvailability(Self::new_service_state(da::Rewards::default()));
        self.services = self.services.insert(ServiceType::DataAvailability, service);
        self
    }

<<<<<<< HEAD
    #[must_use]
    pub fn with_blend_service(mut self, rewards_settings: blend::RewardsParameters) -> Self {
        let service = Service::BlendNetwork(Self::new_service_state(blend::Rewards::new(
            rewards_settings,
        )));
        self.services = self.services.insert(ServiceType::BlendNetwork, service);
        self
    }

    #[must_use]
    fn new_service_state<R: Rewards>(rewards: R) -> ServiceState<R> {
        ServiceState {
            declarations: rpds::RedBlackTreeMapSync::new_sync(),
            active: SessionState {
                declarations: rpds::RedBlackTreeMapSync::new_sync(),
                session_n: 0,
            },

            forming: SessionState {
                declarations: rpds::RedBlackTreeMapSync::new_sync(),
                session_n: 1,
            },
            rewards,
        }
    }

    pub fn try_apply_header(&self, config: &Config, epoch_nonce: &Fr) -> Result<Self, Error> {
        let block_number = self.block_number + 1; // overflow?
        Ok(Self {
            block_number,
            services: self
                .services
                .iter()
                .map(|(service, service_state)| {
                    let config = config
                        .service_params
                        .get(service)
                        .ok_or(Error::SessionParamsNotFound(*service))?;
                    Ok::<_, Error>((
                        *service,
                        service_state
                            .clone()
                            .try_apply_header(block_number, epoch_nonce, config),
                    ))
                })
                .collect::<Result<_, _>>()?,
            locked_notes: self.locked_notes.clone(),
        })
=======
    pub fn try_apply_header(&self, config: &Config) -> Result<(Self, Vec<Utxo>), Error> {
        let block_number = self.block_number + 1; // overflow?
        let mut all_reward_utxos = Vec::new();

        let services = self
            .services
            .iter()
            .map(|(service, service_state)| {
                let config = config
                    .service_params
                    .get(service)
                    .ok_or(Error::SessionParamsNotFound(*service))?;
                let (new_state, reward_utxos) =
                    service_state.clone().try_apply_header(block_number, config);
                all_reward_utxos.extend(reward_utxos.into_iter());
                Ok::<_, Error>((*service, new_state))
            })
            .collect::<Result<_, _>>()?;

        Ok((
            Self {
                block_number,
                services,
                locked_notes: self.locked_notes.clone(),
            },
            all_reward_utxos,
        ))
>>>>>>> c385c2a2
    }

    pub fn apply_declare_msg(
        mut self,
        op: &SDPDeclareOp,
        note: Note,
        zk_sig: &zksign::Signature,
        ed25519_sig: &Ed25519Sig,
        tx_hash: TxHash,
        config: &Config,
    ) -> Result<Self, Error> {
        if !PublicKey::verify_multi(&[note.pk, op.zk_id], &tx_hash.0, zk_sig) {
            return Err(Error::InvalidSignature);
        }
        op.provider_id
            .0
            .verify(tx_hash.as_signing_bytes().as_ref(), ed25519_sig)
            .map_err(|_| Error::InvalidSignature)?;

        let declaration_id = op.id();
        let declaration = Declaration::new(self.block_number, op);
        if let Some(service_state) = self.services.get_mut(&op.service_type) {
            service_state.declare(declaration_id, declaration)?;
            self.locked_notes = self.locked_notes.lock(
                &config.min_stake,
                op.service_type,
                note,
                &op.locked_note_id,
            )?;
        } else {
            return Err(Error::ServiceNotFound(op.service_type));
        }

        Ok(self)
    }

    pub fn apply_active_msg(
        mut self,
        op: &SDPActiveOp,
        zksig: &zksign::Signature,
        tx_hash: TxHash,
        config: &Config,
    ) -> Result<Self, Error> {
        let (service, _) = self.get_service(&op.declaration_id, config)?;
        self.services.get_mut(&service).unwrap().active(
            op,
            self.block_number,
            &self.locked_notes,
            zksig,
            tx_hash,
        )?;

        Ok(self)
    }

    pub fn apply_withdrawn_msg(
        mut self,
        op: &SDPWithdrawOp,
        zksig: &zksign::Signature,
        tx_hash: TxHash,
        config: &Config,
    ) -> Result<Self, Error> {
        let (service, config) = self.get_service(&op.declaration_id, config)?;
        self.services.get_mut(&service).unwrap().withdraw(
            op,
            self.block_number,
            &mut self.locked_notes,
            zksig,
            tx_hash,
            config,
        )?;

        Ok(self)
    }

    #[must_use]
    pub const fn locked_notes(&self) -> &LockedNotes {
        &self.locked_notes
    }

    #[must_use]
    pub fn active_session_providers(
        &self,
        service_type: ServiceType,
    ) -> Option<HashMap<ProviderId, ProviderInfo>> {
        let service = self.services.get(&service_type)?;

        let providers = service
            .active_session()
            .declarations
            .iter()
            .map(|(_, declaration)| {
                (
                    declaration.provider_id,
                    ProviderInfo {
                        locators: declaration.locators.clone(),
                        zk_id: declaration.zk_id,
                    },
                )
            })
            .collect();

        Some(providers)
    }

    #[must_use]
    pub fn active_sessions(&self) -> HashMap<ServiceType, SessionNumber> {
        self.services
            .iter()
            .map(|(service_type, service)| (*service_type, service.active_session().session_n))
            .collect()
    }

    #[must_use]
    pub fn declarations(&self) -> Vec<(DeclarationId, Declaration)> {
        self.services
            .iter()
            .flat_map(|(_, service_state)| {
                service_state
                    .declarations()
                    .iter()
                    .map(|(declaration_id, declaration)| (*declaration_id, declaration.clone()))
            })
            .collect()
    }

    #[must_use]
    pub fn get_declaration(&self, declaration_id: &DeclarationId) -> Option<&Declaration> {
        self.services.iter().find_map(|(_, service)| {
            let declarations = match service {
                Service::DataAvailability(state) => &state.declarations,
                Service::BlendNetwork(state) => &state.declarations,
            };
            declarations.get(declaration_id)
        })
    }

    fn get_service<'a>(
        &self,
        declaration_id: &DeclarationId,
        config: &'a Config,
    ) -> Result<(ServiceType, &'a ServiceParameters), Error> {
        let service = self
            .services
            .iter()
            .find(|(_, state)| state.contains(declaration_id))
            .map(|(service, _)| *service)
            .ok_or(Error::DeclarationNotFound(*declaration_id))?;

        let params = config
            .service_params
            .get(&service)
            .ok_or(Error::ServiceParamsNotFound(service))?;
        Ok((service, params))
    }

    #[cfg(test)]
    fn get_forming_session(&self, service_type: ServiceType) -> Option<&SessionState> {
        self.services
            .get(&service_type)
            .map(Service::forming_session)
    }

    #[cfg(test)]
    fn get_active_session(&self, service_type: ServiceType) -> Option<&SessionState> {
        self.services
            .get(&service_type)
            .map(Service::active_session)
    }

    #[cfg(test)]
    fn get_declarations(&self, service_type: ServiceType) -> Option<&Declarations> {
        self.services.get(&service_type).map(Service::declarations)
    }
}

#[cfg(test)]
mod tests {
    use std::{num::NonZeroU64, sync::Arc};

    use ed25519_dalek::{Signer as _, SigningKey};
    use groth16::Field as _;
    use nomos_core::crypto::ZkHash;
    use nomos_utils::math::NonNegativeF64;
    use num_bigint::BigUint;

    use super::*;
    use crate::cryptarchia::tests::{utxo, utxo_with_sk};

    fn setup() -> Config {
        let mut params = HashMap::new();
        params.insert(
            ServiceType::BlendNetwork,
            ServiceParameters {
                inactivity_period: 20,
                lock_period: 10,
                retention_period: 1000,
                timestamp: 0,
                session_duration: 10,
            },
        );
        params.insert(
            ServiceType::DataAvailability,
            ServiceParameters {
                inactivity_period: 10,
                lock_period: 5,
                retention_period: 100,
                timestamp: 0,
                session_duration: 5,
            },
        );

        Config {
            service_params: Arc::new(params),
            service_rewards_params: ServiceRewardsParameters {
                blend: blend::RewardsParameters {
                    rounds_per_session: NonZeroU64::new(10).unwrap(),
                    message_frequency_per_round: NonNegativeF64::try_from(1.0).unwrap(),
                    num_blend_layers: NonZeroU64::new(3).unwrap(),
                    minimum_network_size: NonZeroU64::new(1).unwrap(),
                },
            },
            min_stake: MinStake {
                threshold: 1,
                timestamp: 0,
            },
        }
    }

    fn create_zk_key(sk: u64) -> zksign::SecretKey {
        zksign::SecretKey::from(BigUint::from(sk))
    }

    fn create_signing_key() -> SigningKey {
        SigningKey::from_bytes(&[0; 32])
    }

    fn gc_test_config() -> Config {
        let mut params = HashMap::new();
        params.insert(
            ServiceType::BlendNetwork,
            ServiceParameters {
                inactivity_period: 1,
                lock_period: 5,
                retention_period: 4,
                timestamp: 0,
                session_duration: 5,
            },
        );
        params.insert(
            ServiceType::DataAvailability,
            ServiceParameters {
                inactivity_period: 9,
                lock_period: 5,
                retention_period: 1,
                timestamp: 0,
                session_duration: 5,
            },
        );

        Config {
            service_params: Arc::new(params),
            min_stake: MinStake {
                threshold: 1,
                timestamp: 0,
            },
        }
    }

    fn apply_declare_with_dummies(
        sdp_ledger: SdpLedger,
        op: &SDPDeclareOp,
        zk_sk: &zksign::SecretKey,
        config: &Config,
    ) -> Result<SdpLedger, Error> {
        let (note_sk, utxo) = utxo_with_sk();
        let note = utxo.note;
        let tx_hash = TxHash(Fr::from(0u8));
        let zk_sig = zksign::SecretKey::multi_sign(&[note_sk, zk_sk.clone()], &tx_hash.0).unwrap();

        let signing_key = create_signing_key();
        let ed25519_sig = signing_key.sign(tx_hash.as_signing_bytes().as_ref());

        sdp_ledger.apply_declare_msg(op, note, &zk_sig, &ed25519_sig, tx_hash, config)
    }

    fn apply_withdraw_with_dummies(
        sdp_ledger: SdpLedger,
        op: &SDPWithdrawOp,
        note_sk: zksign::SecretKey,
        zk_key: zksign::SecretKey,
        config: &Config,
    ) -> Result<SdpLedger, Error> {
        let tx_hash = TxHash(Fr::from(1u8));
        let zk_sig = zksign::SecretKey::multi_sign(&[note_sk, zk_key], &tx_hash.0).unwrap();

        sdp_ledger.apply_withdrawn_msg(op, &zk_sig, tx_hash, config)
    }

    #[test]
    fn test_update_active_provider() {
        let config = setup();
        let service_a = ServiceType::BlendNetwork;
        let utxo = utxo();
        let note_id = utxo.id();
        let signing_key = create_signing_key();
        let zk_key = create_zk_key(0);

        let op = &SDPDeclareOp {
            service_type: service_a,
            locked_note_id: note_id,
            zk_id: zk_key.to_public_key(),
            provider_id: ProviderId(signing_key.verifying_key()),
            locators: Vec::new(),
        };
        let declaration_id = op.id();

        // Initialize ledger with service config
        let sdp_ledger =
            SdpLedger::new().with_blend_service(config.service_rewards_params.blend.clone());

        // Apply declare at block 0
        let sdp_ledger = apply_declare_with_dummies(sdp_ledger, op, &zk_key, &config).unwrap();

        // Declaration is in service_state.declarations but not in sessions yet
        let declarations = sdp_ledger.get_declarations(service_a).unwrap();
        assert!(declarations.contains_key(&declaration_id));

        // Apply headers to reach block 10 (session boundary)
        let mut sdp_ledger = sdp_ledger;
        for _ in 0..10 {
<<<<<<< HEAD
            sdp_ledger = sdp_ledger.try_apply_header(&config, &ZkHash::ZERO).unwrap();
=======
            (sdp_ledger, _) = sdp_ledger.try_apply_header(&config).unwrap();
>>>>>>> c385c2a2
        }

        // At block 10, declaration enters forming session 2
        let forming_session = sdp_ledger.get_forming_session(service_a).unwrap();
        assert_eq!(forming_session.session_n, 2);
        assert!(forming_session.declarations.contains_key(&declaration_id));
        assert_eq!(forming_session.declarations.size(), 1);
    }

    #[test]
    fn test_withdraw_provider() {
        let config = setup();
        let service_a = ServiceType::BlendNetwork;
        let (utxo_sk, utxo) = utxo_with_sk();
        let note_id = utxo.id();
        let signing_key = create_signing_key();
        let zk_key = create_zk_key(1);

        let declare_op = &SDPDeclareOp {
            service_type: service_a,
            locked_note_id: note_id,
            zk_id: zk_key.to_public_key(),
            provider_id: ProviderId(signing_key.verifying_key()),
            locators: Vec::new(),
        };
        let declaration_id = declare_op.id();

        // Initialize ledger with service config and declare
        let sdp_ledger =
            SdpLedger::new().with_blend_service(config.service_rewards_params.blend.clone());

        let sdp_ledger =
            apply_declare_with_dummies(sdp_ledger, declare_op, &zk_key, &config).unwrap();

        // Verify declaration is present
        let declarations = sdp_ledger.get_declarations(service_a).unwrap();
        assert!(declarations.contains_key(&declaration_id));

        // Move forward enough blocks to satisfy lock_period
        let mut sdp_ledger = sdp_ledger;
        for _ in 0..11 {
<<<<<<< HEAD
            sdp_ledger = sdp_ledger.try_apply_header(&config, &ZkHash::ZERO).unwrap();
=======
            (sdp_ledger, _) = sdp_ledger.try_apply_header(&config).unwrap();
>>>>>>> c385c2a2
        }

        // Withdraw the declaration
        let withdraw_op = &SDPWithdrawOp {
            declaration_id,
            nonce: 1,
            locked_note_id: note_id,
        };
        let sdp_ledger =
            apply_withdraw_with_dummies(sdp_ledger, withdraw_op, utxo_sk, zk_key, &config).unwrap();

        // Verify declaration is removed
        let declarations = sdp_ledger.get_declarations(service_a).unwrap();
        assert!(!declarations.contains_key(&declaration_id));
        assert!(declarations.is_empty());
    }

    #[test]
    fn test_promote_session_with_updated_provider() {
        let config = setup();
        let service_a = ServiceType::BlendNetwork;
        let utxo = utxo();
        let note_id = utxo.id();
        let signing_key = create_signing_key();
        let zk_key = create_zk_key(0);

        let op = &SDPDeclareOp {
            service_type: service_a,
            locked_note_id: note_id,
            zk_id: zk_key.to_public_key(),
            provider_id: ProviderId(signing_key.verifying_key()),
            locators: Vec::new(),
        };
        let declaration_id = op.id();

        // Initialize ledger with service config
        let sdp_ledger =
            SdpLedger::new().with_blend_service(config.service_rewards_params.blend.clone());

        // Declare at block 0
        let sdp_ledger = apply_declare_with_dummies(sdp_ledger, op, &zk_key, &config).unwrap();

        // Apply headers to reach block 10 (session boundary for session_duration=10)
        let mut sdp_ledger = sdp_ledger;
        for _ in 0..10 {
<<<<<<< HEAD
            sdp_ledger = sdp_ledger.try_apply_header(&config, &ZkHash::ZERO).unwrap();
=======
            (sdp_ledger, _) = sdp_ledger.try_apply_header(&config).unwrap();
>>>>>>> c385c2a2
        }

        // At block 10: active becomes session 1 (was empty forming), forming becomes
        // session 2 (snapshot at block 10)
        let active_session = sdp_ledger.get_active_session(service_a).unwrap();
        assert_eq!(active_session.session_n, 1);
        assert!(active_session.declarations.is_empty()); // Active session 1 is empty

        // Check forming session is now session 2 and contains declaration
        let forming_session = sdp_ledger.get_forming_session(service_a).unwrap();
        assert_eq!(forming_session.session_n, 2);
        assert!(forming_session.declarations.contains_key(&declaration_id));

        // Continue to block 20 to see declaration become active
        for _ in 0..10 {
<<<<<<< HEAD
            sdp_ledger = sdp_ledger.try_apply_header(&config, &ZkHash::ZERO).unwrap();
=======
            (sdp_ledger, _) = sdp_ledger.try_apply_header(&config).unwrap();
>>>>>>> c385c2a2
        }

        // At block 20: active becomes session 2 (with declaration)
        let active_session = sdp_ledger.get_active_session(service_a).unwrap();
        assert_eq!(active_session.session_n, 2);
        assert!(active_session.declarations.contains_key(&declaration_id));
    }

    #[test]
    fn test_no_promotion() {
        let config = setup();
        let service_a = ServiceType::BlendNetwork;

        // Initialize ledger with service config
        let mut sdp_ledger =
            SdpLedger::new().with_blend_service(config.service_rewards_params.blend.clone());

        // Apply headers to reach block 9 (still in session 0, promotion happens at
        // block 10)
        for _ in 0..9 {
<<<<<<< HEAD
            sdp_ledger = sdp_ledger.try_apply_header(&config, &ZkHash::ZERO).unwrap();
=======
            (sdp_ledger, _) = sdp_ledger.try_apply_header(&config).unwrap();
>>>>>>> c385c2a2
        }

        // Check active session is still session 0 with no declarations
        let active_session = sdp_ledger.get_active_session(service_a).unwrap();
        assert_eq!(active_session.session_n, 0);
        assert!(active_session.declarations.is_empty());

        // Check forming session is still session 1
        let forming_session = sdp_ledger.get_forming_session(service_a).unwrap();
        assert_eq!(forming_session.session_n, 1);
    }

    #[test]
    fn test_promote_one_service() {
        let config = setup();
        let service_a = ServiceType::BlendNetwork; // session_duration = 10
        let service_b = ServiceType::DataAvailability; // session_duration = 5

        // Initialize ledger with both services
        let mut sdp_ledger = SdpLedger::new()
            .with_blend_service(config.service_rewards_params.blend.clone())
            .with_da_service();

        // Apply headers to reach block 6
        // At block 5, DataAvailability promotes (5/5=1, active.session_n=0, so 1==0+1)
        // At block 6, BlendNetwork hasn't promoted yet (6/10=0, active.session_n=0, so
        // 0!=0+1)
        for _ in 0..6 {
<<<<<<< HEAD
            sdp_ledger = sdp_ledger.try_apply_header(&config, &ZkHash::ZERO).unwrap();
=======
            (sdp_ledger, _) = sdp_ledger.try_apply_header(&config).unwrap();
>>>>>>> c385c2a2
        }

        // Check DataAvailability is promoted to session 1
        let active_session_b = sdp_ledger.get_active_session(service_b).unwrap();
        assert_eq!(active_session_b.session_n, 1);
        let forming_session_b = sdp_ledger.get_forming_session(service_b).unwrap();
        assert_eq!(forming_session_b.session_n, 2);

        // Check BlendNetwork is still in session 0
        let active_session_a = sdp_ledger.get_active_session(service_a).unwrap();
        assert_eq!(active_session_a.session_n, 0);
        let forming_session_a = sdp_ledger.get_forming_session(service_a).unwrap();
        assert_eq!(forming_session_a.session_n, 1);
    }

    #[test]
    fn test_new_declarations_becoming_active_after_session_boundary() {
        let config = setup();
        let service_a = ServiceType::BlendNetwork;
        let signing_key = create_signing_key();
        let zk_key = create_zk_key(0);

        // Initialize ledger
        let mut sdp_ledger =
            SdpLedger::new().with_blend_service(config.service_rewards_params.blend.clone());

        // SESSION 0: Add a declaration at block 5
        for _ in 0..5 {
<<<<<<< HEAD
            sdp_ledger = sdp_ledger.try_apply_header(&config, &ZkHash::ZERO).unwrap();
=======
            (sdp_ledger, _) = sdp_ledger.try_apply_header(&config).unwrap();
>>>>>>> c385c2a2
        }

        let declare_op = &SDPDeclareOp {
            service_type: service_a,
            locked_note_id: utxo().id(),
            zk_id: zk_key.to_public_key(),
            provider_id: ProviderId(signing_key.verifying_key()),
            locators: Vec::new(),
        };
        let declaration_id = declare_op.id();

        sdp_ledger = apply_declare_with_dummies(sdp_ledger, declare_op, &zk_key, &config).unwrap();

        // Move to block 9 (last block of session 0)
        for _ in 6..10 {
<<<<<<< HEAD
            sdp_ledger = sdp_ledger.try_apply_header(&config, &ZkHash::ZERO).unwrap();
=======
            (sdp_ledger, _) = sdp_ledger.try_apply_header(&config).unwrap();
>>>>>>> c385c2a2
        }
        assert_eq!(sdp_ledger.block_number, 9);

        // Declaration is not in active or forming sessions yet
        let active_session = sdp_ledger.get_active_session(service_a).unwrap();
        assert_eq!(active_session.session_n, 0);
        assert!(!active_session.declarations.contains_key(&declaration_id));

        let forming_session = sdp_ledger.get_forming_session(service_a).unwrap();
        assert_eq!(forming_session.session_n, 1);
        assert!(forming_session.declarations.is_empty());

        // SESSION 1: Cross session boundary to block 10
<<<<<<< HEAD
        sdp_ledger = sdp_ledger.try_apply_header(&config, &ZkHash::ZERO).unwrap();
=======
        (sdp_ledger, _) = sdp_ledger.try_apply_header(&config).unwrap();
>>>>>>> c385c2a2
        assert_eq!(sdp_ledger.block_number, 10);

        // Active session 1 is empty (was the empty forming session 1)
        let active_session = sdp_ledger.get_active_session(service_a).unwrap();
        assert_eq!(active_session.session_n, 1);
        assert!(active_session.declarations.is_empty());

        // Forming session 2 now has the declaration (snapshot from block 10)
        let forming_session = sdp_ledger.get_forming_session(service_a).unwrap();
        assert_eq!(forming_session.session_n, 2);
        assert!(forming_session.declarations.contains_key(&declaration_id));

        // SESSION 2: Cross to block 20
        for _ in 11..20 {
<<<<<<< HEAD
            sdp_ledger = sdp_ledger.try_apply_header(&config, &ZkHash::ZERO).unwrap();
        }
        sdp_ledger = sdp_ledger.try_apply_header(&config, &ZkHash::ZERO).unwrap();
=======
            (sdp_ledger, _) = sdp_ledger.try_apply_header(&config).unwrap();
        }
        (sdp_ledger, _) = sdp_ledger.try_apply_header(&config).unwrap();
>>>>>>> c385c2a2
        assert_eq!(sdp_ledger.block_number, 20);

        // Now the declaration is active in session 2
        let active_session = sdp_ledger.get_active_session(service_a).unwrap();
        assert_eq!(active_session.session_n, 2);
        assert!(active_session.declarations.contains_key(&declaration_id));
    }

    #[test]
    fn test_declaration_snapshot_timing() {
        let config = setup();
        let service_a = ServiceType::BlendNetwork;
        let signing_key = create_signing_key();
        let zk_key_1 = create_zk_key(1);

        let mut sdp_ledger =
            SdpLedger::new().with_blend_service(config.service_rewards_params.blend.clone());

        // Add declaration at block 0
        let declare_op_1 = &SDPDeclareOp {
            service_type: service_a,
            locked_note_id: utxo().id(),
            zk_id: zk_key_1.to_public_key(),
            provider_id: ProviderId(signing_key.verifying_key()),
            locators: Vec::new(),
        };
        let declaration_id_1 = declare_op_1.id();

        sdp_ledger =
            apply_declare_with_dummies(sdp_ledger, declare_op_1, &zk_key_1, &config).unwrap();

        // Move to block 9 (last block before session boundary)
        for _ in 1..10 {
<<<<<<< HEAD
            sdp_ledger = sdp_ledger.try_apply_header(&config, &ZkHash::ZERO).unwrap();
=======
            (sdp_ledger, _) = sdp_ledger.try_apply_header(&config).unwrap();
>>>>>>> c385c2a2
        }

        // Save state at block 9
        let sdp_ledger_block_9 = sdp_ledger.clone();

        // Add another declaration at block 10 (after session boundary)
<<<<<<< HEAD
        sdp_ledger = sdp_ledger.try_apply_header(&config, &ZkHash::ZERO).unwrap();
=======
        (sdp_ledger, _) = sdp_ledger.try_apply_header(&config).unwrap();
>>>>>>> c385c2a2
        assert_eq!(sdp_ledger.block_number, 10);

        let zk_key_2 = create_zk_key(2);
        let declare_op_2 = &SDPDeclareOp {
            service_type: service_a,
            locked_note_id: utxo().id(),
            zk_id: zk_key_2.to_public_key(),
            provider_id: ProviderId(signing_key.verifying_key()),
            locators: Vec::new(),
        };
        let declaration_id_2 = declare_op_2.id();

        sdp_ledger =
            apply_declare_with_dummies(sdp_ledger, declare_op_2, &zk_key_2, &config).unwrap();

        // Jump to session 2 (block 20)
        for _ in 11..20 {
<<<<<<< HEAD
            sdp_ledger = sdp_ledger.try_apply_header(&config, &ZkHash::ZERO).unwrap();
        }
        sdp_ledger = sdp_ledger.try_apply_header(&config, &ZkHash::ZERO).unwrap();
=======
            (sdp_ledger, _) = sdp_ledger.try_apply_header(&config).unwrap();
        }
        (sdp_ledger, _) = sdp_ledger.try_apply_header(&config).unwrap();
>>>>>>> c385c2a2

        // Active session (session 2) should contain both declarations
        let active_session = sdp_ledger.get_active_session(service_a).unwrap();
        assert!(active_session.declarations.contains_key(&declaration_id_1));
        assert!(!active_session.declarations.contains_key(&declaration_id_2));

        // Now test from the block 9 state - jumping directly to block 20
        let mut sdp_ledger_from_9 = sdp_ledger_block_9;
        for _ in 10..20 {
<<<<<<< HEAD
            sdp_ledger_from_9 = sdp_ledger_from_9
                .try_apply_header(&config, &ZkHash::ZERO)
                .unwrap();
        }
        sdp_ledger_from_9 = sdp_ledger_from_9
            .try_apply_header(&config, &ZkHash::ZERO)
            .unwrap();
=======
            (sdp_ledger_from_9, _) = sdp_ledger_from_9.try_apply_header(&config).unwrap();
        }
        (sdp_ledger_from_9, _) = sdp_ledger_from_9.try_apply_header(&config).unwrap();
>>>>>>> c385c2a2

        // Active session should only contain declaration_id_1
        // because declaration_id_2 was never added in this timeline
        let active_session_from_9 = sdp_ledger_from_9.get_active_session(service_a).unwrap();
        assert!(
            active_session_from_9
                .declarations
                .contains_key(&declaration_id_1)
        );
        assert!(
            !active_session_from_9
                .declarations
                .contains_key(&declaration_id_2)
        );
    }

    #[test]
    fn test_session_jump() {
        let config = setup();
        let service_a = ServiceType::BlendNetwork;
        let signing_key = create_signing_key();
        let zk_key = create_zk_key(0);

        let mut sdp_ledger =
            SdpLedger::new().with_blend_service(config.service_rewards_params.blend.clone());

        // Add declaration at block 3
        for _ in 0..3 {
<<<<<<< HEAD
            sdp_ledger = sdp_ledger.try_apply_header(&config, &ZkHash::ZERO).unwrap();
=======
            (sdp_ledger, _) = sdp_ledger.try_apply_header(&config).unwrap();
>>>>>>> c385c2a2
        }

        let declare_op = &SDPDeclareOp {
            service_type: service_a,
            locked_note_id: utxo().id(),
            zk_id: zk_key.to_public_key(),
            provider_id: ProviderId(signing_key.verifying_key()),
            locators: Vec::new(),
        };
        let declaration_id = declare_op.id();

        sdp_ledger = apply_declare_with_dummies(sdp_ledger, declare_op, &zk_key, &config).unwrap();

        // Jump directly from block 3 to block 25 (skipping session 1 entirely)
        for _ in 4..25 {
<<<<<<< HEAD
            sdp_ledger = sdp_ledger.try_apply_header(&config, &ZkHash::ZERO).unwrap();
        }
        sdp_ledger = sdp_ledger.try_apply_header(&config, &ZkHash::ZERO).unwrap();
=======
            (sdp_ledger, _) = sdp_ledger.try_apply_header(&config).unwrap();
        }
        (sdp_ledger, _) = sdp_ledger.try_apply_header(&config).unwrap();
>>>>>>> c385c2a2
        assert_eq!(sdp_ledger.block_number, 25);

        // Declaration snapshots should be taken from the last known state
        // Active session (session 2, which started at block 20) should contain the
        // declaration
        let active_session = sdp_ledger.get_active_session(service_a).unwrap();
        assert_eq!(active_session.session_n, 2);
        assert!(active_session.declarations.contains_key(&declaration_id));

        // Forming session (session 3) should also contain the declaration
        let forming_session = sdp_ledger.get_forming_session(service_a).unwrap();
        assert_eq!(forming_session.session_n, 3);
        assert!(forming_session.declarations.contains_key(&declaration_id));
    }

    #[test]
    #[expect(clippy::cognitive_complexity, reason = "sessions are complex :)")]
    fn test_session_boundary() {
        // Test a declaration at block 9 is available in session 2 but a declaration in
        // block 10 is not
        let config = setup();
        let service_a = ServiceType::BlendNetwork;
        let signing_key = create_signing_key();
        let zk_key_1 = create_zk_key(1);

        let mut sdp_ledger =
            SdpLedger::new().with_blend_service(config.service_rewards_params.blend.clone());

        // Move to block 9 (last block of session 0)
        for _ in 0..9 {
<<<<<<< HEAD
            sdp_ledger = sdp_ledger.try_apply_header(&config, &ZkHash::ZERO).unwrap();
=======
            (sdp_ledger, _) = sdp_ledger.try_apply_header(&config).unwrap();
>>>>>>> c385c2a2
        }
        assert_eq!(sdp_ledger.block_number, 9);

        let active_session = sdp_ledger.get_active_session(service_a).unwrap();
        assert_eq!(active_session.session_n, 0);
        assert!(active_session.declarations.is_empty());

        let forming_session = sdp_ledger.get_forming_session(service_a).unwrap();
        assert_eq!(forming_session.session_n, 1);
        assert!(forming_session.declarations.is_empty());

        // Create first declaration at block 9
        let declare_op_1 = &SDPDeclareOp {
            service_type: service_a,
            locked_note_id: utxo().id(),
            zk_id: zk_key_1.to_public_key(),
            provider_id: ProviderId(signing_key.verifying_key()),
            locators: Vec::new(),
        };
        let declaration_id_1 = declare_op_1.id();

        sdp_ledger =
            apply_declare_with_dummies(sdp_ledger, declare_op_1, &zk_key_1, &config).unwrap();

        // Cross to block 10 (session boundary - start of session 1)
        // At this point, the snapshot for forming session 2 is taken
<<<<<<< HEAD
        sdp_ledger = sdp_ledger.try_apply_header(&config, &ZkHash::ZERO).unwrap();
=======
        (sdp_ledger, _) = sdp_ledger.try_apply_header(&config).unwrap();
>>>>>>> c385c2a2
        assert_eq!(sdp_ledger.block_number, 10);

        let active_session = sdp_ledger.get_active_session(service_a).unwrap();
        assert_eq!(active_session.session_n, 1);
        assert!(active_session.declarations.is_empty());

        // Forming session 2 should contain declaration_1 (made at block 9)
        let forming_session = sdp_ledger.get_forming_session(service_a).unwrap();
        assert_eq!(forming_session.session_n, 2);
        assert!(forming_session.declarations.contains_key(&declaration_id_1));

        // Create second declaration at block 10 (first block of session 1)
        let zk_key_2 = create_zk_key(2);
        let declare_op_2 = &SDPDeclareOp {
            service_type: service_a,
            locked_note_id: utxo().id(),
            zk_id: zk_key_2.to_public_key(),
            provider_id: ProviderId(signing_key.verifying_key()),
            locators: Vec::new(),
        };
        let declaration_id_2 = declare_op_2.id();

        sdp_ledger =
            apply_declare_with_dummies(sdp_ledger, declare_op_2, &zk_key_2, &config).unwrap();

        // Forming session 2 still only has declaration_1 (snapshot was already taken at
        // block 10)
        let forming_session = sdp_ledger.get_forming_session(service_a).unwrap();
        assert_eq!(forming_session.session_n, 2);
        assert!(forming_session.declarations.contains_key(&declaration_id_1));
        assert!(!forming_session.declarations.contains_key(&declaration_id_2));

        // Jump to block 20 (start of session 2)
        for _ in 11..20 {
<<<<<<< HEAD
            sdp_ledger = sdp_ledger.try_apply_header(&config, &ZkHash::ZERO).unwrap();
        }
        sdp_ledger = sdp_ledger.try_apply_header(&config, &ZkHash::ZERO).unwrap();
=======
            (sdp_ledger, _) = sdp_ledger.try_apply_header(&config).unwrap();
        }
        (sdp_ledger, _) = sdp_ledger.try_apply_header(&config).unwrap();
>>>>>>> c385c2a2
        assert_eq!(sdp_ledger.block_number, 20);

        // Active session 2 has declaration_1 (from block 9)
        let active_session = sdp_ledger.get_active_session(service_a).unwrap();
        assert_eq!(active_session.session_n, 2);
        assert!(active_session.declarations.contains_key(&declaration_id_1));
        assert!(!active_session.declarations.contains_key(&declaration_id_2));

        // Forming session 3 has both declarations (snapshot from block 20)
        let forming_session = sdp_ledger.get_forming_session(service_a).unwrap();
        assert_eq!(forming_session.session_n, 3);
        assert!(forming_session.declarations.contains_key(&declaration_id_1));
        assert!(forming_session.declarations.contains_key(&declaration_id_2));

        // Jump to block 30 (start of session 3)
        for _ in 21..30 {
<<<<<<< HEAD
            sdp_ledger = sdp_ledger.try_apply_header(&config, &ZkHash::ZERO).unwrap();
        }
        sdp_ledger = sdp_ledger.try_apply_header(&config, &ZkHash::ZERO).unwrap();
=======
            (sdp_ledger, _) = sdp_ledger.try_apply_header(&config).unwrap();
        }
        (sdp_ledger, _) = sdp_ledger.try_apply_header(&config).unwrap();
>>>>>>> c385c2a2
        assert_eq!(sdp_ledger.block_number, 30);

        // Active session 3 now has both declarations
        let active_session = sdp_ledger.get_active_session(service_a).unwrap();
        assert_eq!(active_session.session_n, 3);
        assert!(active_session.declarations.contains_key(&declaration_id_1));
        assert!(active_session.declarations.contains_key(&declaration_id_2));
    }

    #[test]
    fn test_garbage_collection_different_services() {
        // Tests: multiple services with different retention periods
        // blocks BN config: retention_period=10, session_duration=5 → effective
        let config = gc_test_config();
        let service_da = ServiceType::DataAvailability;
        let service_bn = ServiceType::BlendNetwork;
        let signing_key = create_signing_key();
        let zk_key = create_zk_key(0);
        let zk_key_2 = create_zk_key(1);

        let mut sdp_ledger = SdpLedger::new()
            .with_service(service_da)
            .with_service(service_bn);

        // Create declarations for both services at block 0
        let declare_op_da = &SDPDeclareOp {
            service_type: service_da,
            locked_note_id: utxo().id(),
            zk_id: zk_key.to_public_key(),
            provider_id: ProviderId(signing_key.verifying_key()),
            locators: Vec::new(),
        };
        let declaration_id_da = declare_op_da.id();

        let declare_op_bn = &SDPDeclareOp {
            service_type: service_bn,
            locked_note_id: utxo().id(),
            zk_id: zk_key.to_public_key(),
            provider_id: ProviderId(signing_key.verifying_key()),
            locators: Vec::new(),
        };
        let (sk, utxo) = utxo_with_sk();
        let declare_op_bn_2 = &SDPDeclareOp {
            service_type: service_bn,
            locked_note_id: utxo.id(),
            zk_id: zk_key_2.to_public_key(),
            provider_id: ProviderId(signing_key.verifying_key()),
            locators: Vec::new(),
        };
        let declaration_id_bn = declare_op_bn.id();
        let declaration_id_bn_2 = declare_op_bn_2.id();

        sdp_ledger =
            apply_declare_with_dummies(sdp_ledger, declare_op_da, &zk_key, &config).unwrap();
        sdp_ledger =
            apply_declare_with_dummies(sdp_ledger, declare_op_bn, &zk_key, &config).unwrap();
        sdp_ledger =
            apply_declare_with_dummies(sdp_ledger, declare_op_bn_2, &zk_key_2, &config).unwrap();

        // Move to block 25 (past BN's 20-block retention, at session boundary)
        for _ in 1..26 {
            (sdp_ledger, _) = sdp_ledger.try_apply_header(&config).unwrap();
        }

        // Both declarations are still present, BN expires at 26 but next session
        // boundary is at 30
        let declarations_da = sdp_ledger.get_declarations(service_da).unwrap();
        assert!(declarations_da.contains_key(&declaration_id_da));
        let declarations_bn = sdp_ledger.get_declarations(service_bn).unwrap();
        assert!(declarations_bn.contains_key(&declaration_id_bn));
        assert!(declarations_bn.contains_key(&declaration_id_bn_2));

        // Send active message to update the declaration's active field to block 25
        let active_op = SDPActiveOp {
            declaration_id: declaration_id_bn_2,
            nonce: 1,
            metadata: nomos_core::sdp::ActivityMetadata::DataAvailability(
                nomos_core::sdp::da::ActivityProof {
                    current_session: 2,
                    previous_session_opinions: vec![],
                    current_session_opinions: vec![],
                },
            ),
        };

        let tx_hash = TxHash(Fr::from(2u8));
        let zk_sig = zksign::SecretKey::multi_sign(&[sk, zk_key_2], &tx_hash.0).unwrap();

        sdp_ledger = sdp_ledger
            .apply_active_msg(&active_op, &zk_sig, tx_hash, &config)
            .unwrap();

        // Move to block 30
        for _ in 26..31 {
            (sdp_ledger, _) = sdp_ledger.try_apply_header(&config).unwrap();
        }

        assert_eq!(sdp_ledger.block_number, 30);
        let declarations_da = sdp_ledger.get_declarations(service_da).unwrap();
        assert!(declarations_da.contains_key(&declaration_id_da));
        let declarations_bn = sdp_ledger.get_declarations(service_bn).unwrap();
        assert!(!declarations_bn.contains_key(&declaration_id_bn));
        // Second BN declaration should still be present due to active msg
        assert!(declarations_bn.contains_key(&declaration_id_bn_2));

        // Move to block 55
        for _ in 31..56 {
            (sdp_ledger, _) = sdp_ledger.try_apply_header(&config).unwrap();
        }

        assert_eq!(sdp_ledger.block_number, 55);
        // Now also DA declaration and second BN declaration should be removed
        let declarations_da = sdp_ledger.get_declarations(service_da).unwrap();
        assert!(!declarations_da.contains_key(&declaration_id_da));
        let declarations_bn = sdp_ledger.get_declarations(service_bn).unwrap();
        assert!(!declarations_bn.contains_key(&declaration_id_bn));
        assert!(!declarations_bn.contains_key(&declaration_id_bn_2));
    }
}<|MERGE_RESOLUTION|>--- conflicted
+++ resolved
@@ -17,12 +17,8 @@
         ServiceType, SessionNumber,
     },
 };
-<<<<<<< HEAD
 use rewards::{Error as RewardsError, Rewards};
-=======
-use rewards::{DaRewards, Error as RewardsError, NoopRewards, Rewards};
 use zksign::PublicKey;
->>>>>>> c385c2a2
 
 use crate::{
     UtxoTree,
@@ -39,30 +35,20 @@
 }
 
 impl Service {
-<<<<<<< HEAD
     fn try_apply_header(
         self,
         block_number: u64,
         epoch_nonce: &Fr,
         config: &ServiceParameters,
-    ) -> Self {
+    ) -> (Self, Vec<Utxo>) {
         match self {
             Self::DataAvailability(state) => {
-                Self::DataAvailability(state.try_apply_header(block_number, epoch_nonce, config))
-            }
-            Self::BlendNetwork(state) => {
-                Self::BlendNetwork(state.try_apply_header(block_number, epoch_nonce, config))
-=======
-    fn try_apply_header(self, block_number: u64, config: &ServiceParameters) -> (Self, Vec<Utxo>) {
-        match self {
-            Self::DataAvailability(state) => {
-                let (new_state, utxos) = state.try_apply_header(block_number, config);
+                let (new_state, utxos) = state.try_apply_header(block_number, epoch_nonce, config);
                 (Self::DataAvailability(new_state), utxos)
             }
             Self::BlendNetwork(state) => {
-                let (new_state, utxos) = state.try_apply_header(block_number, config);
+                let (new_state, utxos) = state.try_apply_header(block_number, epoch_nonce, config);
                 (Self::BlendNetwork(new_state), utxos)
->>>>>>> c385c2a2
             }
         }
     }
@@ -252,15 +238,9 @@
     fn try_apply_header(
         mut self,
         block_number: u64,
-<<<<<<< HEAD
         epoch_nonce: &Fr,
         config: &ServiceParameters,
-    ) -> Self {
-        // TODO: remove expired declarations based on retention_period
-=======
-        config: &ServiceParameters,
     ) -> (Self, Vec<Utxo>) {
->>>>>>> c385c2a2
         let current_session = config.session_for_block(block_number);
         let reward_utxos;
 
@@ -277,15 +257,9 @@
                 .collect();
 
             // Update rewards with current session state and distribute rewards
-<<<<<<< HEAD
-            let (new_rewards, _reward_amounts) =
+            (self.rewards, reward_utxos) =
                 self.rewards
                     .update_session(&self.active, epoch_nonce, config);
-            self.rewards = new_rewards;
-            // TODO: Process rewards distribution (e.g., mint reward notes)
-=======
-            (self.rewards, reward_utxos) = self.rewards.update_session(&self.active, config);
->>>>>>> c385c2a2
             self.active = self.forming.clone();
             self.forming = SessionState {
                 declarations: self.declarations.clone(),
@@ -453,7 +427,6 @@
         self
     }
 
-<<<<<<< HEAD
     #[must_use]
     pub fn with_blend_service(mut self, rewards_settings: blend::RewardsParameters) -> Self {
         let service = Service::BlendNetwork(Self::new_service_state(blend::Rewards::new(
@@ -480,30 +453,11 @@
         }
     }
 
-    pub fn try_apply_header(&self, config: &Config, epoch_nonce: &Fr) -> Result<Self, Error> {
-        let block_number = self.block_number + 1; // overflow?
-        Ok(Self {
-            block_number,
-            services: self
-                .services
-                .iter()
-                .map(|(service, service_state)| {
-                    let config = config
-                        .service_params
-                        .get(service)
-                        .ok_or(Error::SessionParamsNotFound(*service))?;
-                    Ok::<_, Error>((
-                        *service,
-                        service_state
-                            .clone()
-                            .try_apply_header(block_number, epoch_nonce, config),
-                    ))
-                })
-                .collect::<Result<_, _>>()?,
-            locked_notes: self.locked_notes.clone(),
-        })
-=======
-    pub fn try_apply_header(&self, config: &Config) -> Result<(Self, Vec<Utxo>), Error> {
+    pub fn try_apply_header(
+        &self,
+        config: &Config,
+        epoch_nonce: &Fr,
+    ) -> Result<(Self, Vec<Utxo>), Error> {
         let block_number = self.block_number + 1; // overflow?
         let mut all_reward_utxos = Vec::new();
 
@@ -516,7 +470,9 @@
                     .get(service)
                     .ok_or(Error::SessionParamsNotFound(*service))?;
                 let (new_state, reward_utxos) =
-                    service_state.clone().try_apply_header(block_number, config);
+                    service_state
+                        .clone()
+                        .try_apply_header(block_number, epoch_nonce, config);
                 all_reward_utxos.extend(reward_utxos.into_iter());
                 Ok::<_, Error>((*service, new_state))
             })
@@ -530,7 +486,6 @@
             },
             all_reward_utxos,
         ))
->>>>>>> c385c2a2
     }
 
     pub fn apply_declare_msg(
@@ -713,6 +668,7 @@
 
     use ed25519_dalek::{Signer as _, SigningKey};
     use groth16::Field as _;
+    use nomos_blend_proofs::{quota::VerifiedProofOfQuota, selection::VerifiedProofOfSelection};
     use nomos_core::crypto::ZkHash;
     use nomos_utils::math::NonNegativeF64;
     use num_bigint::BigUint;
@@ -793,6 +749,14 @@
 
         Config {
             service_params: Arc::new(params),
+            service_rewards_params: ServiceRewardsParameters {
+                blend: blend::RewardsParameters {
+                    rounds_per_session: NonZeroU64::new(864_000).unwrap(),
+                    message_frequency_per_round: NonNegativeF64::try_from(1.0).unwrap(),
+                    num_blend_layers: NonZeroU64::new(3).unwrap(),
+                    minimum_network_size: NonZeroU64::new(1).unwrap(),
+                },
+            },
             min_stake: MinStake {
                 threshold: 1,
                 timestamp: 0,
@@ -862,11 +826,7 @@
         // Apply headers to reach block 10 (session boundary)
         let mut sdp_ledger = sdp_ledger;
         for _ in 0..10 {
-<<<<<<< HEAD
-            sdp_ledger = sdp_ledger.try_apply_header(&config, &ZkHash::ZERO).unwrap();
-=======
-            (sdp_ledger, _) = sdp_ledger.try_apply_header(&config).unwrap();
->>>>>>> c385c2a2
+            (sdp_ledger, _) = sdp_ledger.try_apply_header(&config, &ZkHash::ZERO).unwrap();
         }
 
         // At block 10, declaration enters forming session 2
@@ -908,11 +868,7 @@
         // Move forward enough blocks to satisfy lock_period
         let mut sdp_ledger = sdp_ledger;
         for _ in 0..11 {
-<<<<<<< HEAD
-            sdp_ledger = sdp_ledger.try_apply_header(&config, &ZkHash::ZERO).unwrap();
-=======
-            (sdp_ledger, _) = sdp_ledger.try_apply_header(&config).unwrap();
->>>>>>> c385c2a2
+            (sdp_ledger, _) = sdp_ledger.try_apply_header(&config, &ZkHash::ZERO).unwrap();
         }
 
         // Withdraw the declaration
@@ -958,11 +914,7 @@
         // Apply headers to reach block 10 (session boundary for session_duration=10)
         let mut sdp_ledger = sdp_ledger;
         for _ in 0..10 {
-<<<<<<< HEAD
-            sdp_ledger = sdp_ledger.try_apply_header(&config, &ZkHash::ZERO).unwrap();
-=======
-            (sdp_ledger, _) = sdp_ledger.try_apply_header(&config).unwrap();
->>>>>>> c385c2a2
+            (sdp_ledger, _) = sdp_ledger.try_apply_header(&config, &ZkHash::ZERO).unwrap();
         }
 
         // At block 10: active becomes session 1 (was empty forming), forming becomes
@@ -978,11 +930,7 @@
 
         // Continue to block 20 to see declaration become active
         for _ in 0..10 {
-<<<<<<< HEAD
-            sdp_ledger = sdp_ledger.try_apply_header(&config, &ZkHash::ZERO).unwrap();
-=======
-            (sdp_ledger, _) = sdp_ledger.try_apply_header(&config).unwrap();
->>>>>>> c385c2a2
+            (sdp_ledger, _) = sdp_ledger.try_apply_header(&config, &ZkHash::ZERO).unwrap();
         }
 
         // At block 20: active becomes session 2 (with declaration)
@@ -1003,11 +951,7 @@
         // Apply headers to reach block 9 (still in session 0, promotion happens at
         // block 10)
         for _ in 0..9 {
-<<<<<<< HEAD
-            sdp_ledger = sdp_ledger.try_apply_header(&config, &ZkHash::ZERO).unwrap();
-=======
-            (sdp_ledger, _) = sdp_ledger.try_apply_header(&config).unwrap();
->>>>>>> c385c2a2
+            (sdp_ledger, _) = sdp_ledger.try_apply_header(&config, &ZkHash::ZERO).unwrap();
         }
 
         // Check active session is still session 0 with no declarations
@@ -1036,11 +980,7 @@
         // At block 6, BlendNetwork hasn't promoted yet (6/10=0, active.session_n=0, so
         // 0!=0+1)
         for _ in 0..6 {
-<<<<<<< HEAD
-            sdp_ledger = sdp_ledger.try_apply_header(&config, &ZkHash::ZERO).unwrap();
-=======
-            (sdp_ledger, _) = sdp_ledger.try_apply_header(&config).unwrap();
->>>>>>> c385c2a2
+            (sdp_ledger, _) = sdp_ledger.try_apply_header(&config, &ZkHash::ZERO).unwrap();
         }
 
         // Check DataAvailability is promoted to session 1
@@ -1069,11 +1009,7 @@
 
         // SESSION 0: Add a declaration at block 5
         for _ in 0..5 {
-<<<<<<< HEAD
-            sdp_ledger = sdp_ledger.try_apply_header(&config, &ZkHash::ZERO).unwrap();
-=======
-            (sdp_ledger, _) = sdp_ledger.try_apply_header(&config).unwrap();
->>>>>>> c385c2a2
+            (sdp_ledger, _) = sdp_ledger.try_apply_header(&config, &ZkHash::ZERO).unwrap();
         }
 
         let declare_op = &SDPDeclareOp {
@@ -1089,11 +1025,7 @@
 
         // Move to block 9 (last block of session 0)
         for _ in 6..10 {
-<<<<<<< HEAD
-            sdp_ledger = sdp_ledger.try_apply_header(&config, &ZkHash::ZERO).unwrap();
-=======
-            (sdp_ledger, _) = sdp_ledger.try_apply_header(&config).unwrap();
->>>>>>> c385c2a2
+            (sdp_ledger, _) = sdp_ledger.try_apply_header(&config, &ZkHash::ZERO).unwrap();
         }
         assert_eq!(sdp_ledger.block_number, 9);
 
@@ -1107,11 +1039,7 @@
         assert!(forming_session.declarations.is_empty());
 
         // SESSION 1: Cross session boundary to block 10
-<<<<<<< HEAD
-        sdp_ledger = sdp_ledger.try_apply_header(&config, &ZkHash::ZERO).unwrap();
-=======
-        (sdp_ledger, _) = sdp_ledger.try_apply_header(&config).unwrap();
->>>>>>> c385c2a2
+        (sdp_ledger, _) = sdp_ledger.try_apply_header(&config, &ZkHash::ZERO).unwrap();
         assert_eq!(sdp_ledger.block_number, 10);
 
         // Active session 1 is empty (was the empty forming session 1)
@@ -1126,15 +1054,9 @@
 
         // SESSION 2: Cross to block 20
         for _ in 11..20 {
-<<<<<<< HEAD
-            sdp_ledger = sdp_ledger.try_apply_header(&config, &ZkHash::ZERO).unwrap();
-        }
-        sdp_ledger = sdp_ledger.try_apply_header(&config, &ZkHash::ZERO).unwrap();
-=======
-            (sdp_ledger, _) = sdp_ledger.try_apply_header(&config).unwrap();
-        }
-        (sdp_ledger, _) = sdp_ledger.try_apply_header(&config).unwrap();
->>>>>>> c385c2a2
+            (sdp_ledger, _) = sdp_ledger.try_apply_header(&config, &ZkHash::ZERO).unwrap();
+        }
+        (sdp_ledger, _) = sdp_ledger.try_apply_header(&config, &ZkHash::ZERO).unwrap();
         assert_eq!(sdp_ledger.block_number, 20);
 
         // Now the declaration is active in session 2
@@ -1168,22 +1090,14 @@
 
         // Move to block 9 (last block before session boundary)
         for _ in 1..10 {
-<<<<<<< HEAD
-            sdp_ledger = sdp_ledger.try_apply_header(&config, &ZkHash::ZERO).unwrap();
-=======
-            (sdp_ledger, _) = sdp_ledger.try_apply_header(&config).unwrap();
->>>>>>> c385c2a2
+            (sdp_ledger, _) = sdp_ledger.try_apply_header(&config, &ZkHash::ZERO).unwrap();
         }
 
         // Save state at block 9
         let sdp_ledger_block_9 = sdp_ledger.clone();
 
         // Add another declaration at block 10 (after session boundary)
-<<<<<<< HEAD
-        sdp_ledger = sdp_ledger.try_apply_header(&config, &ZkHash::ZERO).unwrap();
-=======
-        (sdp_ledger, _) = sdp_ledger.try_apply_header(&config).unwrap();
->>>>>>> c385c2a2
+        (sdp_ledger, _) = sdp_ledger.try_apply_header(&config, &ZkHash::ZERO).unwrap();
         assert_eq!(sdp_ledger.block_number, 10);
 
         let zk_key_2 = create_zk_key(2);
@@ -1201,15 +1115,9 @@
 
         // Jump to session 2 (block 20)
         for _ in 11..20 {
-<<<<<<< HEAD
-            sdp_ledger = sdp_ledger.try_apply_header(&config, &ZkHash::ZERO).unwrap();
-        }
-        sdp_ledger = sdp_ledger.try_apply_header(&config, &ZkHash::ZERO).unwrap();
-=======
-            (sdp_ledger, _) = sdp_ledger.try_apply_header(&config).unwrap();
-        }
-        (sdp_ledger, _) = sdp_ledger.try_apply_header(&config).unwrap();
->>>>>>> c385c2a2
+            (sdp_ledger, _) = sdp_ledger.try_apply_header(&config, &ZkHash::ZERO).unwrap();
+        }
+        (sdp_ledger, _) = sdp_ledger.try_apply_header(&config, &ZkHash::ZERO).unwrap();
 
         // Active session (session 2) should contain both declarations
         let active_session = sdp_ledger.get_active_session(service_a).unwrap();
@@ -1219,19 +1127,13 @@
         // Now test from the block 9 state - jumping directly to block 20
         let mut sdp_ledger_from_9 = sdp_ledger_block_9;
         for _ in 10..20 {
-<<<<<<< HEAD
-            sdp_ledger_from_9 = sdp_ledger_from_9
+            (sdp_ledger_from_9, _) = sdp_ledger_from_9
                 .try_apply_header(&config, &ZkHash::ZERO)
                 .unwrap();
         }
-        sdp_ledger_from_9 = sdp_ledger_from_9
+        (sdp_ledger_from_9, _) = sdp_ledger_from_9
             .try_apply_header(&config, &ZkHash::ZERO)
             .unwrap();
-=======
-            (sdp_ledger_from_9, _) = sdp_ledger_from_9.try_apply_header(&config).unwrap();
-        }
-        (sdp_ledger_from_9, _) = sdp_ledger_from_9.try_apply_header(&config).unwrap();
->>>>>>> c385c2a2
 
         // Active session should only contain declaration_id_1
         // because declaration_id_2 was never added in this timeline
@@ -1260,11 +1162,7 @@
 
         // Add declaration at block 3
         for _ in 0..3 {
-<<<<<<< HEAD
-            sdp_ledger = sdp_ledger.try_apply_header(&config, &ZkHash::ZERO).unwrap();
-=======
-            (sdp_ledger, _) = sdp_ledger.try_apply_header(&config).unwrap();
->>>>>>> c385c2a2
+            (sdp_ledger, _) = sdp_ledger.try_apply_header(&config, &ZkHash::ZERO).unwrap();
         }
 
         let declare_op = &SDPDeclareOp {
@@ -1280,15 +1178,9 @@
 
         // Jump directly from block 3 to block 25 (skipping session 1 entirely)
         for _ in 4..25 {
-<<<<<<< HEAD
-            sdp_ledger = sdp_ledger.try_apply_header(&config, &ZkHash::ZERO).unwrap();
-        }
-        sdp_ledger = sdp_ledger.try_apply_header(&config, &ZkHash::ZERO).unwrap();
-=======
-            (sdp_ledger, _) = sdp_ledger.try_apply_header(&config).unwrap();
-        }
-        (sdp_ledger, _) = sdp_ledger.try_apply_header(&config).unwrap();
->>>>>>> c385c2a2
+            (sdp_ledger, _) = sdp_ledger.try_apply_header(&config, &ZkHash::ZERO).unwrap();
+        }
+        (sdp_ledger, _) = sdp_ledger.try_apply_header(&config, &ZkHash::ZERO).unwrap();
         assert_eq!(sdp_ledger.block_number, 25);
 
         // Declaration snapshots should be taken from the last known state
@@ -1319,11 +1211,7 @@
 
         // Move to block 9 (last block of session 0)
         for _ in 0..9 {
-<<<<<<< HEAD
-            sdp_ledger = sdp_ledger.try_apply_header(&config, &ZkHash::ZERO).unwrap();
-=======
-            (sdp_ledger, _) = sdp_ledger.try_apply_header(&config).unwrap();
->>>>>>> c385c2a2
+            (sdp_ledger, _) = sdp_ledger.try_apply_header(&config, &ZkHash::ZERO).unwrap();
         }
         assert_eq!(sdp_ledger.block_number, 9);
 
@@ -1350,11 +1238,7 @@
 
         // Cross to block 10 (session boundary - start of session 1)
         // At this point, the snapshot for forming session 2 is taken
-<<<<<<< HEAD
-        sdp_ledger = sdp_ledger.try_apply_header(&config, &ZkHash::ZERO).unwrap();
-=======
-        (sdp_ledger, _) = sdp_ledger.try_apply_header(&config).unwrap();
->>>>>>> c385c2a2
+        (sdp_ledger, _) = sdp_ledger.try_apply_header(&config, &ZkHash::ZERO).unwrap();
         assert_eq!(sdp_ledger.block_number, 10);
 
         let active_session = sdp_ledger.get_active_session(service_a).unwrap();
@@ -1389,15 +1273,9 @@
 
         // Jump to block 20 (start of session 2)
         for _ in 11..20 {
-<<<<<<< HEAD
-            sdp_ledger = sdp_ledger.try_apply_header(&config, &ZkHash::ZERO).unwrap();
-        }
-        sdp_ledger = sdp_ledger.try_apply_header(&config, &ZkHash::ZERO).unwrap();
-=======
-            (sdp_ledger, _) = sdp_ledger.try_apply_header(&config).unwrap();
-        }
-        (sdp_ledger, _) = sdp_ledger.try_apply_header(&config).unwrap();
->>>>>>> c385c2a2
+            (sdp_ledger, _) = sdp_ledger.try_apply_header(&config, &ZkHash::ZERO).unwrap();
+        }
+        (sdp_ledger, _) = sdp_ledger.try_apply_header(&config, &ZkHash::ZERO).unwrap();
         assert_eq!(sdp_ledger.block_number, 20);
 
         // Active session 2 has declaration_1 (from block 9)
@@ -1414,15 +1292,9 @@
 
         // Jump to block 30 (start of session 3)
         for _ in 21..30 {
-<<<<<<< HEAD
-            sdp_ledger = sdp_ledger.try_apply_header(&config, &ZkHash::ZERO).unwrap();
-        }
-        sdp_ledger = sdp_ledger.try_apply_header(&config, &ZkHash::ZERO).unwrap();
-=======
-            (sdp_ledger, _) = sdp_ledger.try_apply_header(&config).unwrap();
-        }
-        (sdp_ledger, _) = sdp_ledger.try_apply_header(&config).unwrap();
->>>>>>> c385c2a2
+            (sdp_ledger, _) = sdp_ledger.try_apply_header(&config, &ZkHash::ZERO).unwrap();
+        }
+        (sdp_ledger, _) = sdp_ledger.try_apply_header(&config, &ZkHash::ZERO).unwrap();
         assert_eq!(sdp_ledger.block_number, 30);
 
         // Active session 3 now has both declarations
@@ -1444,8 +1316,8 @@
         let zk_key_2 = create_zk_key(1);
 
         let mut sdp_ledger = SdpLedger::new()
-            .with_service(service_da)
-            .with_service(service_bn);
+            .with_da_service()
+            .with_blend_service(config.service_rewards_params.blend.clone());
 
         // Create declarations for both services at block 0
         let declare_op_da = &SDPDeclareOp {
@@ -1484,7 +1356,7 @@
 
         // Move to block 25 (past BN's 20-block retention, at session boundary)
         for _ in 1..26 {
-            (sdp_ledger, _) = sdp_ledger.try_apply_header(&config).unwrap();
+            (sdp_ledger, _) = sdp_ledger.try_apply_header(&config, &ZkHash::ZERO).unwrap();
         }
 
         // Both declarations are still present, BN expires at 26 but next session
@@ -1499,11 +1371,12 @@
         let active_op = SDPActiveOp {
             declaration_id: declaration_id_bn_2,
             nonce: 1,
-            metadata: nomos_core::sdp::ActivityMetadata::DataAvailability(
-                nomos_core::sdp::da::ActivityProof {
-                    current_session: 2,
-                    previous_session_opinions: vec![],
-                    current_session_opinions: vec![],
+            metadata: nomos_core::sdp::ActivityMetadata::Blend(
+                nomos_core::sdp::blend::ActivityProof {
+                    session: 4,
+                    proof_of_quota: VerifiedProofOfQuota::from_bytes_unchecked([0; _]).into(),
+                    proof_of_selection: VerifiedProofOfSelection::from_bytes_unchecked([0; _])
+                        .into(),
                 },
             ),
         };
@@ -1517,7 +1390,7 @@
 
         // Move to block 30
         for _ in 26..31 {
-            (sdp_ledger, _) = sdp_ledger.try_apply_header(&config).unwrap();
+            (sdp_ledger, _) = sdp_ledger.try_apply_header(&config, &ZkHash::ZERO).unwrap();
         }
 
         assert_eq!(sdp_ledger.block_number, 30);
@@ -1530,7 +1403,7 @@
 
         // Move to block 55
         for _ in 31..56 {
-            (sdp_ledger, _) = sdp_ledger.try_apply_header(&config).unwrap();
+            (sdp_ledger, _) = sdp_ledger.try_apply_header(&config, &ZkHash::ZERO).unwrap();
         }
 
         assert_eq!(sdp_ledger.block_number, 55);
