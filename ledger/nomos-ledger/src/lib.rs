mod config;
// The edger is split into two modules:
// - `cryptarchia`: the base functionalities needed by the Cryptarchia consensus
//   algorithm, including a minimal UTxO model.
// - `mantle_ops` : our extensions in the form of Mantle operations, e.g. SDP.
pub mod cryptarchia;
pub mod mantle;

use std::{cmp::Ordering, collections::HashMap, hash::Hash};

pub use config::Config;
use cryptarchia::LedgerState as CryptarchiaLedger;
pub use cryptarchia::{EpochState, UtxoTree};
use cryptarchia_engine::Slot;
use groth16::{Field as _, Fr};
use mantle::LedgerState as MantleLedger;
use nomos_core::{
    block::BlockNumber,
    mantle::{
        AuthenticatedMantleTx, GenesisTx, NoteId, Utxo, gas::GasConstants,
        ops::leader_claim::VoucherCm,
    },
    proofs::leader_proof,
    sdp::{Declaration, DeclarationId, ProviderId, ProviderInfo, ServiceType, SessionNumber},
};
use thiserror::Error;

// While individual notes are constrained to be `u64`, intermediate calculations
// may overflow, so we use `i128` to avoid that and to easily represent negative
// balances which may arise in special circumstances (e.g. rewards calculation).
pub type Balance = i128;

#[derive(Clone, Debug, Error, Eq, PartialEq)]
pub enum LedgerError<Id> {
    #[error("Invalid block slot {block:?} for parent slot {parent:?}")]
    InvalidSlot { parent: Slot, block: Slot },
    #[error("Parent block not found: {0:?}")]
    ParentNotFound(Id),
    #[error("Invalid leader proof")]
    InvalidProof,
    #[error("Invalid note: {0:?}")]
    InvalidNote(NoteId),
    #[error("Insufficient balance")]
    InsufficientBalance,
    #[error("Unbalanced transaction, balance does not match fees")]
    UnbalancedTransaction,
    #[error("Overflow while calculating balance")]
    Overflow,
    #[error("Zero value note")]
    ZeroValueNote,
    #[error("Mantle error: {0}")]
    Mantle(#[from] mantle::Error),
    #[error("Locked note: {0:?}")]
    LockedNote(NoteId),
    #[error("Input note in genesis block: {0:?}")]
    InputInGenesis(NoteId),
}

#[derive(Clone, Debug, PartialEq)]
pub struct Ledger<Id: Eq + Hash> {
    states: HashMap<Id, LedgerState>,
    config: Config,
}

impl<Id> Ledger<Id>
where
    Id: Eq + Hash + Copy,
{
    pub fn new(id: Id, state: LedgerState, config: Config) -> Self {
        Self {
            states: std::iter::once((id, state)).collect(),
            config,
        }
    }

    /// Create a new [`Ledger`] with the updated state.
    #[must_use = "Returns a new instance with the updated state, without modifying the original."]
    pub fn try_update<LeaderProof, Constants>(
        &self,
        id: Id,
        parent_id: Id,
        slot: Slot,
        proof: &LeaderProof,
        voucher: VoucherCm,
        txs: impl Iterator<Item = impl AuthenticatedMantleTx>,
    ) -> Result<Self, LedgerError<Id>>
    where
        LeaderProof: leader_proof::LeaderProof,
        Constants: GasConstants,
    {
        let parent_state = self
            .states
            .get(&parent_id)
            .ok_or(LedgerError::ParentNotFound(parent_id))?;

        let new_state = parent_state.clone().try_update::<_, _, Constants>(
            slot,
            proof,
            voucher,
            txs,
            &self.config,
        )?;

        let mut states = self.states.clone();
        states.insert(id, new_state);
        Ok(Self {
            states,
            config: self.config.clone(),
        })
    }

    pub fn state(&self, id: &Id) -> Option<&LedgerState> {
        self.states.get(id)
    }

    #[must_use]
    pub const fn config(&self) -> &Config {
        &self.config
    }

    /// Removes the state stored for the given block id.
    ///
    /// This function must be called only when the states being pruned won't be
    /// needed for any subsequent proof.
    ///
    /// ## Arguments
    ///
    /// The block ID to prune the state for.
    ///
    /// ## Returns
    ///
    /// `true` if the state was successfully removed, `false` otherwise.
    pub fn prune_state_at(&mut self, block: &Id) -> bool {
        self.states.remove(block).is_some()
    }
}

#[cfg_attr(feature = "serde", derive(serde::Serialize, serde::Deserialize))]
#[derive(Debug, Clone, PartialEq)]
pub struct LedgerState {
    block_number: BlockNumber,
    cryptarchia_ledger: CryptarchiaLedger,
    mantle_ledger: MantleLedger,
}

impl LedgerState {
    fn try_update<LeaderProof, Id, Constants>(
        self,
        slot: Slot,
        proof: &LeaderProof,
        voucher: VoucherCm,
        txs: impl Iterator<Item = impl AuthenticatedMantleTx>,
        config: &Config,
    ) -> Result<Self, LedgerError<Id>>
    where
        LeaderProof: leader_proof::LeaderProof,
        Constants: GasConstants,
    {
        self.try_apply_header(slot, proof, voucher, config)?
            .try_apply_contents::<_, Constants>(config, txs)
    }

    /// Apply header-related changed to the ledger state. These include
    /// leadership and in general any changes that not related to
    /// transactions that should be applied before that.
    pub fn try_apply_header<LeaderProof, Id>(
        self,
        slot: Slot,
        proof: &LeaderProof,
        voucher: VoucherCm,
        config: &Config,
    ) -> Result<Self, LedgerError<Id>>
    where
        LeaderProof: leader_proof::LeaderProof,
    {
        let mut cryptarchia_ledger = self
            .cryptarchia_ledger
            .try_apply_header::<LeaderProof, Id>(slot, proof, config)?;
<<<<<<< HEAD
        let mantle_ledger = self.mantle_ledger.try_apply_header(
            cryptarchia_ledger.epoch_state(),
            voucher,
            config,
        )?;
=======
        let (mantle_ledger, reward_utxos) =
            self.mantle_ledger
                .try_apply_header(config.epoch(slot), voucher, config)?;

        // Insert reward UTXOs into the cryptarchia ledger
        for utxo in reward_utxos {
            cryptarchia_ledger.utxos = cryptarchia_ledger.utxos.insert(utxo.id(), utxo).0;
        }

>>>>>>> c385c2a2
        Ok(Self {
            block_number: self
                .block_number
                .checked_add(1)
                .expect("Nomos lived long and prospered"),
            cryptarchia_ledger,
            mantle_ledger,
        })
    }

    /// Apply the contents of an update to the ledger state.
    pub fn try_apply_contents<Id, Constants: GasConstants>(
        mut self,
        config: &Config,
        txs: impl Iterator<Item = impl AuthenticatedMantleTx>,
    ) -> Result<Self, LedgerError<Id>> {
        for tx in txs {
            let balance;
            (self.cryptarchia_ledger, balance) = self
                .cryptarchia_ledger
                .try_apply_tx::<_, Constants>(self.mantle_ledger.locked_notes(), &tx)?;
            let additional_balance;

            (self.mantle_ledger, additional_balance) =
                self.mantle_ledger.try_apply_tx::<Constants>(
                    self.block_number,
                    config,
                    self.cryptarchia_ledger.latest_utxos(),
                    &tx,
                )?;

            let total_balance = balance
                .checked_add(additional_balance)
                .ok_or(LedgerError::Overflow)?;
            match total_balance.cmp(&tx.gas_cost::<Constants>().into()) {
                Ordering::Less => return Err(LedgerError::InsufficientBalance),
                Ordering::Greater => return Err(LedgerError::UnbalancedTransaction),
                Ordering::Equal => {} // OK!
            }
        }
        Ok(self)
    }

    pub fn from_utxos(utxos: impl IntoIterator<Item = Utxo>, config: &Config) -> Self {
        Self {
            block_number: 0,
            cryptarchia_ledger: CryptarchiaLedger::from_utxos(utxos, Fr::ZERO),
            mantle_ledger: MantleLedger::new(config),
        }
    }

    pub fn from_genesis_tx<Id>(
        tx: impl GenesisTx,
        config: &Config,
        epoch_nonce: Fr,
    ) -> Result<Self, LedgerError<Id>> {
        let cryptarchia_ledger = CryptarchiaLedger::from_genesis_tx(&tx, epoch_nonce)?;
        let mantle_ledger =
            MantleLedger::from_genesis_tx(tx, config, cryptarchia_ledger.latest_utxos())?;
        Ok(Self {
            block_number: 0,
            cryptarchia_ledger,
            mantle_ledger,
        })
    }

    #[must_use]
    pub const fn slot(&self) -> Slot {
        self.cryptarchia_ledger.slot()
    }

    #[must_use]
    pub const fn epoch_state(&self) -> &EpochState {
        self.cryptarchia_ledger.epoch_state()
    }

    #[must_use]
    pub const fn next_epoch_state(&self) -> &EpochState {
        self.cryptarchia_ledger.next_epoch_state()
    }

    #[must_use]
    pub const fn latest_utxos(&self) -> &UtxoTree {
        self.cryptarchia_ledger.latest_utxos()
    }

    #[must_use]
    pub const fn aged_utxos(&self) -> &UtxoTree {
        self.cryptarchia_ledger.aged_utxos()
    }

    #[must_use]
    pub const fn mantle_ledger(&self) -> &MantleLedger {
        &self.mantle_ledger
    }

    #[must_use]
    pub fn sdp_declarations(&self) -> Vec<(DeclarationId, Declaration)> {
        self.mantle_ledger.sdp_declarations()
    }

    #[must_use]
    pub fn active_session_providers(
        &self,
        service_type: ServiceType,
    ) -> Option<HashMap<ProviderId, ProviderInfo>> {
        self.mantle_ledger.active_session_providers(service_type)
    }

    #[must_use]
    pub fn active_sessions(&self) -> HashMap<ServiceType, SessionNumber> {
        self.mantle_ledger.active_sessions()
    }
}

#[cfg(test)]
mod tests {
    use cryptarchia::tests::{config, generate_proof, utxo};
    use nomos_core::mantle::{
        GasCost as _, MantleTx, Note, SignedMantleTx, Transaction as _, gas::MainnetGasConstants,
        ledger::Tx as LedgerTx,
    };
    use num_bigint::BigUint;
    use zksign::PublicKey;

    use super::*;

    type HeaderId = [u8; 32];

    fn create_tx(
        inputs: Vec<NoteId>,
        outputs: Vec<Note>,
        sks: &[zksign::SecretKey],
    ) -> SignedMantleTx {
        let ledger_tx = LedgerTx::new(inputs, outputs);
        let mantle_tx = MantleTx {
            ops: vec![],
            ledger_tx,
            execution_gas_price: 1,
            storage_gas_price: 1,
        };
        SignedMantleTx {
            ops_proofs: vec![],
            ledger_tx_proof: zksign::SecretKey::multi_sign(sks, mantle_tx.hash().as_ref()).unwrap(),
            mantle_tx,
        }
    }

    pub fn create_test_ledger() -> (Ledger<HeaderId>, HeaderId, Utxo) {
        let config = config();
        let utxo = utxo();
        let genesis_state = LedgerState::from_utxos([utxo], &config);
        let ledger = Ledger::new([0; 32], genesis_state, config);
        (ledger, [0; 32], utxo)
    }

    #[test]
    fn test_ledger_creation() {
        let (ledger, genesis_id, utxo) = create_test_ledger();

        let state = ledger.state(&genesis_id).unwrap();
        assert!(state.latest_utxos().contains(&utxo.id()));
        assert_eq!(state.slot(), 0.into());
    }

    #[test]
    fn test_ledger_try_update_with_transaction() {
        let (ledger, genesis_id, utxo) = create_test_ledger();
        let mut output_note = Note::new(1, PublicKey::new(BigUint::from(1u8).into()));
        let sk = zksign::SecretKey::from(BigUint::from(0u8));
        // determine fees
        let tx = create_tx(
            vec![utxo.id()],
            vec![output_note],
            std::slice::from_ref(&sk),
        );
        let fees = tx.gas_cost::<MainnetGasConstants>();
        output_note.value = utxo.note.value - fees;
        let tx = create_tx(vec![utxo.id()], vec![output_note], &[sk]);

        // Create a dummy proof (using same structure as in cryptarchia tests)

        let proof = generate_proof(
            &ledger.state(&genesis_id).unwrap().cryptarchia_ledger,
            &utxo,
            Slot::from(1u64),
        );

        let new_id = [1; 32];
        let new_ledger = ledger
            .try_update::<_, MainnetGasConstants>(
                new_id,
                genesis_id,
                Slot::from(1u64),
                &proof,
                VoucherCm::default(),
                std::iter::once(&tx),
            )
            .unwrap();

        // Verify the transaction was applied
        let new_state = new_ledger.state(&new_id).unwrap();
        assert!(!new_state.latest_utxos().contains(&utxo.id()));

        // Verify output was created
        let output_utxo = tx.mantle_tx.ledger_tx.utxo_by_index(0).unwrap();
        assert!(new_state.latest_utxos().contains(&output_utxo.id()));
    }
}<|MERGE_RESOLUTION|>--- conflicted
+++ resolved
@@ -176,23 +176,17 @@
         let mut cryptarchia_ledger = self
             .cryptarchia_ledger
             .try_apply_header::<LeaderProof, Id>(slot, proof, config)?;
-<<<<<<< HEAD
-        let mantle_ledger = self.mantle_ledger.try_apply_header(
+        let (mantle_ledger, reward_utxos) = self.mantle_ledger.try_apply_header(
             cryptarchia_ledger.epoch_state(),
             voucher,
             config,
         )?;
-=======
-        let (mantle_ledger, reward_utxos) =
-            self.mantle_ledger
-                .try_apply_header(config.epoch(slot), voucher, config)?;
 
         // Insert reward UTXOs into the cryptarchia ledger
         for utxo in reward_utxos {
             cryptarchia_ledger.utxos = cryptarchia_ledger.utxos.insert(utxo.id(), utxo).0;
         }
 
->>>>>>> c385c2a2
         Ok(Self {
             block_number: self
                 .block_number
