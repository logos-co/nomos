--- conflicted
+++ resolved
@@ -13,12 +13,12 @@
 workspace = true
 
 [dependencies]
-<<<<<<< HEAD
 cryptarchia-engine  = { workspace = true }
 ed25519             = { default-features = false, version = "2.2.3" }
 groth16             = { workspace = true }
 mmr                 = { features = ["serde"], workspace = true }
 nomos-blend-message = { workspace = true }
+nomos-blend-proofs  = { workspace = true }
 nomos-core          = { workspace = true }
 nomos-utils         = { workspace = true }
 num-bigint          = { default-features = false, version = "0.4" }
@@ -28,21 +28,6 @@
 thiserror           = "1"
 utxotree            = { workspace = true }
 zksign              = { workspace = true }
-=======
-cryptarchia-engine = { workspace = true }
-ed25519            = { default-features = false, version = "2.2.3" }
-groth16            = { workspace = true }
-mmr                = { features = ["serde"], workspace = true }
-nomos-core         = { workspace = true }
-nomos-utils        = { features = ["serde"], optional = true, workspace = true }
-num-bigint         = { default-features = false, version = "0.4" }
-rand               = { workspace = true }
-rpds               = { default-features = false, version = "1.1.1" }
-serde              = { workspace = true, features = ["derive"], optional = true }
-thiserror          = "1"
-utxotree           = { workspace = true }
-zksign             = { workspace = true }
->>>>>>> c385c2a2
 
 [dev-dependencies]
 ed25519-dalek = { default-features = false, version = "2.0.0" }
