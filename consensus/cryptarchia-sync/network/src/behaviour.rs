--- conflicted
+++ resolved
@@ -139,12 +139,7 @@
             stream_behaviour,
             control,
             incoming_streams,
-<<<<<<< HEAD
-            membership,
-=======
-            closing_streams: FuturesUnordered::new(),
             membership: ConnectedPeers::new(),
->>>>>>> 1f101bb4
             sync_commands_sender,
             sync_commands_receiver,
             local_sync_progress: FuturesUnordered::new(),
