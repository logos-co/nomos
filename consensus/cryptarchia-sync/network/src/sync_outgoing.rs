use futures::{
    future::{join_all, BoxFuture},
    AsyncWriteExt, FutureExt,
};
use libp2p::PeerId;
use libp2p_stream::Control;
use tokio::{
    sync::mpsc::UnboundedSender,
    time::{timeout, Duration},
};
use tracing::{error, info};

use crate::messages::SyncPeerMessage;
use crate::{
    behaviour::{SyncDirection, SyncError, SyncRequest, SYNC_PROTOCOL},
    membership::ConnectedPeers,
    sync_utils,
};

pub async fn select_best_peer_for_sync(
    control: Control,
    peers: Vec<PeerId>,
    local_peer_id: PeerId,
) -> Result<PeerId, SyncError> {
    let peers: Vec<PeerId> = peers
        .iter()
        .filter(|&&id| id != local_peer_id)
        .copied()
        .collect();

    if peers.is_empty() {
        return Err(SyncError::NoPeersAvailable);
    }

    info!(num_peers = peers.len(), "Selecting best peer for sync");

    let tip_futures: Vec<_> = peers
        .iter()
        .map(|&peer_id| {
            // Probably should do something about peers that timeout
            timeout(
                Duration::from_secs(5),
                request_tip_from_peer(peer_id, control.clone()),
            )
        })
        .collect();

    let tips_results = join_all(tip_futures).await;
    let mut best_peer = None;
    let mut highest_tip = 0;

    for (peer_id, result) in peers.iter().zip(tips_results) {
        match result {
            Ok(Ok(tip)) => {
                info!(peer_id = %peer_id, tip = tip, "Received tip");
                if tip > highest_tip {
                    highest_tip = tip;
                    best_peer = Some(*peer_id);
                }
            }
            Ok(Err(e)) => error!(peer_id = %peer_id, error = %e, "Failed to get tip"),
            Err(_) => error!(peer_id = %peer_id, "Timeout getting tip"),
        }
    }

    best_peer.ok_or(SyncError::NoPeersAvailable)
}

pub async fn stream_blocks_from_peer(
    peer_id: PeerId,
    control: &mut Control,
    direction: SyncDirection,
    response_sender: UnboundedSender<(Vec<u8>, PeerId)>,
) -> Result<(), SyncError> {
    info!(peer_id = %peer_id, "Streaming blocks");

    let mut stream = sync_utils::open_stream(peer_id, control, SYNC_PROTOCOL).await?;
    sync_utils::send_data(&mut stream, &SyncRequest::Sync { direction }).await?;

<<<<<<< HEAD
    loop {
        let message: SyncPeerMessage = sync_utils::receive_data(&mut stream).await?;
        match message {
            SyncPeerMessage::Block(block) => {
                if response_sender.send(block).is_err() {
                    break;
                }
            }
            SyncPeerMessage::End => {
                info!(peer_id = %peer_id, "Received end signal");
                break;
            }
            SyncPeerMessage::TipData(_) => {
                error!("Unexpected message during sync: {:?}", message);
                break;
            }
=======
    while let Ok(block) = sync_utils::receive_data(&mut stream).await {
        if response_sender.send((block, peer_id)).is_err() {
            break;
>>>>>>> c924eb7a
        }
    }
    stream.close().await?;

    info!(peer_id = %peer_id, "Finished streaming blocks");
    Ok(())
}
async fn request_tip_from_peer(peer_id: PeerId, mut control: Control) -> Result<u64, SyncError> {
    let mut stream = sync_utils::open_stream(peer_id, &mut control, SYNC_PROTOCOL).await?;
    sync_utils::send_data(&mut stream, &SyncRequest::RequestTip).await?;

    let message: SyncPeerMessage = sync_utils::receive_data(&mut stream).await?;
    let SyncPeerMessage::TipData(tip) = message else {
        return Err(SyncError::InvalidMessage(
            "Expected TipData message".to_owned(),
        ));
    };

    let end_message: SyncPeerMessage = sync_utils::receive_data(&mut stream).await?;
    if matches!(end_message, SyncPeerMessage::End) {
    } else {
        return Err(SyncError::InvalidMessage(
            "Expected End message after TipData".to_owned(),
        ));
    }

    stream.close().await?;

    info!(peer_id = %peer_id, tip = tip, "Received tip");
    Ok(tip)
}
<<<<<<< HEAD
pub fn sync_after_requesting_tips<Membership>(
=======

pub fn sync_after_requesting_tips(
>>>>>>> c924eb7a
    control: Control,
    membership: &ConnectedPeers,
    local_peer_id: PeerId,
    direction: SyncDirection,
    response_sender: UnboundedSender<(Vec<u8>, PeerId)>,
) -> BoxFuture<'static, Result<(), SyncError>> {
    let peers = membership.members();
    async move {
        match direction {
            SyncDirection::Forward(_start_slot) => {
                // TODO: use start_slot to filter out peers that aren't ahead of us.
                let best_peer =
                    select_best_peer_for_sync(control.clone(), peers, local_peer_id).await?;

                info!(peer_id = %best_peer, "Chosen peer for sync");
                stream_blocks_from_peer(best_peer, &mut control.clone(), direction, response_sender)
                    .await
            }
            SyncDirection::Backward { peer, .. } => {
                // NOTE: Actually, the `peer` info included in the `direction` doesn't need to
                //       be sent to the peer via network. But just not refactor this yet.
                stream_blocks_from_peer(peer, &mut control.clone(), direction, response_sender)
                    .await
            }
        }
    }
    .boxed()
}<|MERGE_RESOLUTION|>--- conflicted
+++ resolved
@@ -10,10 +10,10 @@
 };
 use tracing::{error, info};
 
-use crate::messages::SyncPeerMessage;
 use crate::{
     behaviour::{SyncDirection, SyncError, SyncRequest, SYNC_PROTOCOL},
     membership::ConnectedPeers,
+    messages::SyncPeerMessage,
     sync_utils,
 };
 
@@ -77,12 +77,11 @@
     let mut stream = sync_utils::open_stream(peer_id, control, SYNC_PROTOCOL).await?;
     sync_utils::send_data(&mut stream, &SyncRequest::Sync { direction }).await?;
 
-<<<<<<< HEAD
     loop {
         let message: SyncPeerMessage = sync_utils::receive_data(&mut stream).await?;
         match message {
             SyncPeerMessage::Block(block) => {
-                if response_sender.send(block).is_err() {
+                if response_sender.send((block, peer_id)).is_err() {
                     break;
                 }
             }
@@ -94,11 +93,6 @@
                 error!("Unexpected message during sync: {:?}", message);
                 break;
             }
-=======
-    while let Ok(block) = sync_utils::receive_data(&mut stream).await {
-        if response_sender.send((block, peer_id)).is_err() {
-            break;
->>>>>>> c924eb7a
         }
     }
     stream.close().await?;
@@ -130,12 +124,8 @@
     info!(peer_id = %peer_id, tip = tip, "Received tip");
     Ok(tip)
 }
-<<<<<<< HEAD
-pub fn sync_after_requesting_tips<Membership>(
-=======
 
 pub fn sync_after_requesting_tips(
->>>>>>> c924eb7a
     control: Control,
     membership: &ConnectedPeers,
     local_peer_id: PeerId,
