pub mod adapter;

use std::{
    collections::{HashMap, HashSet, VecDeque},
    marker::{PhantomData, Unpin},
};

use adapter::{BlockFetcher, CryptarchiaAdapter, CryptarchiaAdapterError};
use futures::{Stream, StreamExt};
use itertools::Itertools;
use nomos_core::{block::AbstractBlock, header::HeaderId};
use tracing::{debug, info};

pub struct Synchronization<Cryptarchia, Network, Block> {
    _marker: PhantomData<(Cryptarchia, Network, Block)>,
}

impl<Cryptarchia, Network, Block> Synchronization<Cryptarchia, Network, Block>
where
    Block: AbstractBlock + Send,
    Cryptarchia: CryptarchiaAdapter<Block = Block> + Sync + Send,
    Network: BlockFetcher<Block = Block> + Sync,
{
    /// Syncs the local block tree with the peers, starting from the local tip.
    /// This covers the case where the local tip is not on the latest honest
    /// chain anymore.
    pub async fn run(
        mut cryptarchia: Cryptarchia,
        network: &Network,
    ) -> Result<Cryptarchia, Box<dyn std::error::Error + Send + Sync + 'static>> {
        info!(
            "Starting sync process from tip {:?}",
            cryptarchia.tip_slot()
        );
        // Repeat the sync process until no peer has a tip ahead of the local tip,
        // because peers' tips may advance during the sync process.
        let mut rejected_blocks = HashSet::new();
        loop {
            // Fetch blocks from the peers in the range of slots from the local tip to the
            // latest tip. Gather orphaned blocks, which are blocks from forks
            // that are absent in the local block tree.
            let mut orphan_blocks = HashMap::new();
            let mut num_processed_blocks = 0;

            // TODO: handle network error
            info!("Fetching blocks from slot {:?}", cryptarchia.tip_slot() + 1);
            let mut stream = network
                .fetch_blocks_from_slot(cryptarchia.tip_slot() + 1)
                .await?;

            while let Some((block, provider_id)) = stream.next().await {
                // Reject blocks that have been rejected in the past
                // or whose parent has been rejected.
                let id = block.id();
                let parent = block.parent();
                if rejected_blocks.contains(&id) || rejected_blocks.contains(&parent) {
                    rejected_blocks.insert(id);
                    continue;
                }

                let slot = block.slot();
                match cryptarchia.process_block(block).await {
                    Ok(()) => {
                        num_processed_blocks += 1;
                        orphan_blocks.remove(&id);
                        debug!("Processed block {id:?}");
                    }
                    Err(CryptarchiaAdapterError::ParentNotFound) => {
<<<<<<< HEAD
                        debug!("Parent not found for block {id:?}");
                        orphan_blocks.insert(id, slot);
=======
                        orphan_blocks.insert(id, (slot, provider_id));
>>>>>>> bb3995f3
                    }
                    Err(CryptarchiaAdapterError::InvalidBlock(e)) => {
                        debug!("Invalid block {id:?}: {e}");
                        rejected_blocks.insert(id);
                    }
                };
            }

            info!("Fetched {} blocks", num_processed_blocks);

            // Finish the sync process if no block has been processed,
            // which means that no peer has blocks that the local node doesn't know.
            if num_processed_blocks == 0 {
                info!("No new blocks to process");
                break;
            }

            // Backfill the orphan forks starting from the orphan blocks with applying fork
            // choice rule. Sort the orphan blocks by slot in descending order
            // to minimize the number of backfillings.
            for (orphan_block, provider_id) in orphan_blocks
                .iter()
                .sorted_by_key(|&(_, (slot, _))| std::cmp::Reverse(slot))
                .map(|(id, (_, provider_id))| (*id, provider_id.clone()))
            {
                // Skip the orphan block if it has been processed during the previous
                // backfillings (i.e. if it has been already added to the local
                // block tree). Or, skip if it has been rejected during the
                // previous backfillings.
                if cryptarchia.has_block(&orphan_block) || rejected_blocks.contains(&orphan_block) {
                    continue;
                }

                if let Err((_, invalid_suffix)) =
                    Self::backfill_fork(&mut cryptarchia, orphan_block, provider_id, network).await
                {
                    rejected_blocks.extend(invalid_suffix);
                }
            }
        }

        info!(
            "Finished sync process with tip {:?}",
            cryptarchia.tip_slot()
        );

        Ok(cryptarchia)
    }

    /// Backfills a fork, which is absent in the local block tree
    /// by fetching blocks from the peers.
    /// During backfilling, the fork choice rule is continuously applied.
    async fn backfill_fork(
        cryptarchia: &mut Cryptarchia,
        tip: HeaderId,
        provider_id: Network::ProviderId,
        network: &Network,
    ) -> Result<(), (CryptarchiaAdapterError, Vec<HeaderId>)> {
        let suffix = Self::find_missing_part(
            // TODO: handle network error
            network
                .fetch_chain_backward(tip, provider_id)
                .await
                .unwrap(),
            cryptarchia,
        )
        .await;

        // Add blocks in the fork suffix with applying fork choice rule.
        // After all, add the tip of the fork suffix to apply the fork choice rule.
        let mut iter = suffix.into_iter();
        while let Some(block) = iter.next() {
            let id = block.id();
            if let Err(e) = cryptarchia.process_block(block).await {
                return Err((
                    e,
                    std::iter::once(id)
                        .chain(iter.map(|block| block.id()))
                        .collect(),
                ));
            };
        }

        Ok(())
    }

    /// Finds the point where the fork is disconnected from the local block
    /// tree, and returns the suffix of the fork from the disconnected point
    /// to the tip. The disconnected point may be different from the
    /// divergence point of the fork in the case where the fork has been
    /// partially backfilled.
    async fn find_missing_part(
        mut fork: Box<dyn Stream<Item = Block> + Send + Sync + Unpin>,
        cryptarchia: &Cryptarchia,
    ) -> VecDeque<Block> {
        let mut suffix = VecDeque::new();
        while let Some(block) = fork.next().await {
            if cryptarchia.has_block(&block.id()) {
                break;
            }
            suffix.push_front(block);
        }
        suffix
    }
}

#[cfg(test)]
mod tests {
    use std::collections::BTreeMap;

    use cryptarchia_engine::Slot;
    use nomos_core::block::AbstractBlock;

    use super::*;
    use crate::adapter::{BoxedStream, CryptarchiaAdapter, CryptarchiaAdapterError};

    #[tokio::test]
    async fn sync_single_chain_from_genesis() {
        // Prepare a peer with a single chain:
        // G - b1 - b2 - b3
        let mut peer = MockCryptarchia::new();
        for i in 1..=3 {
            peer.process_block(MockBlock::new(
                HeaderId::from(i),
                HeaderId::from(i - 1),
                Slot::from(i),
                true,
            ))
            .unwrap();
        }
        assert_eq!(peer.honest_chain, HeaderId::from(3));
        assert!(peer.forks.is_empty());

        // Start a sync from genesis.
        // Result: The same block tree as the peer's
        let local = MockCryptarchia::new();
        let local =
            Synchronization::run(local, &MockNetworkAdapter::new(HashMap::from([(0, &peer)])))
                .await
                .unwrap();
        assert_eq!(local, peer);
    }

    #[tokio::test]
    async fn sync_single_chain_from_middle() {
        // Prepare a peer with a single chain:
        // G - b1 - b2 - b3
        let mut peer = MockCryptarchia::new();
        for i in 1..=3 {
            peer.process_block(MockBlock::new(
                HeaderId::from(i),
                HeaderId::from(i - 1),
                Slot::from(i),
                true,
            ))
            .unwrap();
        }
        assert_eq!(peer.honest_chain, HeaderId::from(3));
        assert!(peer.forks.is_empty());

        // Start a sync from a tree:
        // G - b1
        //
        // Result: The same block tree as the peer's
        let mut local = MockCryptarchia::new();
        local
            .process_block(peer.blocks.get(&HeaderId::from(1)).unwrap().clone())
            .unwrap();
        let local =
            Synchronization::run(local, &MockNetworkAdapter::new(HashMap::from([(0, &peer)])))
                .await
                .unwrap();
        assert_eq!(local, peer);
    }

    #[tokio::test]
    async fn sync_forks_from_genesis() {
        // Prepare a peer with forks:
        // G - b1 - b2 - b5 == tip
        //   \
        //     b3 - b4
        let mut peer = MockCryptarchia::new();
        peer.process_block(MockBlock::new(
            HeaderId::from(1),
            *GENESIS_ID,
            Slot::from(1),
            true,
        ))
        .unwrap();
        peer.process_block(MockBlock::new(
            HeaderId::from(2),
            HeaderId::from(1),
            Slot::from(2),
            true,
        ))
        .unwrap();
        peer.process_block(MockBlock::new(
            HeaderId::from(3),
            *GENESIS_ID,
            Slot::from(1),
            true,
        ))
        .unwrap();
        peer.process_block(MockBlock::new(
            HeaderId::from(4),
            HeaderId::from(3),
            Slot::from(2),
            true,
        ))
        .unwrap();
        peer.process_block(MockBlock::new(
            HeaderId::from(5),
            HeaderId::from(2),
            Slot::from(3),
            true,
        ))
        .unwrap();
        assert_eq!(peer.honest_chain, HeaderId::from(5));
        assert_eq!(peer.forks, HashSet::from([HeaderId::from(4)]));

        // Start a sync from genesis.
        // Result: The same block tree as the peer's.
        let local = MockCryptarchia::new();
        let local =
            Synchronization::run(local, &MockNetworkAdapter::new(HashMap::from([(0, &peer)])))
                .await
                .unwrap();
        assert_eq!(local, peer);
    }

    #[tokio::test]
    async fn sync_forks_from_middle() {
        // Prepare a peer with forks:
        // G - b1 - b2 - b5 == tip
        //   \
        //     b3 - b4
        let mut peer = MockCryptarchia::new();
        peer.process_block(MockBlock::new(
            HeaderId::from(1),
            *GENESIS_ID,
            Slot::from(1),
            true,
        ))
        .unwrap();
        peer.process_block(MockBlock::new(
            HeaderId::from(2),
            HeaderId::from(1),
            Slot::from(2),
            true,
        ))
        .unwrap();
        peer.process_block(MockBlock::new(
            HeaderId::from(3),
            *GENESIS_ID,
            Slot::from(1),
            true,
        ))
        .unwrap();
        peer.process_block(MockBlock::new(
            HeaderId::from(4),
            HeaderId::from(3),
            Slot::from(2),
            true,
        ))
        .unwrap();
        peer.process_block(MockBlock::new(
            HeaderId::from(5),
            HeaderId::from(2),
            Slot::from(3),
            true,
        ))
        .unwrap();
        assert_eq!(peer.honest_chain, HeaderId::from(5));
        assert_eq!(peer.forks, HashSet::from([HeaderId::from(4)]));

        // Start a sync from a tree:
        // G - b1
        //   \
        //     b3
        // Result: The same block tree as the peer's.
        let mut local = MockCryptarchia::new();
        local
            .process_block(peer.blocks.get(&HeaderId::from(1)).unwrap().clone())
            .unwrap();
        local
            .process_block(peer.blocks.get(&HeaderId::from(3)).unwrap().clone())
            .unwrap();
        let local =
            Synchronization::run(local, &MockNetworkAdapter::new(HashMap::from([(0, &peer)])))
                .await
                .unwrap();
        assert_eq!(local, peer);
    }

    #[tokio::test]
    async fn sync_forks_by_backfilling() {
        // Prepare a peer with forks:
        // G - b1 - b2 - b5 == tip
        //   \
        //     b3 - b4
        let mut peer = MockCryptarchia::new();
        peer.process_block(MockBlock::new(
            HeaderId::from(1),
            *GENESIS_ID,
            Slot::from(1),
            true,
        ))
        .unwrap();
        peer.process_block(MockBlock::new(
            HeaderId::from(2),
            HeaderId::from(1),
            Slot::from(2),
            true,
        ))
        .unwrap();
        peer.process_block(MockBlock::new(
            HeaderId::from(3),
            *GENESIS_ID,
            Slot::from(1),
            true,
        ))
        .unwrap();
        peer.process_block(MockBlock::new(
            HeaderId::from(4),
            HeaderId::from(3),
            Slot::from(2),
            true,
        ))
        .unwrap();
        peer.process_block(MockBlock::new(
            HeaderId::from(5),
            HeaderId::from(2),
            Slot::from(3),
            true,
        ))
        .unwrap();
        assert_eq!(peer.honest_chain, HeaderId::from(5));
        assert_eq!(peer.forks, HashSet::from([HeaderId::from(4)]));

        // Start a sync from a tree without the fork:
        // G - b1
        //
        // Result: The same block tree as the peer's.
        let mut local = MockCryptarchia::new();
        local
            .process_block(peer.blocks.get(&HeaderId::from(1)).unwrap().clone())
            .unwrap();
        let local =
            Synchronization::run(local, &MockNetworkAdapter::new(HashMap::from([(0, &peer)])))
                .await
                .unwrap();
        assert_eq!(local, peer);
    }

    #[tokio::test]
    async fn sync_multiple_peers_from_genesis() {
        // Prepare multiple peers:
        // Peer-0:                 b6
        //                        /
        // Peer-1: G - b1 - b2 - b3
        //                \
        // Peer-2:          b4 - b5
        let b1 = MockBlock::new(HeaderId::from(1), *GENESIS_ID, Slot::from(1), true);
        let b2 = MockBlock::new(HeaderId::from(2), HeaderId::from(1), Slot::from(2), true);
        let b3 = MockBlock::new(HeaderId::from(3), HeaderId::from(2), Slot::from(3), true);
        let b4 = MockBlock::new(HeaderId::from(4), HeaderId::from(1), Slot::from(2), true);
        let b5 = MockBlock::new(HeaderId::from(5), HeaderId::from(4), Slot::from(3), true);
        let b6 = MockBlock::new(HeaderId::from(6), HeaderId::from(3), Slot::from(4), true);
        let mut peer0 = MockCryptarchia::new();
        peer0.process_block(b1.clone()).unwrap();
        peer0.process_block(b2.clone()).unwrap();
        peer0.process_block(b3.clone()).unwrap();
        peer0.process_block(b6.clone()).unwrap();
        let mut peer1 = MockCryptarchia::new();
        peer1.process_block(b1.clone()).unwrap();
        peer1.process_block(b2.clone()).unwrap();
        peer1.process_block(b3.clone()).unwrap();
        let mut peer2 = MockCryptarchia::new();
        peer2.process_block(b1.clone()).unwrap();
        peer2.process_block(b4.clone()).unwrap();
        peer2.process_block(b5.clone()).unwrap();

        // Start a sync from genesis.
        //
        // Result: A merged block tree
        //                 b6 == tip
        //                /
        // G - b1 - b2 - b3
        //        \
        //          b4 - b5
        let local = MockCryptarchia::new();
        let local = Synchronization::run(
            local,
            &MockNetworkAdapter::new(HashMap::from([(0, &peer0), (1, &peer1), (2, &peer2)])),
        )
        .await
        .unwrap();
        assert_eq!(local.honest_chain, HeaderId::from(6));
        assert_eq!(local.forks, HashSet::from([HeaderId::from(5)]));
        assert_eq!(local.blocks.len(), 7);
        assert_eq!(local.blocks_by_slot.len(), 5);
    }

    #[tokio::test]
    async fn reject_invalid_blocks() {
        // Prepare a peer with invalid blocks:
        // G - b1 - b2 - b3 - (invalid_b4) - (invalid_b5) == tip
        let mut peer = MockCryptarchia::new();
        for i in 1..=3 {
            peer.process_block(MockBlock::new(
                HeaderId::from(i),
                HeaderId::from(i - 1),
                Slot::from(i),
                true,
            ))
            .unwrap();
        }
        for i in 4..=5 {
            peer.process_block_without_validation(MockBlock::new(
                HeaderId::from(i),
                HeaderId::from(i - 1),
                Slot::from(i),
                false,
            ))
            .unwrap();
        }
        assert_eq!(peer.honest_chain, HeaderId::from(5));
        assert!(peer.forks.is_empty());

        // Start a sync from genesis.
        // Result: The same honest chain, but without invalid blocks.
        // G - b1 - b2 - b3 == tip
        let local = MockCryptarchia::new();
        let local =
            Synchronization::run(local, &MockNetworkAdapter::new(HashMap::from([(0, &peer)])))
                .await
                .unwrap();
        assert_eq!(local.honest_chain, HeaderId::from(3));
        assert_eq!(local.blocks.len(), 4);
        assert_eq!(local.blocks_by_slot.len(), 4);
    }

    #[tokio::test]
    async fn reject_invalid_blocks_from_backfilling() {
        // Prepare a peer with invalid blocks in a fork:
        // G - b1 - b2 - b3 - b7 - b8 == tip
        //        \
        //          b4 - (invalid_b5) - (invalid_b6)
        let mut peer = MockCryptarchia::new();
        peer.process_block(MockBlock::new(
            HeaderId::from(1),
            *GENESIS_ID,
            Slot::from(1),
            true,
        ))
        .unwrap();
        peer.process_block(MockBlock::new(
            HeaderId::from(2),
            HeaderId::from(1),
            Slot::from(2),
            true,
        ))
        .unwrap();
        peer.process_block(MockBlock::new(
            HeaderId::from(3),
            HeaderId::from(2),
            Slot::from(3),
            true,
        ))
        .unwrap();
        peer.process_block(MockBlock::new(
            HeaderId::from(4),
            HeaderId::from(1),
            Slot::from(2),
            true,
        ))
        .unwrap();
        peer.process_block_without_validation(MockBlock::new(
            HeaderId::from(5),
            HeaderId::from(4),
            Slot::from(3),
            false,
        ))
        .unwrap();
        peer.process_block_without_validation(MockBlock::new(
            HeaderId::from(6),
            HeaderId::from(5),
            Slot::from(4),
            false,
        ))
        .unwrap();
        peer.process_block(MockBlock::new(
            HeaderId::from(7),
            HeaderId::from(3),
            Slot::from(4),
            true,
        ))
        .unwrap();
        peer.process_block(MockBlock::new(
            HeaderId::from(8),
            HeaderId::from(7),
            Slot::from(5),
            true,
        ))
        .unwrap();
        assert_eq!(peer.honest_chain, HeaderId::from(8));
        assert_eq!(peer.forks, HashSet::from([HeaderId::from(6)]));

        // Start a sync from a tree:
        // G - b1 - b3 - b4
        //
        // Result: The same forks, but without invalid blocks
        // G - b1 - b2 - b3 - b7 - b8 == tip
        //        \
        //          b4
        let local = MockCryptarchia::new();
        let local =
            Synchronization::run(local, &MockNetworkAdapter::new(HashMap::from([(0, &peer)])))
                .await
                .unwrap();
        assert_eq!(local.honest_chain, HeaderId::from(8));
        assert_eq!(local.forks, HashSet::from([HeaderId::from(4)]));
        assert_eq!(local.blocks.len(), 7);
        assert_eq!(local.blocks_by_slot.len(), 6);
    }

    lazy_static::lazy_static! {
        static ref GENESIS_ID: HeaderId = HeaderId::from([0; 32]);
    }

    #[derive(Debug, Clone, PartialEq, Eq)]
    struct MockBlock {
        id: HeaderId,
        parent: HeaderId,
        slot: Slot,
        is_valid: bool,
    }

    impl MockBlock {
        const fn new(id: HeaderId, parent: HeaderId, slot: Slot, is_valid: bool) -> Self {
            Self {
                id,
                parent,
                slot,
                is_valid,
            }
        }

        fn is_genesis(&self) -> bool {
            self.id == *GENESIS_ID
        }
    }

    impl AbstractBlock for MockBlock {
        fn id(&self) -> HeaderId {
            self.id
        }

        fn parent(&self) -> HeaderId {
            self.parent
        }

        fn slot(&self) -> Slot {
            self.slot
        }
    }

    /// Mock implementation of the Cryptarchia consensus algorithm,
    /// similar as the one in the executable specification.
    #[derive(Debug, PartialEq, Eq)]
    struct MockCryptarchia {
        blocks: HashMap<HeaderId, MockBlock>,
        blocks_by_slot: BTreeMap<Slot, HashSet<HeaderId>>,
        honest_chain: HeaderId,
        forks: HashSet<HeaderId>,
    }

    impl MockCryptarchia {
        fn new() -> Self {
            let genesis_block = MockBlock {
                id: *GENESIS_ID,
                parent: *GENESIS_ID,
                slot: Slot::from(0),
                is_valid: true,
            };
            let genesis_id = genesis_block.id();
            let genesis_slot = genesis_block.slot();
            Self {
                blocks: HashMap::from([(genesis_id, genesis_block)]),
                blocks_by_slot: BTreeMap::from([(genesis_slot, HashSet::from([genesis_id]))]),
                honest_chain: genesis_id,
                forks: HashSet::new(),
            }
        }

        fn process_block(&mut self, block: MockBlock) -> Result<(), CryptarchiaAdapterError> {
            if !block.is_valid {
                return Err(CryptarchiaAdapterError::InvalidBlock(
                    format!("Invalid block: {block:?}").into(),
                ));
            }
            self.process_block_without_validation(block)
        }

        fn process_block_without_validation(
            &mut self,
            block: MockBlock,
        ) -> Result<(), CryptarchiaAdapterError> {
            let id = block.id();
            let parent = block.parent();

            if self.blocks.contains_key(&id) {
                return Ok(());
            } else if !self.blocks.contains_key(&parent) {
                return Err(CryptarchiaAdapterError::ParentNotFound);
            }

            let slot = block.slot();
            self.blocks.insert(id, block);
            self.blocks_by_slot.entry(slot).or_default().insert(id);

            if parent == self.honest_chain {
                // simply extending the honest chain
                self.honest_chain = id;
            } else {
                // otherwise, this block creates a fork
                self.forks.insert(id);

                // remove any existing fork that is superceded by this block
                if self.forks.contains(&parent) {
                    self.forks.remove(&parent);
                }

                // We may need to switch forks, let's run the fork choice rule
                let new_honest_chain = self.fork_choice();
                self.forks.insert(self.honest_chain);
                self.forks.remove(&new_honest_chain);
                self.honest_chain = new_honest_chain;
            }

            Ok(())
        }

        /// Mock implementation of the fork choice rule.
        /// This always choose the block with the highest Id as the honest
        /// chain.
        fn fork_choice(&self) -> HeaderId {
            let mut honest_chain = self.honest_chain;
            for fork in &self.forks {
                honest_chain = honest_chain.max(*fork);
            }
            honest_chain
        }
    }

    #[async_trait::async_trait]
    impl CryptarchiaAdapter for MockCryptarchia {
        type Block = MockBlock;

        async fn process_block(
            &mut self,
            block: Self::Block,
        ) -> Result<(), CryptarchiaAdapterError> {
            self.process_block(block)
        }

        fn tip_slot(&self) -> Slot {
            self.blocks[&self.honest_chain].slot()
        }

        fn has_block(&self, id: &HeaderId) -> bool {
            self.blocks.contains_key(id)
        }
    }

    type PeerId = usize;

    struct MockNetworkAdapter<'a> {
        peers: HashMap<PeerId, &'a MockCryptarchia>,
    }

    impl<'a> MockNetworkAdapter<'a> {
        const fn new(peers: HashMap<PeerId, &'a MockCryptarchia>) -> Self {
            Self { peers }
        }
    }

    #[async_trait::async_trait]
    impl BlockFetcher for MockNetworkAdapter<'_> {
        type Block = MockBlock;
        type ProviderId = PeerId;

        async fn fetch_blocks_from_slot(
            &self,
            start_slot: Slot,
        ) -> Result<
            BoxedStream<(Self::Block, Self::ProviderId)>,
            Box<dyn std::error::Error + Send + Sync>,
        > {
            let mut blocks = Vec::new();
            for (peer_id, cryptarchia) in &self.peers {
                blocks.extend(
                    cryptarchia
                        .blocks_by_slot
                        .range(start_slot..)
                        .flat_map(|(_, ids)| ids)
                        .map(|id| cryptarchia.blocks.get(id).unwrap())
                        .cloned()
                        .map(|block| (block, *peer_id)),
                );
            }
            Ok(Box::new(futures::stream::iter(blocks)))
        }

        async fn fetch_chain_backward(
            &self,
            tip: HeaderId,
            provider_id: Self::ProviderId,
        ) -> Result<BoxedStream<Self::Block>, Box<dyn std::error::Error + Send + Sync>> {
            let mut blocks = Vec::new();
            let mut id = tip;
            let cryptarchia = self.peers.get(&provider_id).unwrap();
            while let Some(block) = cryptarchia.blocks.get(&id) {
                blocks.push(block.clone());
                if block.is_genesis() {
                    return Ok(Box::new(futures::stream::iter(blocks)));
                }
                id = block.parent;
            }
            Ok(Box::new(futures::stream::iter(blocks)))
        }
    }
}<|MERGE_RESOLUTION|>--- conflicted
+++ resolved
@@ -66,12 +66,8 @@
                         debug!("Processed block {id:?}");
                     }
                     Err(CryptarchiaAdapterError::ParentNotFound) => {
-<<<<<<< HEAD
                         debug!("Parent not found for block {id:?}");
-                        orphan_blocks.insert(id, slot);
-=======
                         orphan_blocks.insert(id, (slot, provider_id));
->>>>>>> bb3995f3
                     }
                     Err(CryptarchiaAdapterError::InvalidBlock(e)) => {
                         debug!("Invalid block {id:?}: {e}");
