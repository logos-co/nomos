#![expect(
    clippy::disallowed_script_idents,
    reason = "The crate `cfg_eval` contains Sinhala script identifiers. \
    Using the `expect` or `allow` macro on top of their usage does not remove the warning"
)]

pub mod config;
pub mod time;

use core::{fmt::Debug, hash::Hash};
use std::collections::{BTreeMap, HashMap, HashSet};

pub use config::*;
use thiserror::Error;
pub use time::{Epoch, EpochConfig, Slot};

pub(crate) const LOG_TARGET: &str = "cryptarchia::engine";

#[derive(Clone, Debug, Copy, PartialEq, Eq)]
pub enum State {
    Bootstrapping,
    Online,
}

impl State {
    #[must_use]
    pub const fn is_bootstrapping(&self) -> bool {
        matches!(self, Self::Bootstrapping)
    }

    #[must_use]
    pub const fn is_online(&self) -> bool {
        matches!(self, Self::Online)
    }

    fn fork_choice<Id>(cryptarchia: &Cryptarchia<Id>) -> Branch<Id>
    where
        Id: Eq + Hash + Copy,
    {
        match cryptarchia.state {
            Self::Bootstrapping => {
                let k = cryptarchia.config.security_param.get().into();
                let s = cryptarchia.config.s();
                maxvalid_bg(cryptarchia.local_chain, &cryptarchia.branches, k, s)
            }
            Self::Online => {
                let k = cryptarchia.config.security_param.get().into();
                maxvalid_mc(cryptarchia.local_chain, &cryptarchia.branches, k)
            }
        }
    }

    fn lib<Id>(cryptarchia: &Cryptarchia<Id>) -> Id
    where
        Id: Eq + Hash + Copy,
    {
        match cryptarchia.state {
            Self::Bootstrapping => cryptarchia.branches.lib,
            Self::Online => cryptarchia
                .branches
                .nth_ancestor(
                    &cryptarchia.local_chain,
                    cryptarchia.config.security_param.get().into(),
                )
                .id(),
        }
    }
}

// Implementation of the fork choice rule as defined in the Ouroboros Genesis
// paper k defines the forking depth of chain we accept without more
// analysis s defines the length of time (unit of slots) after the fork
// happened we will inspect for chain density
fn maxvalid_bg<Id>(local_chain: Branch<Id>, branches: &Branches<Id>, k: u64, s: u64) -> Branch<Id>
where
    Id: Eq + Hash + Copy,
{
    let mut cmax = local_chain;
    let forks = branches.branches();
    for chain in forks {
        let lowest_common_ancestor = branches.lca(&cmax, &chain);
        let m = cmax.length - lowest_common_ancestor.length;
        if m <= k {
            // Classic longest chain rule with parameter k
            if cmax.length < chain.length {
                cmax = chain;
            }
        } else {
            // The chain is forking too much, we need to pay a bit more attention
            // In particular, select the chain that is the densest after the fork
            let density_slot = Slot::from(u64::from(lowest_common_ancestor.slot) + s);
            let cmax_density = branches.walk_back_before(&cmax, density_slot).length;
            let candidate_density = branches.walk_back_before(&chain, density_slot).length;
            if cmax_density < candidate_density {
                cmax = chain;
            }
        }
    }
    cmax
}

// Implementation of the fork choice rule as defined in the Ouroboros Praos
// paper k defines the forking depth of chain we can accept
fn maxvalid_mc<Id>(local_chain: Branch<Id>, branches: &Branches<Id>, k: u64) -> Branch<Id>
where
    Id: Eq + Hash + Copy,
{
    let mut cmax = local_chain;
    let forks = branches.branches();
    for chain in forks {
        let lowest_common_ancestor = branches.lca(&cmax, &chain);
        let m = cmax.length - lowest_common_ancestor.length;
        if m <= k && cmax.length < chain.length {
            // Classic longest chain rule with parameter k
            cmax = chain;
        }
    }
    cmax
}

<<<<<<< HEAD
#[derive(Clone, Debug, PartialEq)]
pub struct Cryptarchia<Id>
=======
#[derive(Clone, Debug)]
pub struct Cryptarchia<Id, State: ?Sized> {
    /// Tip of the local chain.
    local_chain: Branch<Id>,
    /// All branches descending from the LIB.
    /// All blocks deeper than the LIB are automatically pruned.
    /// All forks diverged before the LIB are automatically pruned.
    branches: Branches<Id>,
    config: Config,
    // Just a marker to indicate whether the node is bootstrapping or online.
    // Does not actually end up in memory.
    _state: std::marker::PhantomData<State>,
}

impl<Id, State> PartialEq for Cryptarchia<Id, State>
>>>>>>> 73566648
where
    Id: Eq + Hash,
{
    local_chain: Branch<Id>,
    branches: Branches<Id>,
    config: Config,
    state: State,
}

#[derive(Clone, Debug)]
pub struct Branches<Id> {
    branches: HashMap<Id, Branch<Id>>,
    tips: HashSet<Id>,
    lib: Id,
}

impl<Id> PartialEq for Branches<Id>
where
    Id: Eq + Hash,
{
    fn eq(&self, other: &Self) -> bool {
        self.branches == other.branches && self.tips == other.tips && self.lib == other.lib
    }
}

#[derive(Clone, Copy, Debug, PartialEq, Eq)]
#[cfg_attr(feature = "serde", derive(serde::Serialize, serde::Deserialize))]
pub struct Branch<Id> {
    id: Id,
    parent: Id,
    slot: Slot,
    // chain length
    length: u64,
}

impl<Id: Copy> Branch<Id> {
    pub const fn id(&self) -> Id {
        self.id
    }
    pub const fn parent(&self) -> Id {
        self.parent
    }
    pub const fn slot(&self) -> Slot {
        self.slot
    }
    pub const fn length(&self) -> u64 {
        self.length
    }
}

impl<Id> Branches<Id>
where
    Id: Eq + Hash + Copy,
{
    pub fn from_lib(lib: Id) -> Self {
        let mut branches = HashMap::new();
        branches.insert(
            lib,
            Branch {
                id: lib,
                parent: lib,
                slot: 0.into(),
                length: 0,
            },
        );
        let tips = HashSet::from([lib]);
        Self {
            branches,
            tips,
            lib,
        }
    }

    /// Create a new [`Branches`] instance with the updated state.
    #[must_use = "this returns the result of the operation, without modifying the original"]
    fn apply_header(&self, header: Id, parent: Id, slot: Slot) -> Result<Self, Error<Id>> {
        let parent_branch = self
            .branches
            .get(&parent)
            .ok_or(Error::ParentMissing(parent))?;

        if parent_branch.slot > slot {
            return Err(Error::InvalidSlot(parent));
        }

        let length = parent_branch
            .length
            .checked_add(1)
            .expect("New branch height overflows.");

        let mut branches = self.branches.clone();
        let mut tips = self.tips.clone();

        tips.remove(&parent);
        tips.insert(header);

        branches.insert(
            header,
            Branch {
                id: header,
                parent,
                length,
                slot,
            },
        );

        Ok(Self {
            branches,
            tips,
            lib: self.lib,
        })
    }

    pub fn branches(&self) -> impl Iterator<Item = Branch<Id>> + '_ {
        self.tips.iter().map(|id| self.branches[id])
    }

    // find the lowest common ancestor of two branches
    pub fn lca<'a>(&'a self, mut b1: &'a Branch<Id>, mut b2: &'a Branch<Id>) -> Branch<Id> {
        // first reduce branches to the same length
        while b1.length > b2.length {
            b1 = &self.branches[&b1.parent];
        }

        while b2.length > b1.length {
            b2 = &self.branches[&b2.parent];
        }

        // then walk up the chain until we find the common ancestor
        while b1.id != b2.id {
            b1 = &self.branches[&b1.parent];
            b2 = &self.branches[&b2.parent];
        }

        *b1
    }

    pub fn get(&self, id: &Id) -> Option<&Branch<Id>> {
        self.branches.get(id)
    }

    pub fn get_length_for_header(&self, header_id: &Id) -> Option<u64> {
        self.get(header_id).map(|branch| branch.length)
    }

    // Walk back the chain until the target slot
    fn walk_back_before(&self, branch: &Branch<Id>, slot: Slot) -> Branch<Id> {
        let mut current = branch;
        while current.slot > slot {
            current = &self.branches[&current.parent];
        }
        *current
    }

    // Returns the min(n, A)-th ancestor of the provided block, where A is the
    // number of ancestors of this block.
    fn nth_ancestor(&self, branch: &Branch<Id>, mut n: u64) -> Branch<Id> {
        let mut current = branch;
        while n > 0 {
            n -= 1;
            if let Some(parent) = self.branches.get(&current.parent) {
                current = parent;
            } else {
                return *current;
            }
        }
        *current
    }
}

#[derive(Debug, Clone, Error)]
#[cfg_attr(test, derive(PartialEq, Eq))]
pub enum Error<Id> {
    #[error("Parent block: {0:?} is not know to this node")]
    ParentMissing(Id),
    #[error("Orphan proof has was not found in the ledger: {0:?}, can't import it")]
    OrphanMissing(Id),
    #[error("Invalid slot for block {0:?}, parent slot is greater than child slot")]
    InvalidSlot(Id),
}

/// Information about a fork's divergence from the canonical branch.
#[derive(Debug, Clone, PartialEq, Eq)]
pub struct ForkDivergenceInfo<Id> {
    /// The tip of the diverging fork.
    pub tip: Branch<Id>,
    /// The LCA (lowest common ancestor) of the fork and the local canonical
    /// chain.
    pub lca: Branch<Id>,
}

impl<Id> Cryptarchia<Id>
where
    Id: Eq + Hash + Copy + Debug,
{
    pub fn from_lib(id: Id, config: Config, state: State) -> Self {
        Self {
            branches: Branches::from_lib(id),
            local_chain: Branch {
                id,
                length: 0,
                parent: id,
                slot: 0.into(),
            },
            config,
            state,
        }
    }

    /// Create a new [`Cryptarchia`] instance with the updated state
    /// after applying the given block.
    ///
    /// Also returns [`PrunedBlocks`] if the LIB is updated and forks
    /// that diverged before the new LIB are pruned.
    /// Otherwise, an empty [`PrunedBlocks`] is returned.
    #[must_use = "Returns a new instance with the updated state, without modifying the original."]
    pub fn receive_block(
        &self,
        id: Id,
        parent: Id,
        slot: Slot,
    ) -> Result<(Self, PrunedBlocks<Id>), Error<Id>> {
        let mut new: Self = self.clone();
        new.branches = new.branches.apply_header(id, parent, slot)?;
        new.local_chain = new.fork_choice();
        let pruned_blocks = new.update_lib();
        Ok((new, pruned_blocks))
    }

    /// Attempts to update the LIB.
    /// Whether the LIB is actually updated or not depends on the
    /// current state.
    ///
    /// If the LIB is updated, forks that diverged before the new LIB
    /// are pruned, and the blocks of the pruned forks are returned.
    /// as [`PrunedBlocks`].
    /// Otherwise, an empty [`PrunedBlocks`] is returned.
    fn update_lib(&mut self) -> PrunedBlocks<Id> {
        let new_lib = State::lib(&*self);
        // Trigger pruning only if the LIB has changed.
        if self.branches.lib == new_lib {
            PrunedBlocks::new()
        } else {
            self.branches.lib = new_lib;
            PrunedBlocks {
                // TODO: Eliminate the need of `lib_depth` by refactoring `prune_stale_forks`,
                //       similar as `prune_immutable_blocks`.
                stale_blocks: self.prune_stale_forks(self.lib_depth()).collect(),
                immutable_blocks: self.prune_immutable_blocks().collect(),
            }
        }
    }

    pub fn fork_choice(&self) -> Branch<Id> {
        State::fork_choice(self)
    }

    pub const fn tip(&self) -> Id {
        self.local_chain.id
    }

    pub const fn tip_branch(&self) -> &Branch<Id> {
        &self.local_chain
    }

    /// Prune all blocks that are included in forks that diverged before
    /// the `max_div_depth`-th block from the current local chain tip.
    /// It returns the block IDs that were part of the pruned forks.
    ///
    /// For example,
    /// Given a block tree:
    ///               b6
    ///             /
    /// G - b1 - b2 - b3 - b4 - b5 == local chain tip
    ///                  \
    ///                    b7
    /// Calling `prune_forks(2)` will remove `b6` because it is diverged from
    /// `b2`, which is deeper than the 2nd block `b3` from the local chain tip.
    /// The `b7` is not removed since it is diverged from `b3`.
    fn prune_stale_forks(&mut self, max_div_depth: u64) -> impl Iterator<Item = Id> + '_ {
        #[expect(
            clippy::needless_collect,
            reason = "We need to collect since we cannot borrow both immutably (in `self.prunable_forks`) and mutably (in `self.prune_fork`) at the same time."
        )]
        // Collect prunable forks first to avoid borrowing issues
        let forks: Vec<_> = self.prunable_forks(max_div_depth).collect();
        forks
            .into_iter()
            .flat_map(move |prunable_fork_info| self.prune_fork(&prunable_fork_info))
    }

    /// Get an iterator over the prunable forks that diverged before
    /// the `max_div_depth`-th block from the current local chain tip.
    fn prunable_forks(
        &self,
        max_div_depth: u64,
    ) -> impl Iterator<Item = ForkDivergenceInfo<Id>> + '_ {
        let local_chain = self.local_chain;
        let Some(deepest_div_block) = local_chain.length.checked_sub(max_div_depth) else {
            tracing::debug!(
                target: LOG_TARGET,
                "No prunable fork, the canonical chain is not longer than the provided depth. Canonical chain length: {}, provided max_div_depth: {}", local_chain.length, max_div_depth
            );
            return Box::new(core::iter::empty())
                as Box<dyn Iterator<Item = ForkDivergenceInfo<Id>>>;
        };
        Box::new(self.non_canonical_forks().filter_map(move |fork| {
            // We calculate LCA once and store it in `ForkInfo` so it can be consumed
            // elsewhere without the need to re-calculate it.
            let lca = self.branches.lca(&local_chain, &fork);
            // If the fork is diverged deeper than `deepest_div_block`, it's prunable.
            (lca.length < deepest_div_block).then_some(ForkDivergenceInfo { tip: fork, lca })
        }))
    }

    /// Returns all the forks that are not part of the local canonical chain.
    ///
    /// The result contains both prunable and non prunable forks.
    pub fn non_canonical_forks(&self) -> impl Iterator<Item = Branch<Id>> + '_ {
        self.branches
            .branches()
            .filter(|fork_tip| fork_tip.id != self.tip())
    }

    /// Remove all blocks of a fork from `tip` to `lca`, excluding `lca`.
    fn prune_fork(&mut self, &ForkDivergenceInfo { lca, tip }: &ForkDivergenceInfo<Id>) -> Vec<Id> {
        let tip_removed = self.branches.tips.remove(&tip.id);
        if !tip_removed {
            tracing::error!(target: LOG_TARGET, "Fork tip {tip:#?} not found in the set of tips.");
        }

        let mut current_tip = tip.id;
        let mut removed_blocks = vec![];
        while current_tip != lca.id {
            let Some(branch) = self.branches.branches.remove(&current_tip) else {
                // If tip is not in branch set, it means this tip was sharing part of its
                // history with another fork that has already been removed.
                break;
            };
            removed_blocks.push(branch.id);
            current_tip = branch.parent;
        }
        tracing::debug!(
            target: LOG_TARGET,
            "Pruned {} blocks from {tip:#?} to {current_tip:#?}.", removed_blocks.len()
        );
        removed_blocks
    }

    /// Prunes all immutable blocks (excluding LIB) that are deeper than LIB,
    /// and returns the slots and IDs of the pruned blocks.
    fn prune_immutable_blocks(&mut self) -> impl Iterator<Item = (Slot, Id)> + '_ {
        let mut block = self.lib_branch().parent;
        std::iter::from_fn(move || {
            self.branches.branches.remove(&block).map(|branch| {
                block = branch.parent;
                (branch.slot, branch.id)
            })
        })
    }
    pub const fn branches(&self) -> &Branches<Id> {
        &self.branches
    }

    /// Get the latest immutable block (LIB) in the chain. No re-orgs past this
    /// point are allowed.
    pub const fn lib(&self) -> Id {
        self.branches.lib
    }

    pub fn lib_branch(&self) -> &Branch<Id> {
        &self.branches.branches[&self.lib()]
    }

    pub const fn state(&self) -> &State {
        &self.state
    }

    /// Calculate the depth of LIB from the local chain tip.
    fn lib_depth(&self) -> u64 {
        self.tip_branch()
            .length()
            .checked_sub(self.lib_branch().length())
            .expect("Local chain tip height must be >= LIB height.")
    }

    pub fn online(self) -> (Self, PrunedBlocks<Id>) {
        let mut new = Self {
            local_chain: self.local_chain,
            branches: self.branches.clone(),
            config: self.config,
            state: State::Online,
        };
        // Update the LIB to the current local chain's tip
        let pruned_blocks = new.update_lib();
        (new, pruned_blocks)
    }
}

/// Represents blocks that have been pruned because they are no longer needed
/// for future block validations.
pub struct PrunedBlocks<Id> {
    /// Blocks from the stale forks diverged before the LIB.
    stale_blocks: HashSet<Id>,
    /// Immutable blocks that were deeper than the LIB,
    /// excluding the LIB itself.
    immutable_blocks: BTreeMap<Slot, Id>,
}

impl<Id> Default for PrunedBlocks<Id> {
    fn default() -> Self {
        Self::new()
    }
}

impl<Id> PrunedBlocks<Id> {
    /// Creates an empty instance of [`PrunedBlocks`].
    #[must_use]
    pub fn new() -> Self {
        Self {
            stale_blocks: HashSet::new(),
            immutable_blocks: BTreeMap::new(),
        }
    }

    /// Returns an iterator over all pruned blocks, both stale and immutable.
    pub fn all(&self) -> impl Iterator<Item = &Id> + '_ {
        self.stale_blocks
            .iter()
            .chain(self.immutable_blocks.values())
    }

    /// Returns an iterator over pruned stale blocks.
    pub fn stale_blocks(&self) -> impl Iterator<Item = &Id> + '_ {
        self.stale_blocks.iter()
    }

    /// Returns an iterator over pruned immutable blocks in slot order.
    #[must_use]
    pub const fn immutable_blocks(&self) -> &BTreeMap<Slot, Id> {
        &self.immutable_blocks
    }
}

impl<Id> PrunedBlocks<Id>
where
    Id: Eq + Hash + Copy,
{
    /// Extends the current instance with another [`PrunedBlocks`].
    pub fn extend(&mut self, other: &Self) {
        self.stale_blocks.extend(other.stale_blocks.iter());
        self.immutable_blocks.extend(other.immutable_blocks.iter());
    }
}

#[cfg(test)]
pub mod tests {
    use std::{
        hash::{DefaultHasher, Hash, Hasher as _},
        num::NonZero,
    };

    use super::{maxvalid_bg, Cryptarchia, Error, Slot};
    use crate::{Config, State};

    #[must_use]
    pub const fn config() -> Config {
        config_with(1)
    }

    #[must_use]
    pub const fn config_with(security_param: u32) -> Config {
        Config {
            security_param: NonZero::new(security_param).unwrap(),
            active_slot_coeff: 1.0,
        }
    }

    fn hash<T: Hash>(t: &T) -> [u8; 32] {
        let mut s = DefaultHasher::new();
        t.hash(&mut s);
        let hash = s.finish();
        let mut res = [0; 32];
        res[..8].copy_from_slice(&hash.to_be_bytes());
        res
    }

    /// Create a canonical chain with the `length` blocks and the provided `c`
    /// config.
    ///
    /// Blocks IDs for blocks other than the genesis are the hash of each block
    /// index, so for a chain of length 10, the sequence of block IDs will be
    /// `[0, hash(1), hash(2), ..., hash(9)]`.
<<<<<<< HEAD
    fn create_canonical_chain(length: NonZero<u64>, c: Option<Config>) -> Cryptarchia<[u8; 32]> {
        let mut engine =
            Cryptarchia::from_lib([0; 32], c.unwrap_or_else(config), State::Bootstrapping);
=======
    fn create_canonical_chain(
        length: NonZero<u64>,
        c: Option<Config>,
    ) -> Cryptarchia<[u8; 32], Boostrapping> {
        let mut engine = Cryptarchia::from_lib(hash(&0u64), c.unwrap_or_else(config));
>>>>>>> 73566648
        let mut parent = engine.lib();
        for i in 1..length.get() {
            let new_block = hash(&i);
            engine = engine
                .receive_block(new_block, parent, i.into())
                .expect("test block to be applied successfully.")
                .0;
            parent = new_block;
        }
        engine
    }

    #[test]
    fn test_slot_increasing() {
        // parent
        // └── child

        let mut branches = super::Branches::from_lib(hash(&0u64));
        let parent = hash(&1u64);
        let child = hash(&2u64);

        branches = branches
            .apply_header(parent, hash(&0u64), 2.into())
            .unwrap();
        assert!(matches!(
            branches.apply_header(child, parent, 1.into()),
            Err(Error::InvalidSlot(_))
        ));
    }

    #[test]
    fn test_immutable_fork() {
        // b0(LIB) - b1 - b2
        let cryptarchia = create_canonical_chain(3.try_into().unwrap(), Some(config_with(1)));

        // Switch to Online to update LIB and trigger pruning.
        // b1(LIB) - b2
        let (cryptarchia, pruned_blocks) = cryptarchia.online();
        assert_eq!(cryptarchia.lib(), hash(&1u64));
        assert_eq!(
            pruned_blocks.immutable_blocks,
            [(0.into(), hash(&0u64))].into(),
        );

        // Try to add a fork from b0, but it should fail with `Error::MissingParent`.
        //   pruned
        //   ||
        // (b0 --) b1(LIB) - b2
        //     \
        //      b3
        assert!(matches!(
            cryptarchia.receive_block(hash(&3u64), hash(&0u64), 1.into()),
            Err(Error::ParentMissing(_)),
        ));
    }

    #[test]
    fn test_fork_choice() {
        // TODO: use cryptarchia
<<<<<<< HEAD
        let mut engine = <Cryptarchia<_>>::from_lib([0; 32], config(), State::Bootstrapping);
=======
        let mut engine = <Cryptarchia<_, Boostrapping>>::from_lib(hash(&0u64), config());
>>>>>>> 73566648
        // by setting a low k we trigger the density choice rule, and the shorter chain
        // is denser after the fork
        engine.config.security_param = NonZero::new(10).unwrap();

        let mut parent = engine.lib();
        for i in 1..50 {
            let new_block = hash(&i);
            engine = engine.receive_block(new_block, parent, i.into()).unwrap().0;
            parent = new_block;
        }
        assert_eq!(engine.tip(), parent);

        let mut long_p = parent;
        let mut short_p = parent;
        // the node sees first the short chain
        for slot in 50..70 {
            let new_block = hash(&format!("short-{slot}"));
            engine = engine
                .receive_block(new_block, short_p, slot.into())
                .unwrap()
                .0;
            short_p = new_block;
        }

        assert_eq!(engine.tip(), short_p);

        // then it receives a longer chain which is however less dense after the fork
        for slot in 50..70 {
            if slot % 2 == 0 {
                let new_block = hash(&format!("long-{slot}"));
                engine = engine
                    .receive_block(new_block, long_p, slot.into())
                    .unwrap()
                    .0;
                long_p = new_block;
            }
            assert_eq!(engine.tip(), short_p);
        }
        // even if the long chain is much longer, it will never be accepted as it's not
        // dense enough
        for slot in 70..100 {
            let new_block = hash(&format!("long-{slot}"));
            engine = engine
                .receive_block(new_block, long_p, slot.into())
                .unwrap()
                .0;
            long_p = new_block;
            assert_eq!(engine.tip(), short_p);
        }

        {
            let bs = engine.branches();
            let long_branch = bs.branches().find(|b| b.id == long_p).unwrap();
            let short_branch = bs.branches().find(|b| b.id == short_p).unwrap();

            // however, if we set k to the fork length, it will be accepted
            let k = long_branch.length;
            assert_eq!(
                maxvalid_bg(short_branch, engine.branches(), k, engine.config.s()).id,
                long_p
            );

            // a longer chain which is equally dense after the fork will be selected as the
            // main tip
            for slot in 50..71 {
                let new_block = hash(&format!("long-dense-{slot}"));
                engine = engine
                    .receive_block(new_block, parent, slot.into())
                    .unwrap()
                    .0;
                parent = new_block;
            }
            assert_eq!(engine.tip(), parent);
        }
    }

    #[test]
    fn test_getters() {
<<<<<<< HEAD
        let engine = <Cryptarchia<_>>::from_lib([0; 32], config(), State::Bootstrapping);
=======
        let engine = <Cryptarchia<_, Boostrapping>>::from_lib(hash(&0u64), config());
>>>>>>> 73566648
        let id_0 = engine.lib();

        // Get branch directly from HashMap
        let branch1 = engine.branches.get(&id_0).expect("branch1 should be there");

        let branches = engine.branches();

        // Get branch using getter
        let branch2 = branches.get(&id_0).expect("branch2 should be there");

        assert_eq!(branch1, branch2);
        assert_eq!(branch1.id(), branch2.id());
        assert_eq!(branch1.parent(), branch2.parent());
        assert_eq!(branch1.slot(), branch2.slot());
        assert_eq!(branch1.length(), branch2.length());

        let slot = Slot::genesis();

        assert_eq!(slot + 10u64, Slot::from(10));

        let id_100 = hash(&100u64);

        assert!(
            branches.get(&id_100).is_none(),
            "id_100 should not be related to this branch"
        );
    }

    // It tests that nothing is pruned when the pruning depth is greater than the
    // canonical chain length.
    #[test]
    fn pruning_too_back_in_time() {
        // Create a chain with 50+1 blocks with k=50.
        // b0(LIB) - b1 - ... - b49
        //         \
        //          b100
        let (cryptarchia, pruned_blocks) =
            create_canonical_chain(50.try_into().unwrap(), Some(config_with(50)))
                // Add a fork from genesis block
                .receive_block(hash(&100u64), hash(&0u64), 1.into())
                .expect("test block to be applied successfully.");
        // No block was pruned during Boostrapping.
        assert!(pruned_blocks.all().next().is_none());

        // Switch to Online to update LIB and trigger pruning.
        // b0(LIB) - b1 - ... - b49
        //         \
        //           b100
        let (cryptarchia, pruned_blocks) = cryptarchia.online();
        assert_eq!(cryptarchia.lib(), hash(&0u64));

        // But, no block was pruned because `security_param` is
        // greater than local chain length.
        assert!(pruned_blocks.all().next().is_none());
        assert!(cryptarchia.branches.tips.contains(&hash(&100u64)));
        assert!(cryptarchia.branches.branches.contains_key(&hash(&100u64)));

        // Add two new blocks to the local honest chain,
        // and check if the LIB is updated and blocks are pruned.
        let (cryptarchia, pruned_blocks) = cryptarchia
            .receive_block(hash(&50u64), hash(&49u64), 50.into())
            .expect("test block to be applied successfully.")
            .0
            .receive_block(hash(&51u64), hash(&50u64), 51.into())
            .expect("test block to be applied successfully.");
        // The LIB was updated to b1.
        assert_eq!(cryptarchia.lib(), hash(&1u64));
        // The stale fork b100 was pruned.
        assert_eq!(pruned_blocks.stale_blocks, [hash(&100u64)].into());
        assert!(!cryptarchia.branches.tips.contains(&hash(&100u64)));
        assert!(!cryptarchia.branches.branches.contains_key(&hash(&100u64)));
        // The immutable block b0 was pruned.
        assert_eq!(
            pruned_blocks.immutable_blocks,
            [(0.into(), hash(&0u64))].into()
        );
        assert!(!cryptarchia.branches.tips.contains(&hash(&0u64)));
        assert!(!cryptarchia.branches.branches.contains_key(&hash(&0u64)));
    }

    #[test]
    fn pruning_with_no_stale_fork() {
        // Create a chain with 50 blocks with k=10.
        // b0(LIB) - b1 - ... b39 - b40 - ... - b49
        //                              \
        //                               b100
        let (cryptarchia, pruned_blocks) =
            create_canonical_chain(50.try_into().unwrap(), Some(config_with(10)))
                .receive_block(hash(&100u64), hash(&40u64), 41.into())
                .expect("test block to be applied successfully.");
        // No block was pruned during Boostrapping.
        assert!(pruned_blocks.all().next().is_none());

        // Switch to Online to update LIB and trigger pruning.
        // b0 - b1 - ... b39(LIB) - b40 - ... - b49
        //                              \
        //                               b100
        let (cryptarchia, pruned_blocks) = cryptarchia.online();
        assert_eq!(cryptarchia.lib(), hash(&39u64));

        // But, b100 was not pruned.
        assert!(pruned_blocks.stale_blocks.is_empty());
        assert!(cryptarchia.branches.tips.contains(&hash(&100u64)));
        assert!(cryptarchia.branches.branches.contains_key(&hash(&100u64)));

        // Immutable blocks (excluding LIB) were pruned.
        assert_eq!(
            pruned_blocks.immutable_blocks,
            (0..=38u64).rev().map(|i| (i.into(), hash(&i))).collect()
        );
    }

    #[test]
    fn pruning_with_no_forks() {
        // Create an Online chain with 50 blocks with k=1.
        // b0 - b1 - ... - b48(LIB) - b49
        let (cryptarchia, pruned_blocks) =
            create_canonical_chain(50.try_into().unwrap(), Some(config_with(1))).online();
        assert_eq!(cryptarchia.lib(), hash(&48u64));

        // There were no stale forks.
        assert!(pruned_blocks.stale_blocks.is_empty());

        // Immutable blocks (excluding LIB) were pruned.
        assert_eq!(
            pruned_blocks.immutable_blocks,
            (0..=47u64).rev().map(|i| (i.into(), hash(&i))).collect()
        );
    }

    #[test]
    fn pruning_with_single_stale_fork() {
        // Create a chain with 50+3 blocks with k=10.
        // b0(LIB) - b1 - ... - b38 - b39 - b40 - ... - b49
        //                          \     \     \
        //                           b100  b101  b102
        let (cryptarchia, pruned_blocks) =
            create_canonical_chain(50.try_into().unwrap(), Some(config_with(10)))
                .receive_block(hash(&100u64), hash(&38u64), 39.into())
                .expect("test block to be applied successfully.")
                .0
                .receive_block(hash(&101u64), hash(&39u64), 40.into())
                .expect("test block to be applied successfully.")
                .0
                .receive_block(hash(&102u64), hash(&40u64), 41.into())
                .expect("test block to be applied successfully.");
        // No block was pruned during Boostrapping.
        assert!(pruned_blocks.all().next().is_none());

        // Switch to Online to update LIB and trigger pruning.
        // b0 - b1 - ... - b38 - b39(LIB) - b40 - ... - b49
        //                     \          \     \
        //                      b100       b101  b102
        let (cryptarchia, pruned_blocks) = cryptarchia.online();
        assert_eq!(cryptarchia.lib(), hash(&39u64));

        // A fork from b38 was pruned.
        assert_eq!(pruned_blocks.stale_blocks, [hash(&100u64)].into());
        assert!(!cryptarchia.branches.tips.contains(&hash(&100u64)));
        assert!(!cryptarchia.branches.branches.contains_key(&hash(&100u64)));

        // Other forks were not pruned
        assert!(cryptarchia.branches.tips.contains(&hash(&101u64)));
        assert!(cryptarchia.branches.branches.contains_key(&hash(&101u64)));
        assert!(cryptarchia.branches.tips.contains(&hash(&102u64)));
        assert!(cryptarchia.branches.branches.contains_key(&hash(&102u64)));

        // Immutable blocks (excluding LIB) were pruned.
        assert_eq!(
            pruned_blocks.immutable_blocks,
            (0..=38u64).rev().map(|i| (i.into(), hash(&i))).collect()
        );
    }

    #[test]
    fn pruning_with_multiple_stale_forks() {
        // Create a chain with 50+3 blocks with k=10.
        //                          b200
        //                          /
        // b0(LIB) - b1 - ... - b38 - b39 - b40 - ... - b49
        //                          \     \
        //                           b100  b101
        let (cryptarchia, pruned_blocks) =
            create_canonical_chain(50.try_into().unwrap(), Some(config_with(10)))
                .receive_block(hash(&100u64), hash(&38u64), 39.into())
                .expect("test block to be applied successfully.")
                .0
                .receive_block(hash(&200u64), hash(&38u64), 39.into())
                .expect("test block to be applied successfully.")
                .0
                .receive_block(hash(&101u64), hash(&39u64), 40.into())
                .expect("test block to be applied successfully.");
        // No block was pruned during Boostrapping.
        assert!(pruned_blocks.all().next().is_none());

        // Switch to Online to update LIB and trigger pruning.
        //                      b200
        //                     /
        // b0 - b1 - ... - b38 - b39(LIB) - b40 - ... - b49
        //                     \          \
        //                      b100       b101
        let (cryptarchia, pruned_blocks) = cryptarchia.online();
        assert_eq!(cryptarchia.lib(), hash(&39u64));

        // Two forks (b100 and b200) from b38 were pruned.
        assert_eq!(
            pruned_blocks.stale_blocks,
            [hash(&100u64), hash(&200u64)].into()
        );
        assert!(!cryptarchia.branches.tips.contains(&hash(&100u64)));
        assert!(!cryptarchia.branches.branches.contains_key(&hash(&100u64)));
        assert!(!cryptarchia.branches.tips.contains(&hash(&200u64)));
        assert!(!cryptarchia.branches.branches.contains_key(&hash(&200u64)));

        // Fork at b39 was not pruned.
        assert!(cryptarchia.branches.tips.contains(&hash(&101u64)));
        assert!(cryptarchia.branches.branches.contains_key(&hash(&101u64)));

        // Immutable blocks (excluding LIB) were pruned.
        assert_eq!(
            pruned_blocks.immutable_blocks,
            (0..=38u64).rev().map(|i| (i.into(), hash(&i))).collect()
        );
    }

    #[test]
    fn pruning_stale_fork_with_multiple_tips() {
        // Create a chain with 50+3 blocks with k=10.
        // b0(LIB) - b1 - ... - b38 - b39 - ... - b49
        //                          \
        //                           b100 - b101
        //                                \
        //                                  b200
        let (cryptarchia, pruned_blocks) =
            create_canonical_chain(50.try_into().unwrap(), Some(config_with(10)))
                .receive_block(hash(&100u64), hash(&38u64), 39.into())
                .expect("test block to be applied successfully.")
                .0
                .receive_block(hash(&101u64), hash(&100u64), 40.into())
                .expect("test block to be applied successfully.")
                .0
                .receive_block(hash(&200u64), hash(&100u64), 41.into())
                .expect("test block to be applied successfully.");
        // No block was pruned during Boostrapping.
        assert!(pruned_blocks.all().next().is_none());

        // Switch to Online to update LIB and trigger pruning.
        // b0 - b1 - ... - b38 - b39(LIB) - ... - b49
        //                     \
        //                      b100 - b101
        //                           \
        //                             b200
        let (cryptarchia, pruned_blocks) = cryptarchia.online();
        assert_eq!(cryptarchia.lib(), hash(&39u64));

        // All the stale forks (b100, b101 and b200) were pruned.
        assert_eq!(
            pruned_blocks.stale_blocks,
            [hash(&100u64), hash(&101u64), hash(&200u64)].into()
        );
        assert!(!cryptarchia.branches.tips.contains(&hash(&101u64)));
        assert!(!cryptarchia.branches.branches.contains_key(&hash(&100u64)));
        assert!(!cryptarchia.branches.branches.contains_key(&hash(&101u64)));
        assert!(!cryptarchia.branches.tips.contains(&hash(&200u64)));
        assert!(!cryptarchia.branches.branches.contains_key(&hash(&200u64)));

        // Immutable blocks (excluding LIB) were pruned.
        assert_eq!(
            pruned_blocks.immutable_blocks,
            (0..=38u64).rev().map(|i| (i.into(), hash(&i))).collect()
        );
    }

    #[test]
    fn pruning_forks_when_receive_block() {
        // Create an Online chain with 10 blocks with k=2.
        // b0 - b1 - ... - b7(LIB) - b8 - b9
        let (cryptarchia, pruned_blocks) =
            create_canonical_chain(10.try_into().unwrap(), Some(config_with(2))).online();
        assert_eq!(cryptarchia.lib(), hash(&7u64));
        // There were no stale forks
        assert!(pruned_blocks.stale_blocks.is_empty());
        // Immutable blocks (excluding LIB) were pruned.
        assert_eq!(
            pruned_blocks.immutable_blocks,
            (0..=6u64).rev().map(|i| (i.into(), hash(&i))).collect()
        );

        // Add a fork at the LIB
        // b7(LIB) - b8 - b9
        //         \
        //          b100
        let (cryptarchia, pruned_blocks) = cryptarchia
            .receive_block(
                hash(&100u64),
                cryptarchia.lib(),
                cryptarchia.lib_branch().slot + 1,
            )
            .expect("test block to be applied successfully.");
        assert_eq!(cryptarchia.lib(), hash(&7u64));
        // No block is pruned since LIB was not updated.
        assert!(pruned_blocks.all().next().is_none());
        assert!(cryptarchia.branches.tips.contains(&hash(&100u64)));
        assert!(cryptarchia.branches.branches.contains_key(&hash(&100u64)));

        // Add a fork after than LIB
        // b7(LIB) - b8 - b9
        //         \    \
        //          b100 b101
        let (cryptarchia, pruned_blocks) = cryptarchia
            .receive_block(
                hash(&101u64),
                cryptarchia.tip_branch().parent,
                cryptarchia.tip_branch().slot,
            )
            .expect("test block to be applied successfully.");
        assert_eq!(cryptarchia.lib(), hash(&7u64));
        // No block was pruned since LIB was not updated.
        assert!(pruned_blocks.all().next().is_none());
        assert!(cryptarchia.branches.tips.contains(&hash(&100u64)));
        assert!(cryptarchia.branches.branches.contains_key(&hash(&100u64)));
        assert!(cryptarchia.branches.tips.contains(&hash(&101u64)));
        assert!(cryptarchia.branches.branches.contains_key(&hash(&101u64)));

        // Add a block to the tip to update the LIB.
        // b7 - b8(LIB) - b9 - b102
        //    \         \
        //     b100      b101
        let (cryptarchia, pruned_blocks) = cryptarchia
            .receive_block(
                hash(&102u64),
                cryptarchia.tip(),
                cryptarchia.tip_branch().slot + 1,
            )
            .expect("test block to be applied successfully.");
        assert_eq!(cryptarchia.lib(), hash(&8u64));
        // One fork (b100) was pruned since LIB was updated.
        assert_eq!(pruned_blocks.stale_blocks, [hash(&100u64)].into());
        assert!(!cryptarchia.branches.tips.contains(&hash(&100u64)));
        assert!(!cryptarchia.branches.branches.contains_key(&hash(&100u64)));
        // b101 and b102 were not pruned.
        assert!(cryptarchia.branches.tips.contains(&hash(&101u64)));
        assert!(cryptarchia.branches.branches.contains_key(&hash(&101u64)));
        assert!(cryptarchia.branches.tips.contains(&hash(&102u64)));
        assert!(cryptarchia.branches.branches.contains_key(&hash(&102u64)));
        // Immutable blocks (excluding LIB) were pruned.
        assert_eq!(
            pruned_blocks.immutable_blocks,
            [(7.into(), hash(&7u64))].into(),
        );
    }
}<|MERGE_RESOLUTION|>--- conflicted
+++ resolved
@@ -118,26 +118,8 @@
     cmax
 }
 
-<<<<<<< HEAD
 #[derive(Clone, Debug, PartialEq)]
 pub struct Cryptarchia<Id>
-=======
-#[derive(Clone, Debug)]
-pub struct Cryptarchia<Id, State: ?Sized> {
-    /// Tip of the local chain.
-    local_chain: Branch<Id>,
-    /// All branches descending from the LIB.
-    /// All blocks deeper than the LIB are automatically pruned.
-    /// All forks diverged before the LIB are automatically pruned.
-    branches: Branches<Id>,
-    config: Config,
-    // Just a marker to indicate whether the node is bootstrapping or online.
-    // Does not actually end up in memory.
-    _state: std::marker::PhantomData<State>,
-}
-
-impl<Id, State> PartialEq for Cryptarchia<Id, State>
->>>>>>> 73566648
 where
     Id: Eq + Hash,
 {
@@ -631,17 +613,9 @@
     /// Blocks IDs for blocks other than the genesis are the hash of each block
     /// index, so for a chain of length 10, the sequence of block IDs will be
     /// `[0, hash(1), hash(2), ..., hash(9)]`.
-<<<<<<< HEAD
     fn create_canonical_chain(length: NonZero<u64>, c: Option<Config>) -> Cryptarchia<[u8; 32]> {
         let mut engine =
             Cryptarchia::from_lib([0; 32], c.unwrap_or_else(config), State::Bootstrapping);
-=======
-    fn create_canonical_chain(
-        length: NonZero<u64>,
-        c: Option<Config>,
-    ) -> Cryptarchia<[u8; 32], Boostrapping> {
-        let mut engine = Cryptarchia::from_lib(hash(&0u64), c.unwrap_or_else(config));
->>>>>>> 73566648
         let mut parent = engine.lib();
         for i in 1..length.get() {
             let new_block = hash(&i);
@@ -701,11 +675,7 @@
     #[test]
     fn test_fork_choice() {
         // TODO: use cryptarchia
-<<<<<<< HEAD
         let mut engine = <Cryptarchia<_>>::from_lib([0; 32], config(), State::Bootstrapping);
-=======
-        let mut engine = <Cryptarchia<_, Boostrapping>>::from_lib(hash(&0u64), config());
->>>>>>> 73566648
         // by setting a low k we trigger the density choice rule, and the shorter chain
         // is denser after the fork
         engine.config.security_param = NonZero::new(10).unwrap();
@@ -784,11 +754,7 @@
 
     #[test]
     fn test_getters() {
-<<<<<<< HEAD
         let engine = <Cryptarchia<_>>::from_lib([0; 32], config(), State::Bootstrapping);
-=======
-        let engine = <Cryptarchia<_, Boostrapping>>::from_lib(hash(&0u64), config());
->>>>>>> 73566648
         let id_0 = engine.lib();
 
         // Get branch directly from HashMap
