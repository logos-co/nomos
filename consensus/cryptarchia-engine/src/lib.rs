--- conflicted
+++ resolved
@@ -359,26 +359,19 @@
         }
     }
 
-<<<<<<< HEAD
-    /// Process a block and returns a [`UpdatedCryptarchia`] that contains
-    /// an updated [`Cryptarchia`] instance
-    /// and the blocks pruned while processing the provided block.
-=======
     /// Create a new [`Cryptarchia`] instance with the updated state
     /// after applying the given block.
     ///
     /// Also returns [`PrunedBlocks`] if the LIB is updated and forks
     /// that diverged before the new LIB are pruned.
     /// Otherwise, an empty [`PrunedBlocks`] is returned.
->>>>>>> dcbfd7b0
     #[must_use = "Returns a new instance with the updated state, without modifying the original."]
     pub fn receive_block(
         &self,
         id: Id,
         parent: Id,
         slot: Slot,
-<<<<<<< HEAD
-    ) -> Result<UpdatedCryptarchia<Id, State>, Error<Id>> {
+    ) -> Result<(Self, PrunedBlocks<Id>), Error<Id>> {
         // TODO: Try to remove this by refactoring.
         // Currently, the `Branches::apply_header` requires forks to be pruned
         // beforehand, but pruning is triggered in `Self`.
@@ -388,26 +381,6 @@
             "All forks diverged deeper than LIB must be pruned before receiving a new block."
         );
 
-        let mut new: Self = self.clone();
-        new.branches = new.branches.apply_header(id, parent, slot)?;
-        new.local_chain = new.fork_choice();
-        let pruned_blocks = new.update_lib().collect();
-        Ok(UpdatedCryptarchia {
-            cryptarchia: new,
-            pruned_blocks,
-        })
-    }
-
-    fn update_lib(&mut self) -> impl Iterator<Item = Id> + '_ {
-        let new_lib = <State as CryptarchiaState>::lib(&*self);
-        // Trigger pruning only if the LIB has changed.
-        if self.branches.lib == new_lib {
-            Box::new(core::iter::empty()) as Box<dyn Iterator<Item = Id>>
-        } else {
-            self.branches.lib = new_lib;
-            Box::new(self.prune_forks(self.lib_depth()))
-=======
-    ) -> Result<(Self, PrunedBlocks<Id>), Error<Id>> {
         let mut new: Self = self.clone();
         new.branches = new.branches.apply_header(id, parent, slot)?;
         new.local_chain = new.fork_choice();
@@ -431,7 +404,6 @@
         } else {
             self.branches.lib = new_lib;
             self.prune_forks(self.lib_depth()).collect()
->>>>>>> dcbfd7b0
         }
     }
 
@@ -559,11 +531,7 @@
     Id: Eq + Hash + Copy + Debug,
 {
     /// Signal transitioning to the online state.
-<<<<<<< HEAD
-    pub fn online(self) -> UpdatedCryptarchia<Id, Online> {
-=======
     pub fn online(self) -> (Cryptarchia<Id, Online>, PrunedBlocks<Id>) {
->>>>>>> dcbfd7b0
         let mut new = Cryptarchia {
             local_chain: self.local_chain,
             branches: self.branches.clone(),
@@ -571,29 +539,12 @@
             _state: std::marker::PhantomData,
         };
         // Update the LIB to the current local chain's tip
-<<<<<<< HEAD
-        let pruned_blocks = new.update_lib().collect();
-        UpdatedCryptarchia {
-            cryptarchia: new,
-            pruned_blocks,
-        }
-    }
-}
-
-/// A wrapper around [`Cryptarchia`] that was updated with new blocks.
-/// This also contains blocks that were pruned while processing the new blocks.
-pub struct UpdatedCryptarchia<Id, State: ?Sized> {
-    pub cryptarchia: Cryptarchia<Id, State>,
-    pub pruned_blocks: HashSet<Id>,
-}
-=======
         let pruned_blocks = new.update_lib();
         (new, pruned_blocks)
     }
 }
 
 pub type PrunedBlocks<Id> = HashSet<Id>;
->>>>>>> dcbfd7b0
 
 #[cfg(test)]
 pub mod tests {
@@ -644,11 +595,7 @@
             engine = engine
                 .receive_block(new_block, parent, i.into())
                 .expect("test block to be applied successfully.")
-<<<<<<< HEAD
-                .cryptarchia;
-=======
                 .0;
->>>>>>> dcbfd7b0
             parent = new_block;
         }
         engine
@@ -703,14 +650,7 @@
         let mut parent = engine.lib();
         for i in 1..50 {
             let new_block = hash(&i);
-<<<<<<< HEAD
-            engine = engine
-                .receive_block(new_block, parent, i.into())
-                .unwrap()
-                .cryptarchia;
-=======
             engine = engine.receive_block(new_block, parent, i.into()).unwrap().0;
->>>>>>> dcbfd7b0
             parent = new_block;
         }
         assert_eq!(engine.tip(), parent);
@@ -723,11 +663,7 @@
             engine = engine
                 .receive_block(new_block, short_p, slot.into())
                 .unwrap()
-<<<<<<< HEAD
-                .cryptarchia;
-=======
                 .0;
->>>>>>> dcbfd7b0
             short_p = new_block;
         }
 
@@ -740,11 +676,7 @@
                 engine = engine
                     .receive_block(new_block, long_p, slot.into())
                     .unwrap()
-<<<<<<< HEAD
-                    .cryptarchia;
-=======
                     .0;
->>>>>>> dcbfd7b0
                 long_p = new_block;
             }
             assert_eq!(engine.tip(), short_p);
@@ -756,11 +688,7 @@
             engine = engine
                 .receive_block(new_block, long_p, slot.into())
                 .unwrap()
-<<<<<<< HEAD
-                .cryptarchia;
-=======
                 .0;
->>>>>>> dcbfd7b0
             long_p = new_block;
             assert_eq!(engine.tip(), short_p);
         }
@@ -784,11 +712,7 @@
                 engine = engine
                     .receive_block(new_block, parent, slot.into())
                     .unwrap()
-<<<<<<< HEAD
-                    .cryptarchia;
-=======
                     .0;
->>>>>>> dcbfd7b0
                 parent = new_block;
             }
             assert_eq!(engine.tip(), parent);
@@ -831,23 +755,6 @@
     #[test]
     fn pruning_too_back_in_time() {
         // Create a chain with 50 blocks (0 to 49) with k=51.
-<<<<<<< HEAD
-        let init = create_canonical_chain(50.try_into().unwrap(), Some(config_with(51)))
-            // Add a fork from genesis block
-            .receive_block([100; 32], [0; 32], 1.into())
-            .expect("test block to be applied successfully.");
-        // No block is pruned during Boostrapping.
-        assert!(init.pruned_blocks.is_empty());
-
-        // Switch to Online to update LIB and trigger pruning.
-        let new = init.cryptarchia.online();
-
-        // But, no block is pruned because `security_param` is
-        // greater than local chain length.
-        assert!(new.pruned_blocks.is_empty());
-        assert!(new.cryptarchia.branches.tips.contains(&[100; 32]));
-        assert!(new.cryptarchia.branches.branches.contains_key(&[100; 32]));
-=======
         let (cryptarchia, pruned_blocks) =
             create_canonical_chain(50.try_into().unwrap(), Some(config_with(51)))
                 // Add a fork from genesis block
@@ -864,28 +771,11 @@
         assert!(pruned_blocks.is_empty());
         assert!(cryptarchia.branches.tips.contains(&[100; 32]));
         assert!(cryptarchia.branches.branches.contains_key(&[100; 32]));
->>>>>>> dcbfd7b0
     }
 
     #[test]
     fn pruning_with_no_fork_old_enough() {
         // Create a chain with 50 blocks (0 to 49) with k=10.
-<<<<<<< HEAD
-        let init = create_canonical_chain(50.try_into().unwrap(), Some(config_with(10)))
-            // Add a fork from block 40, which is shallower than LIB
-            .receive_block([100; 32], hash(&40u64), 41.into())
-            .expect("test block to be applied successfully.");
-        // No block is pruned during Boostrapping.
-        assert!(init.pruned_blocks.is_empty());
-
-        // Switch to Online to update LIB and trigger pruning.
-        let new = init.cryptarchia.online();
-
-        // But, no block is pruned.
-        assert!(new.pruned_blocks.is_empty());
-        assert!(new.cryptarchia.branches.tips.contains(&[100; 32]));
-        assert!(new.cryptarchia.branches.branches.contains_key(&[100; 32]));
-=======
         let (cryptarchia, pruned_blocks) =
             create_canonical_chain(50.try_into().unwrap(), Some(config_with(10)))
                 // Add a fork from block 40, which is shallower than LIB
@@ -901,56 +791,18 @@
         assert!(pruned_blocks.is_empty());
         assert!(cryptarchia.branches.tips.contains(&[100; 32]));
         assert!(cryptarchia.branches.branches.contains_key(&[100; 32]));
->>>>>>> dcbfd7b0
     }
 
     #[test]
     fn pruning_with_no_forks() {
-<<<<<<< HEAD
-        let init = create_canonical_chain(50.try_into().unwrap(), Some(config_with(1))).online();
-        assert!(init.pruned_blocks.is_empty());
-=======
         let (_, pruned_blocks) =
             create_canonical_chain(50.try_into().unwrap(), Some(config_with(1))).online();
         assert!(pruned_blocks.is_empty());
->>>>>>> dcbfd7b0
     }
 
     #[test]
     fn pruning_with_single_fork_old_enough() {
         // Create a chain with 50 blocks (0 to 49) with k=10.
-<<<<<<< HEAD
-        let init = create_canonical_chain(50.try_into().unwrap(), Some(config_with(10)))
-            // Add a fork from block 38, deeper than LIB
-            .receive_block([100; 32], hash(&38u64), 39.into())
-            .expect("test block to be applied successfully.")
-            .cryptarchia
-            // Add a fork from block 39 (LIB)
-            .receive_block([101; 32], hash(&39u64), 40.into())
-            .expect("test block to be applied successfully.")
-            .cryptarchia
-            // Add a fork from block 40, shallower than LIB
-            .receive_block([102; 32], hash(&40u64), 41.into())
-            .expect("test block to be applied successfully.");
-        // No block is pruned during Boostrapping.
-        assert!(init.pruned_blocks.is_empty());
-
-        // Switch to Online to update LIB and trigger pruning.
-        let new = init.cryptarchia.online();
-
-        // A fork from block 38 is pruned.
-        assert_eq!(new.pruned_blocks, [[100; 32]].into());
-        assert!(!new.cryptarchia.branches.tips.contains(&[100; 32]));
-        assert!(!new.cryptarchia.branches.branches.contains_key(&[100; 32]));
-        // Fork at block 39 was not pruned because it is diverged
-        // at the 10th block (LIB) from the local chain tip.
-        assert!(new.cryptarchia.branches.tips.contains(&[101; 32]));
-        assert!(new.cryptarchia.branches.branches.contains_key(&[101; 32]));
-        // Fork at block 40 was not pruned because it is diverged
-        // after the 10th block (LIB) from the local chain tip.
-        assert!(new.cryptarchia.branches.tips.contains(&[102; 32]));
-        assert!(new.cryptarchia.branches.branches.contains_key(&[102; 32]));
-=======
         let (cryptarchia, pruned_blocks) =
             create_canonical_chain(50.try_into().unwrap(), Some(config_with(10)))
                 // Add a fork from block 38, deeper than LIB
@@ -982,42 +834,11 @@
         // after the 10th block (LIB) from the local chain tip.
         assert!(cryptarchia.branches.tips.contains(&[102; 32]));
         assert!(cryptarchia.branches.branches.contains_key(&[102; 32]));
->>>>>>> dcbfd7b0
     }
 
     #[test]
     fn pruning_with_multiple_forks_old_enough() {
         // Create a chain with 50 blocks (0 to 49) with k=10.
-<<<<<<< HEAD
-        let init = create_canonical_chain(50.try_into().unwrap(), Some(config_with(10)))
-            // Add a first fork from block 38
-            .receive_block([100; 32], hash(&38u64), 39.into())
-            .expect("test block to be applied successfully.")
-            .cryptarchia
-            // Add a second fork from block 38
-            .receive_block([200; 32], hash(&38u64), 39.into())
-            .expect("test block to be applied successfully.")
-            .cryptarchia
-            // Add a fork from block 39
-            .receive_block([101; 32], hash(&39u64), 40.into())
-            .expect("test block to be applied successfully.");
-        // No block is pruned during Boostrapping.
-        assert!(init.pruned_blocks.is_empty());
-
-        // Switch to Online to update LIB and trigger pruning.
-        let new = init.cryptarchia.online();
-
-        assert_eq!(new.pruned_blocks, [[100; 32], [200; 32]].into());
-        // First fork at block 38 was pruned.
-        assert!(!new.cryptarchia.branches.tips.contains(&[100; 32]));
-        assert!(!new.cryptarchia.branches.branches.contains_key(&[100; 32]));
-        // Second fork at block 38 was pruned.
-        assert!(!new.cryptarchia.branches.tips.contains(&[200; 32]));
-        assert!(!new.cryptarchia.branches.branches.contains_key(&[200; 32]));
-        // Fork at block 40 was not pruned.
-        assert!(new.cryptarchia.branches.tips.contains(&[101; 32]));
-        assert!(new.cryptarchia.branches.branches.contains_key(&[101; 32]));
-=======
         let (cryptarchia, pruned_blocks) =
             create_canonical_chain(50.try_into().unwrap(), Some(config_with(10)))
                 // Add a first fork from block 38
@@ -1047,40 +868,11 @@
         // Fork at block 40 was not pruned.
         assert!(cryptarchia.branches.tips.contains(&[101; 32]));
         assert!(cryptarchia.branches.branches.contains_key(&[101; 32]));
->>>>>>> dcbfd7b0
     }
 
     #[test]
     fn pruning_fork_with_multiple_tips() {
         // Create a chain with 50 blocks (0 to 49) with k=10.
-<<<<<<< HEAD
-        let init = create_canonical_chain(50.try_into().unwrap(), Some(config_with(10)))
-            // Add a 2-block fork from block 38
-            .receive_block([100; 32], hash(&38u64), 39.into())
-            .expect("test block to be applied successfully.")
-            .cryptarchia
-            .receive_block([101; 32], [100; 32], 40.into())
-            .expect("test block to be applied successfully.")
-            .cryptarchia
-            // Add a second fork from the first divergent fork block, so that the fork has two
-            // tips
-            .receive_block([200; 32], [100; 32], 41.into())
-            .expect("test block to be applied successfully.");
-        // No block is pruned during Boostrapping.
-        assert!(init.pruned_blocks.is_empty());
-
-        // Switch to Online to update LIB and trigger pruning.
-        let new = init.cryptarchia.online();
-
-        assert_eq!(new.pruned_blocks, [[100; 32], [101; 32], [200; 32]].into());
-        // First fork was pruned entirely (both tips were removed).
-        assert!(!new.cryptarchia.branches.tips.contains(&[101; 32]));
-        assert!(!new.cryptarchia.branches.branches.contains_key(&[100; 32]));
-        assert!(!new.cryptarchia.branches.branches.contains_key(&[101; 32]));
-        // Second fork was pruned.
-        assert!(!new.cryptarchia.branches.tips.contains(&[200; 32]));
-        assert!(!new.cryptarchia.branches.branches.contains_key(&[200; 32]));
-=======
         let (cryptarchia, pruned_blocks) =
             create_canonical_chain(50.try_into().unwrap(), Some(config_with(10)))
                 // Add a 2-block fork from block 38
@@ -1108,51 +900,11 @@
         // Second fork was pruned.
         assert!(!cryptarchia.branches.tips.contains(&[200; 32]));
         assert!(!cryptarchia.branches.branches.contains_key(&[200; 32]));
->>>>>>> dcbfd7b0
     }
 
     #[test]
     fn pruning_forks_when_receive_block() {
         // Create an Online chain with 10 blocks (0 to 9) with k=2.
-<<<<<<< HEAD
-        let init = create_canonical_chain(10.try_into().unwrap(), Some(config_with(2))).online();
-        // No block is pruned since no fork existed.
-        assert!(init.pruned_blocks.is_empty());
-        let init = init.cryptarchia;
-
-        // Add a fork at the LIB
-        let new = init
-            .receive_block([100; 32], init.lib(), init.lib_branch().slot + 1)
-            .expect("test block to be applied successfully.");
-        // No block is pruned since LIB was not updated.
-        assert!(new.pruned_blocks.is_empty());
-        assert!(new.cryptarchia.branches.tips.contains(&[100; 32]));
-        assert!(new.cryptarchia.branches.branches.contains_key(&[100; 32]));
-        let new = new.cryptarchia;
-
-        // Add a fork after than LIB
-        let new = new
-            .receive_block([101; 32], new.tip_branch().parent, new.tip_branch().slot)
-            .expect("test block to be applied successfully.");
-        // No block is pruned since LIB was not updated.
-        assert!(new.pruned_blocks.is_empty());
-        assert!(new.cryptarchia.branches.tips.contains(&[101; 32]));
-        assert!(new.cryptarchia.branches.branches.contains_key(&[101; 32]));
-        let new = new.cryptarchia;
-
-        // Add a block to the tip to update the LIB.
-        let new = new
-            .receive_block([102; 32], new.tip(), new.tip_branch().slot + 1)
-            .expect("test block to be applied successfully.");
-        // One fork is pruned since LIB is updated.
-        assert_eq!(new.pruned_blocks, [[100; 32]].into());
-        assert!(!new.cryptarchia.branches.tips.contains(&[100; 32]));
-        assert!(!new.cryptarchia.branches.branches.contains_key(&[100; 32]));
-        assert!(new.cryptarchia.branches.tips.contains(&[101; 32]));
-        assert!(new.cryptarchia.branches.branches.contains_key(&[101; 32]));
-        assert!(new.cryptarchia.branches.tips.contains(&[102; 32]));
-        assert!(new.cryptarchia.branches.branches.contains_key(&[102; 32]));
-=======
         let (cryptarchia, pruned_blocks) =
             create_canonical_chain(10.try_into().unwrap(), Some(config_with(2))).online();
         // No block is pruned since no fork existed.
@@ -1200,6 +952,5 @@
         assert!(cryptarchia.branches.branches.contains_key(&[101; 32]));
         assert!(cryptarchia.branches.tips.contains(&[102; 32]));
         assert!(cryptarchia.branches.branches.contains_key(&[102; 32]));
->>>>>>> dcbfd7b0
     }
 }