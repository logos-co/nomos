--- conflicted
+++ resolved
@@ -7,23 +7,13 @@
 multiaddr = "0.18"
 tokio = { version = "1", features = ["sync", "macros"] }
 futures = "0.3"
-<<<<<<< HEAD
 libp2p = { version = "0.55", features = [
-  "dns",
-  "macros",
-  "gossipsub",
-  "tokio",
-  "quic",
-  "secp256k1",
-=======
-libp2p = { version = "0.53.2", features = [
     "dns",
     "macros",
     "gossipsub",
     "tokio",
     "quic",
     "secp256k1",
->>>>>>> 070d4395
 ] }
 blake2 = { version = "0.10" }
 serde = { version = "1.0.166", features = ["derive"] }
