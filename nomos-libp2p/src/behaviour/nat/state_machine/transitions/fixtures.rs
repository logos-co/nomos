use std::{collections::HashSet, hash::Hash, str::FromStr as _, sync::LazyLock};

use libp2p::{
<<<<<<< HEAD
    Multiaddr, PeerId, autonat,
    swarm::{
        FromSwarm, NewExternalAddrCandidate, NewExternalAddrOfPeer,
        behaviour::ExternalAddrConfirmed,
    },
=======
    autonat,
    core::transport::ListenerId,
    swarm::{behaviour::ExternalAddrConfirmed, FromSwarm, NewExternalAddrOfPeer, NewListenAddr},
    Multiaddr, PeerId,
>>>>>>> 5efb9268
};

use crate::behaviour::nat::{
    address_mapper,
    state_machine::{OnEvent, StateMachine},
};

impl PartialEq for Box<dyn OnEvent> {
    fn eq(&self, other: &Self) -> bool {
        // OnEvent derives from Debug, so we can compare them by their debug
        // representation, which is sufficient for testing purposes. This way we
        // can avoid implementing additional trait for comparing trait objects, which is
        // more error prone.
        let lhs = format!("{self:?}");
        let rhs = format!("{other:?}");
        lhs == rhs
    }
}

impl PartialEq<&Self> for Box<dyn OnEvent> {
    fn eq(&self, other: &&Self) -> bool {
        self.eq(*other)
    }
}

pub fn all_events<'a>() -> HashSet<TestEvent<'a>> {
    [
        autonat_failed(),
        autonat_ok(),
        mapping_failed(),
        mapping_ok(),
        mapping_ok_address_mismatch(),
        new_listen_address(),
        external_address_confirmed(),
        default_gateway_changed(),
        local_address_changed(),
        other_from_swarm_event(),
    ]
    .into()
}

#[derive(Debug)]
pub enum TestEvent<'a> {
    AutonatClientFailed(&'static autonat::v2::client::Event),
    AutonatClientOk(autonat::v2::client::Event),
    AddressMapping(address_mapper::Event),
    FromSwarm(FromSwarm<'a>),
}

impl TestEvent<'_> {
    pub fn autonat_ok(tested_addr: Multiaddr) -> Self {
        TestEvent::AutonatClientOk(autonat::v2::client::Event {
            tested_addr,
            bytes_sent: 0,
            server: *PEER_ID,
            result: Ok(()),
        })
    }
}

impl<'a> StateMachine {
    pub(super) fn on_test_event(&mut self, event: TestEvent<'a>) {
        match event {
            TestEvent::AutonatClientFailed(event) => {
                self.on_event(event);
            }
            TestEvent::AutonatClientOk(event) => {
                self.on_event(&event);
            }
            TestEvent::AddressMapping(event) => {
                self.on_event(&event);
            }
            TestEvent::FromSwarm(event) => {
                self.on_event(event);
            }
        }
    }
}

impl Eq for TestEvent<'_> {
    fn assert_receiver_is_total_eq(&self) {}
}

impl PartialEq for TestEvent<'_> {
    fn eq(&self, other: &Self) -> bool {
        match (self, other) {
            (Self::AutonatClientFailed(l), Self::AutonatClientFailed(r)) => {
                l.tested_addr == r.tested_addr
                        && l.bytes_sent == r.bytes_sent
                        && l.server == r.server
                        // This is sufficient for testing purposes
                        && l.result.is_ok() == r.result.is_ok()
            }
            (Self::AutonatClientOk(l), Self::AutonatClientOk(r)) => {
                l.tested_addr == r.tested_addr
                        && l.bytes_sent == r.bytes_sent
                        && l.server == r.server
                        // This is sufficient for testing purposes
                        && l.result.is_ok() == r.result.is_ok()
            }
            (Self::AddressMapping(l), Self::AddressMapping(r)) => l.eq(r),
            (Self::FromSwarm(l), Self::FromSwarm(r)) => match (l, r) {
                (
                    FromSwarm::NewExternalAddrCandidate(l),
                    FromSwarm::NewExternalAddrCandidate(r),
                ) => l.addr == r.addr,
                (FromSwarm::ExternalAddrConfirmed(l), FromSwarm::ExternalAddrConfirmed(r)) => {
                    l.addr == r.addr
                }
                (FromSwarm::NewListenAddr(l), FromSwarm::NewListenAddr(r)) => {
                    l.addr == r.addr && l.listener_id == r.listener_id
                }
                _ => false,
            },
            _ => core::mem::discriminant(self) == core::mem::discriminant(other),
        }
    }
}

impl Hash for TestEvent<'_> {
    fn hash<H: std::hash::Hasher>(&self, state: &mut H) {
        match self {
            Self::AutonatClientFailed(event) => {
                event.tested_addr.hash(state);
                event.bytes_sent.hash(state);
                event.server.hash(state);
                // This is sufficient for testing purposes
                event.result.is_ok().hash(state);
            }
            Self::AutonatClientOk(event) => {
                event.tested_addr.hash(state);
                event.bytes_sent.hash(state);
                event.server.hash(state);
                // This is sufficient for testing purposes
                event.result.is_ok().hash(state);
            }
            Self::AddressMapping(event) => event.hash(state),
            Self::FromSwarm(event) => match event {
                FromSwarm::NewExternalAddrCandidate(candidate) => {
                    candidate.addr.hash(state);
                }
                FromSwarm::ExternalAddrConfirmed(confirmed) => confirmed.addr.hash(state),
                FromSwarm::NewListenAddr(listen_addr) => {
                    listen_addr.addr.hash(state);
                    listen_addr.listener_id.hash(state);
                }
                // Sufficient for testing purposes
                _ => core::mem::discriminant(event).hash(state),
            },
        }
    }
}

pub static ADDR: LazyLock<Multiaddr> = LazyLock::new(|| Multiaddr::from_str("/memory/0").unwrap());
pub static LISTENER_ID: LazyLock<ListenerId> = LazyLock::new(ListenerId::next);
pub static ADDR_1: LazyLock<Multiaddr> =
    LazyLock::new(|| Multiaddr::from_str("/memory/1").unwrap());
pub static AUTONAT_FAILED: LazyLock<BinaryCompatAutonatEvent> =
    LazyLock::new(|| BinaryCompatAutonatEvent::new("/memory/0"));
pub static AUTONAT_FAILED_1: LazyLock<BinaryCompatAutonatEvent> =
    LazyLock::new(|| BinaryCompatAutonatEvent::new("/memory/1"));
pub static PEER_ID: LazyLock<PeerId> = LazyLock::new(PeerId::random);

pub fn autonat_ok<'a>() -> TestEvent<'a> {
    TestEvent::autonat_ok(ADDR.clone())
}

pub fn autonat_ok_address_mismatch<'a>() -> TestEvent<'a> {
    TestEvent::autonat_ok(ADDR_1.clone())
}

#[derive(Debug)]
pub struct BinaryCompatAutonatEvent {
    pub _tested_addr: Multiaddr,
    pub _bytes_sent: usize,
    pub _server: PeerId,
    pub _result: Result<(), BinaryCompatAutonatError>,
}

impl BinaryCompatAutonatEvent {
    pub fn new(tested_addr: &str) -> Self {
        Self {
            _tested_addr: Multiaddr::from_str(tested_addr).unwrap(),
            _bytes_sent: 0,
            _server: *PEER_ID,
            _result: Err(BinaryCompatAutonatError {
                _inner: BinaryCompatDialBackError::NoConnection,
            }),
        }
    }
}

#[derive(Debug)]
pub struct BinaryCompatAutonatError {
    pub(crate) _inner: BinaryCompatDialBackError,
}

#[derive(thiserror::Error, Debug)]
pub enum BinaryCompatDialBackError {
    #[error("server failed to establish a connection")]
    NoConnection,
}

pub fn autonat_failed<'a>() -> TestEvent<'a> {
    // SAFETY: layout and alignment of `BinaryCompatAutonatEvent` is compatible with
    // `autonat::v2::client::Event`
    TestEvent::AutonatClientFailed(unsafe {
        &*(&raw const *AUTONAT_FAILED).cast::<autonat::v2::client::Event>()
    })
}

pub fn autonat_failed_address_mismatch<'a>() -> TestEvent<'a> {
    // SAFETY: layout and alignment of `BinaryCompatAutonatEvent` is compatible with
    // `autonat::v2::client::Event`
    TestEvent::AutonatClientFailed(unsafe {
        &*(&raw const *AUTONAT_FAILED_1).cast::<autonat::v2::client::Event>()
    })
}

pub fn mapping_failed<'a>() -> TestEvent<'a> {
    TestEvent::AddressMapping(address_mapper::Event::AddressMappingFailed(ADDR.clone()))
}

pub fn mapping_failed_address_mismatch<'a>() -> TestEvent<'a> {
    TestEvent::AddressMapping(address_mapper::Event::AddressMappingFailed(ADDR_1.clone()))
}

pub fn mapping_ok<'a>() -> TestEvent<'a> {
    TestEvent::AddressMapping(address_mapper::Event::NewExternalMappedAddress {
        local_address: ADDR.clone(),
        external_address: ADDR.clone(),
    })
}

pub fn mapping_ok_address_mismatch<'a>() -> TestEvent<'a> {
    TestEvent::AddressMapping(address_mapper::Event::NewExternalMappedAddress {
        local_address: ADDR_1.clone(),
        external_address: ADDR.clone(),
    })
}

pub fn new_listen_address<'a>() -> TestEvent<'a> {
    TestEvent::FromSwarm(FromSwarm::NewListenAddr(NewListenAddr {
        addr: &ADDR,
        listener_id: *LISTENER_ID,
    }))
}

pub fn external_address_confirmed<'a>() -> TestEvent<'a> {
    TestEvent::FromSwarm(FromSwarm::ExternalAddrConfirmed(ExternalAddrConfirmed {
        addr: &ADDR,
    }))
}

pub fn external_address_confirmed_address_mismatch<'a>() -> TestEvent<'a> {
    TestEvent::FromSwarm(FromSwarm::ExternalAddrConfirmed(ExternalAddrConfirmed {
        addr: &ADDR_1,
    }))
}

pub fn other_from_swarm_event<'a>() -> TestEvent<'a> {
    TestEvent::FromSwarm(FromSwarm::NewExternalAddrOfPeer(NewExternalAddrOfPeer {
        peer_id: *PEER_ID,
        addr: &ADDR_1,
    }))
}

pub fn default_gateway_changed<'a>() -> TestEvent<'a> {
    TestEvent::AddressMapping(address_mapper::Event::DefaultGatewayChanged {
        old_gateway: Some("192.168.1.1".parse().unwrap()),
        new_gateway: "192.168.1.254".parse().unwrap(),
        local_address: Some(ADDR.clone()),
    })
}

pub fn default_gateway_changed_no_local_address<'a>() -> TestEvent<'a> {
    TestEvent::AddressMapping(address_mapper::Event::DefaultGatewayChanged {
        old_gateway: Some("192.168.1.1".parse().unwrap()),
        new_gateway: "192.168.1.254".parse().unwrap(),
        local_address: None,
    })
}

pub fn local_address_changed<'a>() -> TestEvent<'a> {
    TestEvent::AddressMapping(address_mapper::Event::LocalAddressChanged(ADDR_1.clone()))
}<|MERGE_RESOLUTION|>--- conflicted
+++ resolved
@@ -1,18 +1,9 @@
 use std::{collections::HashSet, hash::Hash, str::FromStr as _, sync::LazyLock};
 
 use libp2p::{
-<<<<<<< HEAD
     Multiaddr, PeerId, autonat,
-    swarm::{
-        FromSwarm, NewExternalAddrCandidate, NewExternalAddrOfPeer,
-        behaviour::ExternalAddrConfirmed,
-    },
-=======
-    autonat,
     core::transport::ListenerId,
-    swarm::{behaviour::ExternalAddrConfirmed, FromSwarm, NewExternalAddrOfPeer, NewListenAddr},
-    Multiaddr, PeerId,
->>>>>>> 5efb9268
+    swarm::{FromSwarm, NewExternalAddrOfPeer, NewListenAddr, behaviour::ExternalAddrConfirmed},
 };
 
 use crate::behaviour::nat::{
