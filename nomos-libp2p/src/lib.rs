use std::error::Error;
use std::pin::Pin;
use std::task::{Context, Poll};

use std::time::Duration;

pub use libp2p;

use blake2::digest::{consts::U32, Digest};
use blake2::Blake2b;
use libp2p::gossipsub::{Message, MessageId, TopicHash};

<<<<<<< HEAD
use libp2p::swarm::dial_opts::DialOpts;
use libp2p::swarm::ConnectionId;
=======
use libp2p::tcp::tokio::Tcp;
>>>>>>> 97c653ef
pub use libp2p::{
    core::upgrade,
    dns,
    gossipsub::{self, PublishError, SubscriptionError},
    identity::{self, secp256k1},
    plaintext::PlainText2Config,
    swarm::{DialError, NetworkBehaviour, SwarmBuilder, SwarmEvent, THandlerErr},
    tcp, yamux, PeerId, Transport,
};
pub use multiaddr::{multiaddr, Multiaddr, Protocol};
use serde::{Deserialize, Serialize};

/// Wraps [`libp2p::Swarm`], and config it for use within Nomos.
pub struct Swarm {
    // A core libp2p swarm
    swarm: libp2p::Swarm<Behaviour>,
}

#[derive(NetworkBehaviour)]
pub struct Behaviour {
    gossipsub: gossipsub::Behaviour,
}

#[derive(Debug, Clone, Serialize, Deserialize)]
pub struct SwarmConfig {
    // Listening IPv4 address
    pub host: std::net::Ipv4Addr,
    // TCP listening port. Use 0 for random
    pub port: u16,
    // Secp256k1 private key in Hex format (`0x123...abc`). Default random
    #[serde(with = "secret_key_serde", default = "secp256k1::SecretKey::generate")]
    pub node_key: secp256k1::SecretKey,
}

impl Default for SwarmConfig {
    fn default() -> Self {
        Self {
            host: std::net::Ipv4Addr::new(0, 0, 0, 0),
            port: 60000,
            node_key: secp256k1::SecretKey::generate(),
        }
    }
}

#[derive(thiserror::Error, Debug)]
pub enum SwarmError {
    #[error("duplicate dialing")]
    DuplicateDialing,
}

/// A timeout for the setup and protocol upgrade process for all in/outbound connections
const TRANSPORT_TIMEOUT: Duration = Duration::from_secs(20);

impl Swarm {
    /// Builds a [`Swarm`] configured for use with Nomos on top of a tokio executor.
    //
    // TODO: define error types
    pub fn build(config: &SwarmConfig) -> Result<Self, Box<dyn Error>> {
        let id_keys = identity::Keypair::from(secp256k1::Keypair::from(config.node_key.clone()));
        let local_peer_id = PeerId::from(id_keys.public());
        log::info!("libp2p peer_id:{}", local_peer_id);

        // TODO: consider using noise authentication
        let tcp_transport = tcp::Transport::<Tcp>::new(tcp::Config::default().nodelay(true))
            .upgrade(upgrade::Version::V1Lazy)
            .authenticate(PlainText2Config {
                local_public_key: id_keys.public(),
            })
            .multiplex(yamux::Config::default())
            .timeout(TRANSPORT_TIMEOUT)
            .boxed();

        // Wrapping TCP transport into DNS transport to resolve hostnames.
        let tcp_transport = dns::TokioDnsConfig::system(tcp_transport)?.boxed();

        // TODO: consider using Signed or Anonymous.
        //       For Anonymous, a custom `message_id` function need to be set
        //       to prevent all messages from a peer being filtered as duplicates.
        let gossipsub = gossipsub::Behaviour::new(
            gossipsub::MessageAuthenticity::Author(local_peer_id),
            gossipsub::ConfigBuilder::default()
                .validation_mode(gossipsub::ValidationMode::None)
                .message_id_fn(compute_message_id)
                .build()?,
        )?;

        let mut swarm = SwarmBuilder::with_tokio_executor(
            tcp_transport,
            Behaviour { gossipsub },
            local_peer_id,
        )
        .build();

        swarm.listen_on(multiaddr!(Ip4(config.host), Tcp(config.port)))?;

        Ok(Swarm { swarm })
    }

    /// Initiates a connection attempt to a peer
    pub fn connect(&mut self, peer_addr: Multiaddr) -> Result<ConnectionId, DialError> {
        let opt = DialOpts::from(peer_addr.clone());
        let connection_id = opt.connection_id();

        tracing::debug!("attempting to dial {peer_addr}. connection_id:{connection_id:?}",);
        self.swarm.dial(opt)?;
        Ok(connection_id)
    }

    /// Subscribes to a topic
    ///
    /// Returns true if the topic is newly subscribed or false if already subscribed.
    pub fn subscribe(&mut self, topic: &str) -> Result<bool, SubscriptionError> {
        self.swarm
            .behaviour_mut()
            .gossipsub
            .subscribe(&gossipsub::IdentTopic::new(topic))
    }

    pub fn broadcast(
        &mut self,
        topic: &str,
        message: impl Into<Vec<u8>>,
    ) -> Result<MessageId, PublishError> {
        self.swarm
            .behaviour_mut()
            .gossipsub
            .publish(gossipsub::IdentTopic::new(topic), message)
    }

    /// Unsubscribes from a topic
    ///
    /// Returns true if previously subscribed
    pub fn unsubscribe(&mut self, topic: &str) -> Result<bool, PublishError> {
        self.swarm
            .behaviour_mut()
            .gossipsub
            .unsubscribe(&gossipsub::IdentTopic::new(topic))
    }

    /// Returns a reference to the underlying [`libp2p::Swarm`]
    pub fn swarm(&self) -> &libp2p::Swarm<Behaviour> {
        &self.swarm
    }

    pub fn is_subscribed(&mut self, topic: &str) -> bool {
        let topic_hash = Self::topic_hash(topic);

        //TODO: consider O(1) searching by having our own data structure
        self.swarm
            .behaviour_mut()
            .gossipsub
            .topics()
            .any(|h| h == &topic_hash)
    }

    pub fn topic_hash(topic: &str) -> TopicHash {
        gossipsub::IdentTopic::new(topic).hash()
    }
}

impl futures::Stream for Swarm {
    type Item = SwarmEvent<BehaviourEvent, THandlerErr<Behaviour>>;

    fn poll_next(mut self: Pin<&mut Self>, cx: &mut Context<'_>) -> Poll<Option<Self::Item>> {
        Pin::new(&mut self.swarm).poll_next(cx)
    }
}

fn compute_message_id(message: &Message) -> MessageId {
    let mut hasher = Blake2b::<U32>::new();
    hasher.update(&message.data);
    MessageId::from(hasher.finalize().to_vec())
}

mod secret_key_serde {
    use libp2p::identity::secp256k1;
    use serde::de::Error;
    use serde::{Deserialize, Deserializer, Serialize, Serializer};

    pub fn serialize<S>(key: &secp256k1::SecretKey, serializer: S) -> Result<S::Ok, S::Error>
    where
        S: Serializer,
    {
        let hex_str = hex::encode(key.to_bytes());
        hex_str.serialize(serializer)
    }

    pub fn deserialize<'de, D>(deserializer: D) -> Result<secp256k1::SecretKey, D::Error>
    where
        D: Deserializer<'de>,
    {
        let hex_str = String::deserialize(deserializer)?;
        let mut key_bytes = hex::decode(hex_str).map_err(|e| D::Error::custom(format!("{e}")))?;
        secp256k1::SecretKey::try_from_bytes(key_bytes.as_mut_slice())
            .map_err(|e| D::Error::custom(format!("{e}")))
    }
}

#[cfg(test)]
mod tests {
    use super::*;

    #[test]
    fn config_serde() {
        let config: SwarmConfig = Default::default();

        let serialized = serde_json::to_string(&config).unwrap();
        println!("{serialized}");

        let deserialized: SwarmConfig = serde_json::from_str(serialized.as_str()).unwrap();
        assert_eq!(deserialized.host, config.host);
        assert_eq!(deserialized.port, config.port);
        assert_eq!(deserialized.node_key.to_bytes(), config.node_key.to_bytes());
    }
}<|MERGE_RESOLUTION|>--- conflicted
+++ resolved
@@ -10,21 +10,18 @@
 use blake2::Blake2b;
 use libp2p::gossipsub::{Message, MessageId, TopicHash};
 
-<<<<<<< HEAD
-use libp2p::swarm::dial_opts::DialOpts;
-use libp2p::swarm::ConnectionId;
-=======
-use libp2p::tcp::tokio::Tcp;
->>>>>>> 97c653ef
 pub use libp2p::{
     core::upgrade,
     dns,
     gossipsub::{self, PublishError, SubscriptionError},
     identity::{self, secp256k1},
     plaintext::PlainText2Config,
-    swarm::{DialError, NetworkBehaviour, SwarmBuilder, SwarmEvent, THandlerErr},
+    swarm::{
+        dial_opts::DialOpts, DialError, NetworkBehaviour, SwarmBuilder, SwarmEvent, THandlerErr,
+    },
     tcp, yamux, PeerId, Transport,
 };
+use libp2p::{swarm::ConnectionId, tcp::tokio::Tcp};
 pub use multiaddr::{multiaddr, Multiaddr, Protocol};
 use serde::{Deserialize, Serialize};
 
