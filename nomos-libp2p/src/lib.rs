mod config;

use std::error::Error;
use std::pin::Pin;
use std::task::{Context, Poll};

use std::time::Duration;

pub use config::SwarmConfig;
pub use libp2p;
pub use libp2p_stream;

use blake2::digest::{consts::U32, Digest};
use blake2::Blake2b;
use libp2p::gossipsub::{Message, MessageId, TopicHash};
use libp2p::swarm::ConnectionId;
pub use libp2p::{
    core::upgrade,
    gossipsub::{self, PublishError, SubscriptionError},
    identity::{self, secp256k1},
    swarm::{dial_opts::DialOpts, DialError, NetworkBehaviour, SwarmEvent},
    PeerId, SwarmBuilder, Transport,
};
<<<<<<< HEAD
pub use libp2p_stream;
=======
use libp2p_stream::Control;
>>>>>>> 38a068ea
pub use multiaddr::{multiaddr, Multiaddr, Protocol};

/// Wraps [`libp2p::Swarm`], and config it for use within Nomos.
pub struct Swarm {
    // A core libp2p swarm
    swarm: libp2p::Swarm<Behaviour>,
}

#[derive(NetworkBehaviour)]
pub struct Behaviour {
    stream: libp2p_stream::Behaviour,
    gossipsub: gossipsub::Behaviour,
}

impl Behaviour {
    fn new(peer_id: PeerId, gossipsub_config: gossipsub::Config) -> Result<Self, Box<dyn Error>> {
        let gossipsub = gossipsub::Behaviour::new(
            gossipsub::MessageAuthenticity::Author(peer_id),
            gossipsub::ConfigBuilder::from(gossipsub_config)
                .validation_mode(gossipsub::ValidationMode::None)
                .message_id_fn(compute_message_id)
                .build()?,
        )?;
        Ok(Self {
            stream: libp2p_stream::Behaviour::new(),
            gossipsub,
        })
    }
}

#[derive(thiserror::Error, Debug)]
pub enum SwarmError {
    #[error("duplicate dialing")]
    DuplicateDialing,
}

/// How long to keep a connection alive once it is idling.
const IDLE_CONN_TIMEOUT: Duration = Duration::from_secs(300);

impl Swarm {
    /// Builds a [`Swarm`] configured for use with Nomos on top of a tokio executor.
    //
    // TODO: define error types
    pub fn build(config: &SwarmConfig) -> Result<Self, Box<dyn Error>> {
        let keypair =
            libp2p::identity::Keypair::from(secp256k1::Keypair::from(config.node_key.clone()));
        let peer_id = PeerId::from(keypair.public());
        tracing::info!("libp2p peer_id:{}", peer_id);

        let mut swarm = libp2p::SwarmBuilder::with_existing_identity(keypair)
            .with_tokio()
            .with_quic()
            .with_dns()?
            .with_behaviour(|_| Behaviour::new(peer_id, config.gossipsub_config.clone()).unwrap())?
            .with_swarm_config(|c| c.with_idle_connection_timeout(IDLE_CONN_TIMEOUT))
            .build();

        swarm.listen_on(Self::multiaddr(config.host, config.port, None))?;

        Ok(Swarm { swarm })
    }

    /// Initiates a connection attempt to a peer
    pub fn connect(&mut self, peer_addr: Multiaddr) -> Result<ConnectionId, DialError> {
        let opt = DialOpts::from(peer_addr.clone());
        let connection_id = opt.connection_id();

        tracing::debug!("attempting to dial {peer_addr}. connection_id:{connection_id:?}",);
        self.swarm.dial(opt)?;
        Ok(connection_id)
    }

    /// Subscribes to a topic
    ///
    /// Returns true if the topic is newly subscribed or false if already subscribed.
    pub fn subscribe(&mut self, topic: &str) -> Result<bool, SubscriptionError> {
        self.swarm
            .behaviour_mut()
            .gossipsub
            .subscribe(&gossipsub::IdentTopic::new(topic))
    }

    pub fn broadcast(
        &mut self,
        topic: &str,
        message: impl Into<Vec<u8>>,
    ) -> Result<MessageId, PublishError> {
        self.swarm
            .behaviour_mut()
            .gossipsub
            .publish(gossipsub::IdentTopic::new(topic), message)
    }

    /// Unsubscribes from a topic
    ///
    /// Returns true if previously subscribed
    pub fn unsubscribe(&mut self, topic: &str) -> Result<bool, PublishError> {
        self.swarm
            .behaviour_mut()
            .gossipsub
            .unsubscribe(&gossipsub::IdentTopic::new(topic))
    }

    /// Returns a reference to the underlying [`libp2p::Swarm`]
    pub fn swarm(&self) -> &libp2p::Swarm<Behaviour> {
        &self.swarm
    }

    pub fn is_subscribed(&mut self, topic: &str) -> bool {
        let topic_hash = Self::topic_hash(topic);

        //TODO: consider O(1) searching by having our own data structure
        self.swarm
            .behaviour_mut()
            .gossipsub
            .topics()
            .any(|h| h == &topic_hash)
    }

    pub fn topic_hash(topic: &str) -> TopicHash {
        gossipsub::IdentTopic::new(topic).hash()
    }

    /// Returns a stream control that can be used to accept streams and establish streams to
    /// other peers.
    /// Stream controls can be cloned.
    pub fn stream_control(&self) -> Control {
        self.swarm.behaviour().stream.new_control()
    }

    pub fn multiaddr(ip: std::net::Ipv4Addr, port: u16, peer_id: Option<PeerId>) -> Multiaddr {
        match peer_id {
            Some(peer_id) => multiaddr!(Ip4(ip), Udp(port), QuicV1, P2p(peer_id)),
            None => multiaddr!(Ip4(ip), Udp(port), QuicV1),
        }
    }
}

impl futures::Stream for Swarm {
    type Item = SwarmEvent<BehaviourEvent>;

    fn poll_next(mut self: Pin<&mut Self>, cx: &mut Context<'_>) -> Poll<Option<Self::Item>> {
        Pin::new(&mut self.swarm).poll_next(cx)
    }
}

fn compute_message_id(message: &Message) -> MessageId {
    let mut hasher = Blake2b::<U32>::new();
    hasher.update(&message.data);
    MessageId::from(hasher.finalize().to_vec())
}

#[cfg(test)]
mod tests {
    use futures::{AsyncReadExt, AsyncWriteExt, StreamExt};
    use libp2p::StreamProtocol;
    use rand::Rng;

    use crate::{Swarm, SwarmConfig};

    #[tokio::test]
    async fn stream() {
        // Init two swarms
        let (config1, mut swarm1) = init_swarm();
        let (_, mut swarm2) = init_swarm();

        // Dial to swarm1
        let swarm1_peer_id = *swarm1.swarm().local_peer_id();
        let addr1 = Swarm::multiaddr(config1.host, config1.port, Some(swarm1_peer_id));
        swarm2.connect(addr1).unwrap();

        // Prepare stream controls
        let mut stream_control1 = swarm1.stream_control();
        let mut stream_control2 = swarm2.stream_control();

        // Poll swarms to make progress
        tokio::spawn(async move { while (swarm1.next().await).is_some() {} });
        tokio::spawn(async move { while (swarm2.next().await).is_some() {} });

        // Make swarm1 accept incoming streams
        let protocol = StreamProtocol::new("/test");
        let mut incoming_streams = stream_control1.accept(protocol).unwrap();
        tokio::spawn(async move {
            // If a new stream is established, write bytes and close the stream.
            while let Some((_, mut stream)) = incoming_streams.next().await {
                stream.write_all(&[1, 2, 3, 4]).await.unwrap();
                stream.close().await.unwrap();
            }
        });

        // Establish a stream with swarm1 and read bytes
        let mut stream = stream_control2
            .open_stream(swarm1_peer_id, StreamProtocol::new("/test"))
            .await
            .unwrap();
        let mut buf = [0u8; 4];
        stream.read_exact(&mut buf).await.unwrap();
        assert_eq!(buf, [1, 2, 3, 4]);
    }

    fn init_swarm() -> (SwarmConfig, Swarm) {
        let config = SwarmConfig {
            host: std::net::Ipv4Addr::new(127, 0, 0, 1),
            port: rand::thread_rng().gen_range(10000..30000),
            ..Default::default()
        };
        let swarm = Swarm::build(&config).unwrap();
        (config, swarm)
    }
}<|MERGE_RESOLUTION|>--- conflicted
+++ resolved
@@ -21,11 +21,7 @@
     swarm::{dial_opts::DialOpts, DialError, NetworkBehaviour, SwarmEvent},
     PeerId, SwarmBuilder, Transport,
 };
-<<<<<<< HEAD
-pub use libp2p_stream;
-=======
 use libp2p_stream::Control;
->>>>>>> 38a068ea
 pub use multiaddr::{multiaddr, Multiaddr, Protocol};
 
 /// Wraps [`libp2p::Swarm`], and config it for use within Nomos.
@@ -83,7 +79,7 @@
             .with_swarm_config(|c| c.with_idle_connection_timeout(IDLE_CONN_TIMEOUT))
             .build();
 
-        swarm.listen_on(Self::multiaddr(config.host, config.port, None))?;
+        swarm.listen_on(Self::multiaddr(config.host, config.port))?;
 
         Ok(Swarm { swarm })
     }
@@ -156,11 +152,8 @@
         self.swarm.behaviour().stream.new_control()
     }
 
-    pub fn multiaddr(ip: std::net::Ipv4Addr, port: u16, peer_id: Option<PeerId>) -> Multiaddr {
-        match peer_id {
-            Some(peer_id) => multiaddr!(Ip4(ip), Udp(port), QuicV1, P2p(peer_id)),
-            None => multiaddr!(Ip4(ip), Udp(port), QuicV1),
-        }
+    pub fn multiaddr(ip: std::net::Ipv4Addr, port: u16) -> Multiaddr {
+        multiaddr!(Ip4(ip), Udp(port), QuicV1)
     }
 }
 
@@ -180,6 +173,8 @@
 
 #[cfg(test)]
 mod tests {
+    use std::time::Duration;
+
     use futures::{AsyncReadExt, AsyncWriteExt, StreamExt};
     use libp2p::StreamProtocol;
     use rand::Rng;
@@ -191,11 +186,12 @@
         // Init two swarms
         let (config1, mut swarm1) = init_swarm();
         let (_, mut swarm2) = init_swarm();
+        let swarm1_peer_id = *swarm1.swarm().local_peer_id();
 
         // Dial to swarm1
-        let swarm1_peer_id = *swarm1.swarm().local_peer_id();
-        let addr1 = Swarm::multiaddr(config1.host, config1.port, Some(swarm1_peer_id));
-        swarm2.connect(addr1).unwrap();
+        swarm2
+            .connect(Swarm::multiaddr(config1.host, config1.port))
+            .unwrap();
 
         // Prepare stream controls
         let mut stream_control1 = swarm1.stream_control();
@@ -216,6 +212,9 @@
             }
         });
 
+        // Wait until the connection is established
+        tokio::time::sleep(Duration::from_secs(1)).await;
+
         // Establish a stream with swarm1 and read bytes
         let mut stream = stream_control2
             .open_stream(swarm1_peer_id, StreamProtocol::new("/test"))
