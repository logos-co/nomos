--- conflicted
+++ resolved
@@ -776,7 +776,6 @@
         assert_eq!(engine.current_view(), 2); // not changed
         assert_eq!(engine.highest_voted_view, 2);
         assert_eq!(
-<<<<<<< HEAD
             send,
             Send {
                 to: vec![engine.overlay().next_leader()].into_iter().collect(),
@@ -784,18 +783,9 @@
                     view: 2,
                     sender: [0; 32],
                     timeout_qc: timeout_qc.clone(),
-                    high_qc: timeout_qc.high_qc,
+                    high_qc: timeout_qc.high_qc().clone(),
                 })
             }
-=======
-            send.payload,
-            Payload::NewView(NewView {
-                view: 2,
-                sender: [0; 32],
-                timeout_qc: timeout_qc.clone(),
-                high_qc: timeout_qc.high_qc().clone(),
-            })
->>>>>>> 98aa138b
         );
     }
 
