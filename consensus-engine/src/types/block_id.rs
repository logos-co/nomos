/// The block id
#[derive(Clone, Copy, Debug, Default, Eq, Hash, PartialEq, Ord, PartialOrd)]
<<<<<<< HEAD
#[cfg_attr(feature = "serde", derive(serde::Serialize, serde::Deserialize))]
#[cfg_attr(feature = "serde", serde(transparent))]
#[cfg_attr(feature = "openapi", derive(utoipa::ToSchema))]
=======
>>>>>>> 1553f29b
pub struct BlockId(pub(crate) [u8; 32]);

#[cfg(feature = "serde")]
impl serde::Serialize for BlockId {
    fn serialize<S: serde::Serializer>(&self, serializer: S) -> Result<S::Ok, S::Error> {
        nomos_utils::serde::serialize_bytes_array(self.0, serializer)
    }
}

#[cfg(feature = "serde")]
impl<'de> serde::de::Deserialize<'de> for BlockId {
    fn deserialize<D>(deserializer: D) -> Result<Self, D::Error>
    where
        D: serde::Deserializer<'de>,
    {
        nomos_utils::serde::deserialize_bytes_array(deserializer).map(Self)
    }
}

impl BlockId {
    pub const fn new(val: [u8; 32]) -> Self {
        Self(val)
    }

    pub const fn zeros() -> Self {
        Self([0; 32])
    }

    /// Returns a random block id, only avaliable with feature `simulation` or test
    #[cfg(any(test, feature = "simulation"))]
    pub fn random<R: rand::Rng>(rng: &mut R) -> Self {
        let mut bytes = [0u8; 32];
        rng.fill_bytes(&mut bytes);
        Self(bytes)
    }
}

impl From<[u8; 32]> for BlockId {
    fn from(id: [u8; 32]) -> Self {
        Self(id)
    }
}

impl From<&[u8; 32]> for BlockId {
    fn from(id: &[u8; 32]) -> Self {
        Self(*id)
    }
}

impl From<BlockId> for [u8; 32] {
    fn from(id: BlockId) -> Self {
        id.0
    }
}

impl<'a> From<&'a BlockId> for &'a [u8; 32] {
    fn from(id: &'a BlockId) -> Self {
        &id.0
    }
}

impl core::fmt::Display for BlockId {
    fn fmt(&self, f: &mut core::fmt::Formatter<'_>) -> core::fmt::Result {
        write!(f, "0x")?;
        for v in self.0 {
            write!(f, "{:02x}", v)?;
        }
        Ok(())
    }
}<|MERGE_RESOLUTION|>--- conflicted
+++ resolved
@@ -1,11 +1,7 @@
 /// The block id
 #[derive(Clone, Copy, Debug, Default, Eq, Hash, PartialEq, Ord, PartialOrd)]
-<<<<<<< HEAD
-#[cfg_attr(feature = "serde", derive(serde::Serialize, serde::Deserialize))]
-#[cfg_attr(feature = "serde", serde(transparent))]
+
 #[cfg_attr(feature = "openapi", derive(utoipa::ToSchema))]
-=======
->>>>>>> 1553f29b
 pub struct BlockId(pub(crate) [u8; 32]);
 
 #[cfg(feature = "serde")]
