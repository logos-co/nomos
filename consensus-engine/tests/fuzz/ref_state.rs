--- conflicted
+++ resolved
@@ -332,13 +332,8 @@
         let current_view = self.current_view();
 
         Just(Transition::ReceiveSafeBlock(Block {
-<<<<<<< HEAD
-            id: BlockId::random(),
             view: current_view.incr(),
-=======
             id: BlockId::random(&mut rand::thread_rng()),
-            view: current_view + 1,
->>>>>>> f25a6310
             parent_qc: Qc::Aggregated(AggregateQc {
                 high_qc: self.high_qc(),
                 view: current_view,
@@ -400,13 +395,8 @@
     fn consecutive_block(parent: &Block) -> Block {
         Block {
             // use rand because we don't want this to be shrinked by proptest
-<<<<<<< HEAD
-            id: BlockId::random(),
             view: parent.view.incr(),
-=======
             id: BlockId::random(&mut rand::thread_rng()),
-            view: parent.view + 1,
->>>>>>> f25a6310
             parent_qc: Qc::Standard(StandardQc {
                 view: parent.view,
                 id: parent.id,
