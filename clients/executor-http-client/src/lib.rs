--- conflicted
+++ resolved
@@ -2,34 +2,8 @@
 use common_http_client::{CommonHttpClient, Error};
 use nomos_core::da::blob::Blob;
 use nomos_executor::api::{handlers::DispersalRequest, paths};
-<<<<<<< HEAD
-use reqwest::{Client, ClientBuilder, StatusCode, Url};
-use serde::Serialize;
-
-#[derive(thiserror::Error, Debug)]
-pub enum Error {
-    #[error("Internal server error: {0}")]
-    Server(String),
-    #[error(transparent)]
-    Request(reqwest::Error),
-}
-
-#[derive(Clone)]
-pub struct BasicAuthCredentials {
-    username: String,
-    password: Option<String>,
-}
-
-impl BasicAuthCredentials {
-    #[must_use]
-    pub const fn new(username: String, password: Option<String>) -> Self {
-        Self { username, password }
-    }
-}
-=======
 use reqwest::Url;
 use serde::{de::DeserializeOwned, Serialize};
->>>>>>> 45dba47c
 
 #[derive(Clone)]
 pub struct ExecutorHttpClient {
@@ -46,16 +20,7 @@
 }
 
 impl ExecutorHttpClient {
-<<<<<<< HEAD
-    #[must_use]
-    pub const fn new(
-        client: Client,
-        executor_address: Url,
-        basic_auth: Option<BasicAuthCredentials>,
-    ) -> Self {
-=======
     pub fn new(base_address: Url, basic_auth: Option<BasicAuthCredentials>) -> Self {
->>>>>>> 45dba47c
         Self {
             client: CommonHttpClient::new(base_address, basic_auth),
         }
@@ -72,31 +37,13 @@
     {
         let req = DispersalRequest { data, metadata };
         let path = paths::DISPERSE_DATA.trim_start_matches('/');
-
-        self.client
-            .post::<DispersalRequest<Metadata>, ()>(path, &req)
-            .await
-    }
-
-    /// Get the commitments for a specific `BlobId`
-    pub async fn get_commitments<B, C>(&self, blob_id: B::BlobId) -> Result<Option<C>, Error>
     where
-        C: DeserializeOwned + Send + Sync,
         B: Blob + DeserializeOwned + Send + Sync,
         <B as Blob>::BlobId: serde::Serialize + Send + Sync,
     {
         self.client.get_commitments::<B, C>(blob_id).await
     }
 
-<<<<<<< HEAD
-        match status {
-            StatusCode::OK => Ok(()),
-            StatusCode::INTERNAL_SERVER_ERROR => Err(Error::Server(body)),
-            _ => Err(Error::Server(format!(
-                "Unexpected response [{status}]: {body}"
-            ))),
-        }
-=======
     /// Get blob by blob id and column index
     pub async fn get_blob<B, C>(
         &self,
@@ -110,6 +57,5 @@
         <B as Blob>::ColumnIndex: serde::Serialize + Send + Sync,
     {
         self.client.get_blob::<B, C>(blob_id, column_idx).await
->>>>>>> 45dba47c
     }
 }