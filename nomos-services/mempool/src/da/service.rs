--- conflicted
+++ resolved
@@ -144,11 +144,7 @@
         loop {
             tokio::select! {
                 Some(msg) = service_state.inbound_relay.recv() => {
-<<<<<<< HEAD
-                    Self::handle_mempool_message(msg, &mut pool, &network_relay, &service_state).await;
-=======
                     Self::handle_mempool_message(msg, &mut pool, &network_relay, &service_state);
->>>>>>> 864bb61d
                 }
                 Some((key, item)) = network_items.next() => {
                     sampling_relay.send(DaSamplingServiceMsg::TriggerSampling{blob_id: key.clone()}).await.expect("Sampling trigger message needs to be sent");
