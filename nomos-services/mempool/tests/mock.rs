--- conflicted
+++ resolved
@@ -33,10 +33,6 @@
     MockRecoveryBackend,
 >;
 
-<<<<<<< HEAD
-#[expect(clippy::type_complexity)]
-=======
->>>>>>> 864bb61d
 #[derive(Services)]
 struct MockPoolNode {
     logging: OpaqueServiceHandle<Tracing>,
