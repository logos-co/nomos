--- conflicted
+++ resolved
@@ -7,13 +7,9 @@
 use tracing::{debug, error};
 
 use crate::{
-    Cryptarchia, IbdConfig,
+    Cryptarchia, Error as ChainError, IbdConfig,
     bootstrap::download::{Delay, Download, Downloads, DownloadsOutput},
     network::NetworkAdapter,
-<<<<<<< HEAD
-    Cryptarchia, Error as ChainError, IbdConfig,
-=======
->>>>>>> e2a5f0d0
 };
 
 // TODO: Replace ProcessBlock closures with a trait
@@ -661,23 +657,23 @@
         let peer0 = BlockProvider::new(
             vec![
                 Block::genesis(),
-                Block::new(1, GENESIS_ID, 1),
+                Block::new(1, GENESIS_ID, 1, 1),
                 // Invalid block (parent doesn't exist)
-                Block::new(2, 100, 2),
-                Block::new(3, 2, 3),
-            ],
-            Ok(Block::new(3, 2, 3)),
+                Block::new(2, 100, 2, 2),
+                Block::new(3, 2, 3, 3),
+            ],
+            Ok(Block::new(3, 2, 3, 3)),
             2,
             false,
         );
         let peer1 = BlockProvider::new(
             vec![
                 Block::genesis(),
-                Block::new(4, GENESIS_ID, 4),
-                Block::new(5, 4, 5),
-                Block::new(6, 5, 6),
-            ],
-            Ok(Block::new(6, 5, 6)),
+                Block::new(4, GENESIS_ID, 4, 1),
+                Block::new(5, 4, 5, 2),
+                Block::new(6, 5, 6, 3),
+            ],
+            Ok(Block::new(6, 5, 6, 3)),
             2,
             false,
         );
@@ -714,24 +710,24 @@
         let peer0 = BlockProvider::new(
             vec![
                 Block::genesis(),
-                Block::new(1, GENESIS_ID, 1),
+                Block::new(1, GENESIS_ID, 1, 1),
                 // Invalid block (parent doesn't exist)
-                Block::new(2, 100, 2),
-                Block::new(3, 2, 3),
-            ],
-            Ok(Block::new(3, 2, 3)),
+                Block::new(2, 100, 2, 2),
+                Block::new(3, 2, 3, 3),
+            ],
+            Ok(Block::new(3, 2, 3, 3)),
             2,
             false,
         );
         let peer1 = BlockProvider::new(
             vec![
                 Block::genesis(),
-                Block::new(4, GENESIS_ID, 4),
+                Block::new(4, GENESIS_ID, 4, 1),
                 // Invalid block (parent doesn't exist)
-                Block::new(5, 100, 5),
-                Block::new(6, 5, 6),
-            ],
-            Ok(Block::new(6, 5, 6)),
+                Block::new(5, 100, 5, 2),
+                Block::new(6, 5, 6, 3),
+            ],
+            Ok(Block::new(6, 5, 6, 3)),
             2,
             false,
         );
