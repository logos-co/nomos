[package]
categories  = { workspace = true }
description = { workspace = true }
edition     = { workspace = true }
keywords    = { workspace = true }
license     = { workspace = true }
name        = "chain-leader"
readme      = { workspace = true }
repository  = { workspace = true }
version     = { workspace = true }

[lints]
workspace = true

[dependencies]
async-trait         = "0.1"
chain-common        = { workspace = true }
chain-service       = { workspace = true }
cryptarchia-engine  = { workspace = true }
ed25519-dalek       = { default-features = false, features = ["serde"], version = "2.2.0" }
futures             = { default-features = false, version = "0.3" }
nomos-blend-service = { workspace = true }
nomos-core          = { workspace = true }
nomos-da-sampling   = { workspace = true }
nomos-ledger        = { features = ["serde"], workspace = true }
nomos-time          = { workspace = true }
<<<<<<< HEAD
num-bigint          = { default-features = false, version = "0.4" }
=======
nomos-wallet        = { workspace = true }
>>>>>>> 66741d98
overwatch           = { workspace = true }
serde               = { default-features = false, version = "1" }
services-utils      = { workspace = true }
thiserror           = "1.0"
tokio               = { default-features = false, version = "1" }
tracing             = { workspace = true }
tracing-futures     = { default-features = false, version = "0.2" }
tx-service          = { workspace = true }

[features]
default      = []
libp2p       = ["nomos-blend-service/libp2p"]
pol-dev-mode = ["nomos-core/pol-dev-mode"]<|MERGE_RESOLUTION|>--- conflicted
+++ resolved
@@ -24,11 +24,7 @@
 nomos-da-sampling   = { workspace = true }
 nomos-ledger        = { features = ["serde"], workspace = true }
 nomos-time          = { workspace = true }
-<<<<<<< HEAD
-num-bigint          = { default-features = false, version = "0.4" }
-=======
 nomos-wallet        = { workspace = true }
->>>>>>> 66741d98
 overwatch           = { workspace = true }
 serde               = { default-features = false, version = "1" }
 services-utils      = { workspace = true }
