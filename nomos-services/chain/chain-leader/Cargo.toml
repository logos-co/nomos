[package]
edition = { workspace = true }
license = { workspace = true }
name    = "chain-leader"
version = "0.1.0"

[lints]
workspace = true

[dependencies]
async-trait         = "0.1"
chain-common        = { workspace = true }
chain-service       = { workspace = true }
cryptarchia-engine  = { workspace = true }
ed25519-dalek       = { default-features = false, features = ["serde"], version = "2.2.0" }
futures             = { default-features = false, version = "0.3" }
nomos-blend-service = { workspace = true }
nomos-core          = { workspace = true }
nomos-da-sampling   = { workspace = true }
nomos-ledger        = { features = ["serde"], workspace = true }
nomos-time          = { workspace = true }
<<<<<<< HEAD
num-bigint          = { default-features = false, version = "0.4" }
=======
nomos-wallet        = { workspace = true }
>>>>>>> 42db902c
overwatch           = { workspace = true }
serde               = { default-features = false, version = "1" }
services-utils      = { workspace = true }
thiserror           = "1.0"
tokio               = { default-features = false, version = "1" }
tracing             = { workspace = true }
tracing-futures     = { default-features = false, version = "0.2" }
tx-service          = { workspace = true }

[features]
default      = []
libp2p       = ["nomos-blend-service/libp2p"]
pol-dev-mode = ["nomos-core/pol-dev-mode"]<|MERGE_RESOLUTION|>--- conflicted
+++ resolved
@@ -19,11 +19,8 @@
 nomos-da-sampling   = { workspace = true }
 nomos-ledger        = { features = ["serde"], workspace = true }
 nomos-time          = { workspace = true }
-<<<<<<< HEAD
 num-bigint          = { default-features = false, version = "0.4" }
-=======
 nomos-wallet        = { workspace = true }
->>>>>>> 42db902c
 overwatch           = { workspace = true }
 serde               = { default-features = false, version = "1" }
 services-utils      = { workspace = true }
