--- conflicted
+++ resolved
@@ -1,13 +1,10 @@
 #[cfg(not(feature = "pol-dev-mode"))]
 use blake2::{Blake2b512, Digest as _};
 use cryptarchia_engine::{Epoch, Slot};
-<<<<<<< HEAD
 use groth16::Fr;
 #[cfg(not(feature = "pol-dev-mode"))]
 use groth16::fr_to_bytes;
-=======
 use key_management_system_keys::keys::{Ed25519Key, UnsecuredZkKey, ZkPublicKey};
->>>>>>> 365b3646
 use nomos_core::{
     mantle::{Utxo, ops::leader_claim::VoucherCm},
     proofs::leader_proof::{Groth16LeaderProof, LeaderPrivate, LeaderPublic},
@@ -30,9 +27,8 @@
 
 #[derive(Debug, Deserialize, Serialize, Clone)]
 pub struct LeaderConfig {
-<<<<<<< HEAD
-    pub pk: PublicKey,
-    pub sk: SecretKey,
+    pub pk: ZkPublicKey,
+    pub sk: UnsecuredZkKey,
     pub cache_depth: usize,
 }
 
@@ -43,7 +39,7 @@
         expect(clippy::missing_const_for_fn, reason = "Non const fn in non dev-mode")
     )]
     pub fn new(
-        sk: SecretKey,
+        sk: UnsecuredZkKey,
         starting_slot: Slot,
         cache_depth: usize,
         config: nomos_ledger::Config,
@@ -66,15 +62,6 @@
             #[cfg(not(feature = "pol-dev-mode"))]
             merkle_pol_cache,
         }
-=======
-    pub pk: ZkPublicKey,
-    pub sk: UnsecuredZkKey,
-}
-
-impl Leader {
-    pub const fn new(sk: UnsecuredZkKey, config: nomos_ledger::Config) -> Self {
-        Self { sk, config }
->>>>>>> 365b3646
     }
 
     #[expect(
