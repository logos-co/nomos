--- conflicted
+++ resolved
@@ -1,16 +1,10 @@
 [package]
-<<<<<<< HEAD
-=======
-name = "services-utils"
-version = "0.1.0"
->>>>>>> fb5bc6df
 edition = "2021"
 license = { workspace = true }
-name    = "utils"
+name    = "services-utils"
 version = "0.1.0"
 
 [dependencies]
-<<<<<<< HEAD
 async-trait      = "0.1.83"
 log              = "0.4.22"
 overwatch-derive = { workspace = true }
@@ -18,15 +12,4 @@
 serde            = { version = "1.0", features = ["derive"] }
 serde_json       = "1.0.133"
 thiserror        = "1"
-
-[dev-dependencies]
-=======
-overwatch-rs = { git = "https://github.com/logos-co/Overwatch", rev = "f5f7ea0" }
-overwatch-derive = { git = "https://github.com/logos-co/Overwatch", rev = "f5f7ea0" }
-serde = { version = "1.0", features = ["derive"] }
-serde_json = "1.0.133"
-thiserror = "1"
-log = "0.4.22"
-async-trait = "0.1.83"
->>>>>>> fb5bc6df
-tracing = "0.1"+tracing          = "0.1"