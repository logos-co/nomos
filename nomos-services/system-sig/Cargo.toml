[package]
edition = "2021"
license = { workspace = true }
name    = "nomos-system-sig"
version = "0.1.0"

# See more keys and their definitions at https://doc.rust-lang.org/cargo/reference/manifest.html

[dependencies]
<<<<<<< HEAD
async-ctrlc  = "1.2"
async-trait  = "0.1"
futures      = "0.3.28"
log          = "0.4.20"
overwatch-rs = { workspace = true }
tokio        = { version = "1", features = ["macros"] }
=======
async-trait = "0.1"
async-ctrlc = "1.2"
overwatch-rs = { git = "https://github.com/logos-co/Overwatch", rev = "f5f7ea0" }
services-utils = { path = "../utils" }
tokio = "1"
log = "0.4.20"
futures = "0.3.28"
>>>>>>> fb5bc6df
<|MERGE_RESOLUTION|>--- conflicted
+++ resolved
@@ -7,19 +7,10 @@
 # See more keys and their definitions at https://doc.rust-lang.org/cargo/reference/manifest.html
 
 [dependencies]
-<<<<<<< HEAD
-async-ctrlc  = "1.2"
-async-trait  = "0.1"
-futures      = "0.3.28"
-log          = "0.4.20"
-overwatch-rs = { workspace = true }
-tokio        = { version = "1", features = ["macros"] }
-=======
-async-trait = "0.1"
-async-ctrlc = "1.2"
-overwatch-rs = { git = "https://github.com/logos-co/Overwatch", rev = "f5f7ea0" }
-services-utils = { path = "../utils" }
-tokio = "1"
-log = "0.4.20"
-futures = "0.3.28"
->>>>>>> fb5bc6df
+async-ctrlc    = "1.2"
+async-trait    = "0.1"
+futures        = "0.3.28"
+log            = "0.4.20"
+overwatch-rs   = { workspace = true }
+services-utils = { workspace = true }
+tokio          = { version = "1", features = ["macros"] }