--- conflicted
+++ resolved
@@ -11,14 +11,6 @@
 pub struct MetricsData {
     ty: MetricDataType,
     id: String,
-}
-
-#[derive(Debug, thiserror::Error)]
-pub enum ParseMetricsDataError {
-    #[error("fail to encode metrics data: {0}")]
-    EncodeError(serde_json::Error),
-    #[error("fail to decode metrics data: {0}")]
-    DecodeError(serde_json::Error),
 }
 
 impl MetricsData {
@@ -105,7 +97,6 @@
 #[derive(Debug, Clone)]
 pub struct GenericGauge<T: Atomic> {
     val: core::GenericGauge<T>,
-    opts: Opts,
 }
 
 impl<T: Atomic> Deref for GenericGauge<T> {
@@ -127,12 +118,11 @@
         name: S1,
         help: S2,
     ) -> Result<Self, prometheus::Error> {
-        let opts = Opts::new(name, help);
-        core::GenericGauge::<T>::with_opts(opts.clone()).map(|val| Self { val, opts })
+        core::GenericGauge::<T>::new(name, help).map(|v| Self { val: v })
     }
 
     pub fn with_opts(opts: Opts) -> Result<Self, prometheus::Error> {
-        core::GenericGauge::<T>::with_opts(opts.clone()).map(|val| Self { val, opts })
+        core::GenericGauge::<T>::with_opts(opts).map(|v| Self { val: v })
     }
 }
 
@@ -173,7 +163,6 @@
 #[derive(Debug, Clone)]
 pub struct GenericCounter<T: Atomic> {
     ctr: core::GenericCounter<T>,
-    opts: Opts,
 }
 
 impl<T: Atomic> Deref for GenericCounter<T> {
@@ -195,12 +184,11 @@
         name: S1,
         help: S2,
     ) -> Result<Self, prometheus::Error> {
-        let opts = Opts::new(name, help);
-        core::GenericCounter::<T>::with_opts(opts.clone()).map(|ctr| Self { ctr, opts })
+        core::GenericCounter::<T>::new(name, help).map(|ctr| Self { ctr })
     }
 
     pub fn with_opts(opts: Opts) -> Result<Self, prometheus::Error> {
-        core::GenericCounter::<T>::with_opts(opts.clone()).map(|ctr| Self { ctr, opts })
+        core::GenericCounter::<T>::with_opts(opts).map(|ctr| Self { ctr })
     }
 }
 
@@ -241,12 +229,11 @@
 #[derive(Debug, Clone)]
 pub struct Histogram {
     val: prometheus::Histogram,
-    opts: HistogramOpts,
 }
 
 impl Histogram {
     pub fn with_opts(opts: HistogramOpts) -> Result<Self, prometheus::Error> {
-        prometheus::Histogram::with_opts(opts.clone()).map(|val| Self { val, opts })
+        prometheus::Histogram::with_opts(opts).map(|val| Self { val })
     }
 }
 
@@ -264,44 +251,6 @@
     }
 }
 
-<<<<<<< HEAD
-impl Serialize for Histogram {
-    fn serialize<S>(&self, serializer: S) -> Result<S::Ok, S::Error>
-    where
-        S: serde::ser::Serializer,
-    {
-        let mut ser = serializer.serialize_tuple_struct("Histogram", 1)?;
-        let sample = HistogramSample {
-            count: self.val.get_sample_count(),
-            sum: self.val.get_sample_sum(),
-        };
-        let opts = SerializableHistogramOpts {
-            val: sample,
-            opts: self.opts.clone(),
-        };
-        ser.serialize_field(&opts)?;
-        ser.end()
-    }
-}
-
-impl<'de> Deserialize<'de> for Histogram {
-    fn deserialize<D>(deserializer: D) -> Result<Self, D::Error>
-    where
-        D: serde::de::Deserializer<'de>,
-    {
-        // TODO: this implementation is not correct because we cannot set samples for histogram,
-        // need to wait prometheus support serde.
-        SerializableHistogramOpts::deserialize(deserializer).map(
-            |SerializableHistogramOpts { val: _, opts }| {
-                let x = prometheus::Histogram::with_opts(opts.clone()).unwrap();
-                Self { val: x, opts }
-            },
-        )
-    }
-}
-
-=======
->>>>>>> ddb0ecbb
 #[cfg(feature = "async-graphql")]
 #[derive(async_graphql::SimpleObject, Debug, Clone, Copy)]
 #[graphql(name = "Histogram")]
@@ -341,7 +290,6 @@
             #[derive(Clone)]
             pub struct $ty {
                 val: prometheus::$ty,
-                opts: Opts,
             }
 
             impl std::fmt::Debug for $ty {
@@ -355,17 +303,14 @@
                     name: S1,
                     help: S2,
                 ) -> Result<Self, prometheus::Error> {
-                    let opts = Opts::new(name, help);
-                    prometheus::$ty::with_opts(opts.clone()).map(|val| Self {
+                    prometheus::$ty::new(name, help).map(|val| Self {
                         val,
-                        opts,
                     })
                 }
 
                 pub fn with_opts(opts: Opts) -> Result<Self, prometheus::Error> {
                     prometheus::$ty::with_opts(opts.clone()).map(|val| Self {
                         val,
-                        opts,
                     })
                 }
             }
