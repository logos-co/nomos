--- conflicted
+++ resolved
@@ -21,11 +21,7 @@
 nomos-da-network-core    = { workspace = true }
 nomos-libp2p             = { workspace = true }
 nomos-membership         = { workspace = true }
-<<<<<<< HEAD
-nomos-sdp-core           = { workspace = true }
 nomos-storage            = { workspace = true }
-=======
->>>>>>> 217edeaa
 nomos-tracing            = { workspace = true }
 overwatch                = { workspace = true }
 rand                     = { workspace = true }
