[package]
edition = "2021"
license = { workspace = true }
name    = "nomos-da-network-service"
version = "0.1.0"

[dependencies]
<<<<<<< HEAD
async-trait              = "0.1"
futures                  = "0.3"
kzgrs-backend            = { workspace = true }
libp2p                   = { version = "0.53", features = ["ed25519"] }
log                      = "0.4.22"
nomos-core               = { workspace = true }
nomos-da-network-core    = { workspace = true }
nomos-libp2p             = { workspace = true }
nomos-tracing            = { workspace = true }
overwatch-rs             = { workspace = true }
serde                    = { version = "1.0", features = ["derive"] }
subnetworks-assignations = { workspace = true }
tokio                    = { version = "1", features = ["macros", "sync"] }
tokio-stream             = "0.1"
tracing                  = "0.1"
=======
async-trait = "0.1"
futures = "0.3"
kzgrs-backend = { path = "../../../nomos-da/kzgrs-backend" }
overwatch-rs = { git = "https://github.com/logos-co/Overwatch", rev = "f5f7ea0" }
nomos-core = { path = "../../../nomos-core/chain-defs" }
nomos-libp2p = { path = "../../../nomos-libp2p" }
nomos-da-network-core = { path = "../../../nomos-da/network/core" }
nomos-tracing = { path = "../../../nomos-tracing" }
services-utils = { path = "../../utils" }
subnetworks-assignations = { path = "../../../nomos-da/network/subnetworks-assignations" }
libp2p = { version = "0.53", features = ["ed25519"] }
serde = { version = "1.0", features = ["derive"] }
tokio = { version = "1", features = ["macros", "sync"] }
tokio-stream = "0.1"
tracing = "0.1"
log = "0.4.22"
>>>>>>> fb5bc6df
<|MERGE_RESOLUTION|>--- conflicted
+++ resolved
@@ -5,7 +5,6 @@
 version = "0.1.0"
 
 [dependencies]
-<<<<<<< HEAD
 async-trait              = "0.1"
 futures                  = "0.3"
 kzgrs-backend            = { workspace = true }
@@ -17,25 +16,8 @@
 nomos-tracing            = { workspace = true }
 overwatch-rs             = { workspace = true }
 serde                    = { version = "1.0", features = ["derive"] }
+services-utils           = { workspace = true }
 subnetworks-assignations = { workspace = true }
 tokio                    = { version = "1", features = ["macros", "sync"] }
 tokio-stream             = "0.1"
-tracing                  = "0.1"
-=======
-async-trait = "0.1"
-futures = "0.3"
-kzgrs-backend = { path = "../../../nomos-da/kzgrs-backend" }
-overwatch-rs = { git = "https://github.com/logos-co/Overwatch", rev = "f5f7ea0" }
-nomos-core = { path = "../../../nomos-core/chain-defs" }
-nomos-libp2p = { path = "../../../nomos-libp2p" }
-nomos-da-network-core = { path = "../../../nomos-da/network/core" }
-nomos-tracing = { path = "../../../nomos-tracing" }
-services-utils = { path = "../../utils" }
-subnetworks-assignations = { path = "../../../nomos-da/network/subnetworks-assignations" }
-libp2p = { version = "0.53", features = ["ed25519"] }
-serde = { version = "1.0", features = ["derive"] }
-tokio = { version = "1", features = ["macros", "sync"] }
-tokio-stream = "0.1"
-tracing = "0.1"
-log = "0.4.22"
->>>>>>> fb5bc6df
+tracing                  = "0.1"