use std::collections::{BTreeMap, HashMap, HashSet};

use bitvec::prelude::*;
use libp2p::PeerId;
<<<<<<< HEAD
use nomos_core::{
    block::SessionNumber,
    sdp::{ActivityMetadata, DaActivityProof, ProviderId},
};
=======
use nomos_core::sdp::{ProviderId, SessionNumber};
>>>>>>> ce7fa8a0
use nomos_da_network_core::{
    SubnetworkId,
    protocols::sampling::opinions::{Opinion, OpinionEvent},
};
use overwatch::DynError;
use thiserror::Error;

use crate::{
    membership::{Assignations, SubnetworkPeers},
    storage::MembershipStorageAdapter,
};

const OPINION_THRESHOLD: u32 = 10;

#[derive(Error, Debug)]
pub enum OpinionError {
    /// First session change on startup has both current and previous membership
    /// set to 0
    #[error("Insufficient data to generate opinions (session 0 or initial startup)")]
    InsufficientData,

    #[error("Storage error: {0}")]
    Error(#[from] DynError),
}

pub type OpinionsBitVec = BitVec<u8, Lsb0>;

pub struct Opinions {
    pub current_session: SessionNumber,
    pub previous_session_opinions: OpinionsBitVec,
    pub current_session_opinions: OpinionsBitVec,
}

impl From<Opinions> for ActivityMetadata {
    fn from(opinions: Opinions) -> Self {
        let proof = DaActivityProof {
            current_session: opinions.current_session,
            previous_session_opinions: bitvec_to_bytes(&opinions.previous_session_opinions),
            current_session_opinions: bitvec_to_bytes(&opinions.current_session_opinions),
        };
        Self::DataAvailability(proof)
    }
}

struct Membership {
    session_id: SessionNumber,
    peers: HashSet<PeerId>,
    provider_mappings: HashMap<PeerId, ProviderId>,
}

impl Membership {
    fn empty(session_id: SessionNumber) -> Self {
        Self {
            session_id,
            peers: HashSet::new(),
            provider_mappings: HashMap::new(),
        }
    }

    fn members(&self) -> Vec<PeerId> {
        self.peers.iter().copied().collect()
    }
}

impl From<&SubnetworkPeers<PeerId>> for Membership {
    fn from(subnet_peers: &SubnetworkPeers<PeerId>) -> Self {
        Self {
            session_id: subnet_peers.session_id,
            peers: subnet_peers.peers.keys().copied().collect(),
            provider_mappings: subnet_peers.provider_mappings.clone(),
        }
    }
}

pub struct OpinionAggregator<Storage> {
    storage: Storage,

    local_peer_id: PeerId,
    local_provider_id: ProviderId,

    // todo: store opinions to load after restart of the service mid session
    positive_opinions: HashMap<PeerId, u32>,
    negative_opinions: HashMap<PeerId, u32>,
    blacklist: HashSet<PeerId>,

    prev_session_positive_opinions: HashMap<PeerId, u32>,
    prev_session_negative_opinions: HashMap<PeerId, u32>,
    old_blacklist: HashSet<PeerId>,

    current_membership: Option<Membership>,
    previous_membership: Option<Membership>,
}

impl<Storage> OpinionAggregator<Storage>
where
    Storage: MembershipStorageAdapter<PeerId, SubnetworkId> + Send + Sync,
{
    pub fn new(storage: Storage, local_peer_id: PeerId, local_provider_id: ProviderId) -> Self {
        Self {
            storage,
            local_peer_id,
            local_provider_id,
            positive_opinions: HashMap::new(),
            negative_opinions: HashMap::new(),
            blacklist: HashSet::new(),
            prev_session_positive_opinions: HashMap::new(),
            prev_session_negative_opinions: HashMap::new(),
            old_blacklist: HashSet::new(),
            current_membership: None,
            previous_membership: None,
        }
    }

    pub fn record_opinion(&mut self, event: OpinionEvent) {
        for opinion in event.opinions {
            match opinion {
                Opinion::Positive {
                    peer_id,
                    session_id,
                } => {
                    self.handle_positive(peer_id, session_id);
                }
                Opinion::Negative {
                    peer_id,
                    session_id,
                } => {
                    self.handle_negative(peer_id, session_id);
                }
                Opinion::Blacklist {
                    peer_id,
                    session_id,
                } => {
                    self.handle_blacklist(peer_id, session_id);
                }
            }
        }
    }

    fn handle_positive(&mut self, peer_id: PeerId, session_id: SessionNumber) {
        if let Some(ref current) = self.current_membership
            && current.session_id == session_id
        {
            if let Some(count) = self.positive_opinions.get_mut(&peer_id) {
                *count += 1;
            }
            return;
        }
        if let Some(ref previous) = self.previous_membership
            && previous.session_id == session_id
            && let Some(count) = self.prev_session_positive_opinions.get_mut(&peer_id)
        {
            *count += 1;
        }
    }

    fn handle_negative(&mut self, peer_id: PeerId, session_id: SessionNumber) {
        if let Some(ref current) = self.current_membership
            && current.session_id == session_id
        {
            if let Some(count) = self.negative_opinions.get_mut(&peer_id) {
                *count += 1;
            }
            return;
        }
        if let Some(ref previous) = self.previous_membership
            && previous.session_id == session_id
            && let Some(count) = self.prev_session_negative_opinions.get_mut(&peer_id)
        {
            *count += 1;
        }
    }

    fn handle_blacklist(&mut self, peer_id: PeerId, session_id: SessionNumber) {
        if let Some(ref current) = self.current_membership
            && current.session_id == session_id
        {
            if let Some(count) = self.positive_opinions.get_mut(&peer_id) {
                *count = 0;
            }
            self.blacklist.insert(peer_id);
            return;
        }
        if let Some(ref previous) = self.previous_membership
            && previous.session_id == session_id
        {
            if let Some(count) = self.prev_session_positive_opinions.get_mut(&peer_id) {
                *count = 0;
            }
            self.old_blacklist.insert(peer_id);
        }
    }

    pub async fn handle_session_change(
        &mut self,
        new_membership: &SubnetworkPeers<PeerId>,
    ) -> Result<Opinions, OpinionError> {
        let new_session_id = new_membership.session_id;

        // Case: Service is starting (current membership is None)
        if self.current_membership.is_none() {
            // Case 1.1: Session 0 (genesis)
            if new_session_id == 0 {
                self.current_membership = Some(Membership::from(new_membership));
                self.previous_membership = Some(Membership::empty(0));
                self.reset_opinion_maps();
                return Err(OpinionError::InsufficientData);
            }

            // Case: Regular restart (session > 0)
            // Restore current membership (session we're generating opinions for)
            let current_session_id = new_session_id - 1;

            // Get assignations and convert to Membership
            match self.storage.get(current_session_id).await {
                Ok(Some(assignations)) => {
                    let membership = self
                        .assignations_to_membership_fetch_mappings(assignations, current_session_id)
                        .await?;
                    self.current_membership = Some(membership);
                }
                Ok(None) => {
                    // Not found - set empty membership
                    self.current_membership = Some(Membership::empty(current_session_id));
                }
                Err(e) => return Err(OpinionError::Error(e)),
            }

            // Restore previous membership (if current_session_id > 0)
            if current_session_id > 0 {
                let prev_session_id = current_session_id - 1;
                match self.storage.get(prev_session_id).await {
                    Ok(Some(assignations)) => {
                        let membership = self
                            .assignations_to_membership_fetch_mappings(
                                assignations,
                                prev_session_id,
                            )
                            .await?;
                        self.previous_membership = Some(membership);
                    }
                    Ok(None) => {
                        self.previous_membership = Some(Membership::empty(prev_session_id));
                    }
                    Err(e) => return Err(OpinionError::Error(e)),
                }
            } else {
                // current_session_id is 0, so create empty previous
                self.previous_membership = Some(Membership::empty(0));
            }
        }

        let result = self.generate_opinions();

        // Rotate memberships: previous <- current, current <- new
        self.previous_membership = self.current_membership.take();
        self.current_membership = Some(Membership::from(new_membership));

        self.reset_opinion_maps();

        result
    }

    fn generate_opinions(&self) -> Result<Opinions, OpinionError> {
        let current = self.current_membership.as_ref().unwrap();
        let previous = self.previous_membership.as_ref().unwrap();

        let new_opinions = self.peer_opinions_to_provider_bitvec(
            current.members().into_iter(),
            &self.positive_opinions,
            &self.negative_opinions,
            &current.provider_mappings,
            true,
        )?;

        let old_opinions = self.peer_opinions_to_provider_bitvec(
            previous.members().into_iter(),
            &self.prev_session_positive_opinions,
            &self.prev_session_negative_opinions,
            &previous.provider_mappings,
            previous.members().contains(&self.local_peer_id),
        )?;

        Ok(Opinions {
            current_session: current.session_id,
            previous_session_opinions: old_opinions,
            current_session_opinions: new_opinions,
        })
    }

    async fn assignations_to_membership_fetch_mappings(
        &self,
        assignations: Assignations<PeerId, SubnetworkId>,
        session_id: SessionNumber,
    ) -> Result<Membership, DynError> {
        let mut provider_mappings = HashMap::new();

        let all_peer_ids: HashSet<PeerId> = assignations
            .values()
            .flat_map(|peers_set| peers_set.iter().copied())
            .collect();

        // Get provider mappings for each peer from store
        for peer_id in &all_peer_ids {
            if let Some(provider_id) = self.storage.get_provider_id(*peer_id).await? {
                provider_mappings.insert(*peer_id, provider_id);
            }
        }

        Ok(Membership {
            session_id,
            peers: all_peer_ids,
            provider_mappings,
        })
    }

    fn reset_opinion_maps(&mut self) {
        self.positive_opinions.clear();
        self.negative_opinions.clear();
        self.blacklist.clear();
        self.prev_session_positive_opinions.clear();
        self.prev_session_negative_opinions.clear();
        self.old_blacklist.clear();

        if let Some(ref membership) = self.current_membership {
            for peer_id in membership.members() {
                self.positive_opinions.insert(peer_id, 0);
                self.negative_opinions.insert(peer_id, 0);
            }
        }

        if let Some(ref membership) = self.previous_membership {
            for peer_id in membership.members() {
                self.prev_session_positive_opinions.insert(peer_id, 0);
                self.prev_session_negative_opinions.insert(peer_id, 0);
            }
        }
    }

    fn peer_opinions_to_provider_bitvec(
        &self,
        peers: impl Iterator<Item = PeerId>,
        positive: &HashMap<PeerId, u32>,
        negative: &HashMap<PeerId, u32>,
        provider_mappings: &HashMap<PeerId, ProviderId>,
        include_self: bool,
    ) -> Result<OpinionsBitVec, DynError> {
        // BTreeMap so it is sorted
        let mut provider_opinions: BTreeMap<ProviderId, bool> = BTreeMap::new();

        for peer_id in peers {
            let provider_id = if peer_id == self.local_peer_id {
                self.local_provider_id
            } else {
                *provider_mappings.get(&peer_id).ok_or_else(|| {
                    DynError::from(format!("ProviderId not found for PeerId {peer_id}"))
                })?
            };

            let opinion = if include_self && peer_id == self.local_peer_id {
                true
            } else {
                let pos = positive.get(&peer_id).copied().unwrap_or(0);
                let neg = negative.get(&peer_id).copied().unwrap_or(0);
                pos > neg * OPINION_THRESHOLD
            };

            provider_opinions.insert(provider_id, opinion);
        }

        let bitvec: OpinionsBitVec = provider_opinions.values().copied().collect();
        Ok(bitvec)
    }
}

fn bitvec_to_bytes(bv: &OpinionsBitVec) -> Vec<u8> {
    bv.as_raw_slice().to_vec()
}

#[cfg(test)]
mod tests {
    use std::sync::Arc;

    use ed25519_dalek::SigningKey;
    use rand::{RngCore, SeedableRng as _, rngs::SmallRng};
    use subnetworks_assignations::{
        MembershipCreator as _, MembershipHandler as _,
        versions::history_aware_refill::HistoryAware,
    };

    use super::*;
    use crate::storage::adapters::mock::MockStorage;

    const REPLICATION_FACTOR: usize = 3;
    const SUBNETWORK_COUNT: usize = 16;

    fn create_test_peers(count: usize, rng: &mut impl RngCore) -> Vec<(PeerId, ProviderId)> {
        std::iter::repeat_with(|| {
            let mut seed = [0u8; 32];
            rng.fill_bytes(&mut seed);
            let signing_key = SigningKey::from_bytes(&seed);
            let verifying_key = signing_key.verifying_key();
            let provider_id = ProviderId(verifying_key);

            // Create libp2p keypair from the same seed bytes
            let secret_key = libp2p::identity::ed25519::SecretKey::try_from_bytes(seed)
                .expect("Valid ed25519 secret key");
            let keypair = libp2p::identity::ed25519::Keypair::from(secret_key);
            let peer_id = PeerId::from(libp2p::identity::PublicKey::from(keypair.public()));

            (peer_id, provider_id)
        })
        .take(count)
        .collect()
    }

    #[tokio::test]
    async fn test_session_0_genesis() {
        let mut rng = SmallRng::seed_from_u64(42);
        let storage = Arc::new(MockStorage::default());

        let peers = create_test_peers(50, &mut rng);
        let (local_peer_id, local_provider_id) = peers[0];

        let mut aggregator =
            OpinionAggregator::new(Arc::clone(&storage), local_peer_id, local_provider_id);

        // Create SubnetworkPeers for session 0
        let subnet_peers = SubnetworkPeers {
            session_id: 0,
            peers: peers
                .iter()
                .map(|(p, _)| (*p, libp2p::Multiaddr::empty()))
                .collect(),
            provider_mappings: peers.iter().map(|(p, prov)| (*p, *prov)).collect(),
        };

        // Session 0 - should return InsufficientData
        let result = aggregator.handle_session_change(&subnet_peers).await;
        assert!(matches!(result, Err(OpinionError::InsufficientData)));
    }

    #[tokio::test]
    async fn test_regular_flow_after_session_0() {
        let mut rng = SmallRng::seed_from_u64(42);
        let storage = Arc::new(MockStorage::default());

        let peers = create_test_peers(50, &mut rng);
        let (local_peer_id, local_provider_id) = peers[0];

        let mut aggregator =
            OpinionAggregator::new(Arc::clone(&storage), local_peer_id, local_provider_id);

        let mappings: HashMap<PeerId, ProviderId> = peers
            .iter()
            .map(|(peer, provider)| (*peer, *provider))
            .collect();

        let peer_ids: HashSet<PeerId> = peers.iter().map(|(p, _)| *p).collect();

        // Session 0 - store it
        let base_membership = HistoryAware::new(0, SUBNETWORK_COUNT, REPLICATION_FACTOR);
        let membership0 = base_membership.update(0, peer_ids.clone(), &mut rng);
        storage
            .store(0, membership0.subnetworks(), mappings.clone())
            .await
            .unwrap();

        // Create SubnetworkPeers for session 0
        let subnet_peers_0 = SubnetworkPeers {
            session_id: 0,
            peers: peers
                .iter()
                .map(|(p, _)| (*p, libp2p::Multiaddr::empty()))
                .collect(),
            provider_mappings: mappings.clone(),
        };

        // First call with session 0 - should return InsufficientData
        let result = aggregator.handle_session_change(&subnet_peers_0).await;
        assert!(matches!(result, Err(OpinionError::InsufficientData)));

        // Session 1 - store it
        let membership1 = membership0.update(1, peer_ids.clone(), &mut rng);
        storage
            .store(1, membership1.subnetworks(), mappings.clone())
            .await
            .unwrap();

        // Create SubnetworkPeers for session 1
        let subnet_peers_1 = SubnetworkPeers {
            session_id: 1,
            peers: peers
                .iter()
                .map(|(p, _)| (*p, libp2p::Multiaddr::empty()))
                .collect(),
            provider_mappings: mappings.clone(),
        };

        // Second call with session 1 - should generate opinions for session 0
        let result = aggregator.handle_session_change(&subnet_peers_1).await;
        match result {
            Ok(opinions) => {
                assert_eq!(opinions.current_session, 0);
                assert_eq!(opinions.current_session_opinions.len(), peers.len());
                assert_eq!(opinions.previous_session_opinions.len(), 0); // No previous for session 0
            }
            Err(e) => panic!("Unexpected error: {e}"),
        }

        // Session 2
        let membership2 = membership1.update(2, peer_ids, &mut rng);
        storage
            .store(2, membership2.subnetworks(), mappings.clone())
            .await
            .unwrap();

        let subnet_peers_2 = SubnetworkPeers {
            session_id: 2,
            peers: peers
                .iter()
                .map(|(p, _)| (*p, libp2p::Multiaddr::empty()))
                .collect(),
            provider_mappings: mappings,
        };

        // Third call - should generate opinions for session 1
        let result = aggregator.handle_session_change(&subnet_peers_2).await;
        match result {
            Ok(opinions) => {
                assert_eq!(opinions.current_session, 1);
                assert_eq!(opinions.previous_session_opinions.len(), peers.len()); // Now has previous
                assert_eq!(opinions.current_session_opinions.len(), peers.len());
            }
            Err(e) => panic!("Unexpected error: {e}"),
        }
    }

    #[tokio::test]
    async fn test_restart_at_session_greater_than_0() {
        let mut rng = SmallRng::seed_from_u64(42);
        let storage = Arc::new(MockStorage::default());

        let peers = create_test_peers(50, &mut rng);
        let (local_peer_id, local_provider_id) = peers[0];

        let mappings: HashMap<PeerId, ProviderId> = peers
            .iter()
            .map(|(peer, provider)| (*peer, *provider))
            .collect();

        let peer_ids: HashSet<PeerId> = peers.iter().map(|(p, _)| *p).collect();
        let base_membership = HistoryAware::new(1, SUBNETWORK_COUNT, REPLICATION_FACTOR);

        // Store sessions 3 and 4 in storage (simulating they were stored before
        // restart)
        let membership3 = base_membership.update(3, peer_ids.clone(), &mut rng);
        let membership4 = membership3.update(4, peer_ids.clone(), &mut rng);

        storage
            .store(3, membership3.subnetworks(), mappings.clone())
            .await
            .unwrap();
        storage
            .store(4, membership4.subnetworks(), mappings.clone())
            .await
            .unwrap();

        // Create new aggregator (simulating restart)
        let mut aggregator =
            OpinionAggregator::new(Arc::clone(&storage), local_peer_id, local_provider_id);

        // Create SubnetworkPeers for session 5 (new session after restart)
        let subnet_peers_5 = SubnetworkPeers {
            session_id: 5,
            peers: peers
                .iter()
                .map(|(p, _)| (*p, libp2p::Multiaddr::empty()))
                .collect(),
            provider_mappings: mappings,
        };

        // Handle session change with session 5 (restart scenario)
        // This should restore session 4 as current and session 3 as previous,
        // then generate opinions for session 4
        let result = aggregator.handle_session_change(&subnet_peers_5).await;

        match result {
            Ok(opinions) => {
                assert_eq!(opinions.current_session, 4); // Should generate opinions for session 4
                assert_eq!(opinions.previous_session_opinions.len(), peers.len());
                assert_eq!(opinions.current_session_opinions.len(), peers.len());
            }
            Err(e) => panic!("Unexpected error: {e}"),
        }
    }

    #[tokio::test]
    async fn test_non_operational_session() {
        let mut rng = SmallRng::seed_from_u64(42);
        let storage = Arc::new(MockStorage::default());

        let peers = create_test_peers(50, &mut rng);
        let (local_peer_id, local_provider_id) = peers[0];

        let mut aggregator =
            OpinionAggregator::new(Arc::clone(&storage), local_peer_id, local_provider_id);

        let mappings: HashMap<PeerId, ProviderId> = peers
            .iter()
            .map(|(peer, provider)| (*peer, *provider))
            .collect();

        let peer_ids: HashSet<PeerId> = peers.iter().map(|(p, _)| *p).collect();
        let base_membership = HistoryAware::new(1, SUBNETWORK_COUNT, REPLICATION_FACTOR);

        // Session 1 - operational
        let membership1 = base_membership.update(1, peer_ids.clone(), &mut rng);
        storage
            .store(1, membership1.subnetworks(), mappings.clone())
            .await
            .unwrap();

        let subnet_peers_1 = SubnetworkPeers {
            session_id: 1,
            peers: peers
                .iter()
                .map(|(p, _)| (*p, libp2p::Multiaddr::empty()))
                .collect(),
            provider_mappings: mappings.clone(),
        };

        // Store session 0 as well for the test
        let membership0 = base_membership.update(0, peer_ids.clone(), &mut rng);
        storage
            .store(0, membership0.subnetworks(), mappings.clone())
            .await
            .unwrap();

        aggregator
            .handle_session_change(&subnet_peers_1)
            .await
            .unwrap();

        // Session 2 - non-operational (empty)
        // Store empty assignations for session 2
        storage
            .store(2, HashMap::new(), HashMap::new())
            .await
            .unwrap();

        let subnet_peers_2 = SubnetworkPeers {
            session_id: 2,
            peers: HashMap::new(), // Empty - non-operational
            provider_mappings: HashMap::new(),
        };

        let result = aggregator.handle_session_change(&subnet_peers_2).await;
        match result {
            Ok(opinions) => {
                assert_eq!(opinions.current_session, 1);
                assert_eq!(opinions.current_session_opinions.len(), peers.len()); // Session 1 was operational
                assert_eq!(opinions.previous_session_opinions.len(), peers.len()); // Session 0 was operational
            }
            Err(e) => panic!("Unexpected error: {e}"),
        }

        // Session 3 - back to operational
        let membership3 = base_membership.update(3, peer_ids, &mut rng);
        storage
            .store(3, membership3.subnetworks(), mappings.clone())
            .await
            .unwrap();

        let subnet_peers_3 = SubnetworkPeers {
            session_id: 3,
            peers: peers
                .iter()
                .map(|(p, _)| (*p, libp2p::Multiaddr::empty()))
                .collect(),
            provider_mappings: mappings,
        };

        let result = aggregator.handle_session_change(&subnet_peers_3).await;
        match result {
            Ok(opinions) => {
                assert_eq!(opinions.current_session, 2);
                assert_eq!(opinions.current_session_opinions.len(), 0); // Session 2 was non-operational
                assert_eq!(opinions.previous_session_opinions.len(), peers.len()); // Session 1 was operational
            }
            Err(e) => panic!("Unexpected error: {e}"),
        }
    }

    #[test]
    fn test_bitvec_to_bytes_empty() {
        let bv = BitVec::<u8, Lsb0>::new();
        let bytes = bitvec_to_bytes(&bv);
        assert_eq!(bytes, Vec::<u8>::new());
    }

    #[test]
    fn test_bitvec_to_bytes_single_bit() {
        let mut bv = BitVec::<u8, Lsb0>::new();
        bv.push(true);
        let bytes = bitvec_to_bytes(&bv);
        assert_eq!(bytes, vec![0b0000_0001]);
    }

    #[test]
    fn test_bitvec_to_bytes_partial_byte() {
        let mut bv = BitVec::<u8, Lsb0>::new();
        bv.push(true); // bit 0
        bv.push(false); // bit 1
        bv.push(true); // bit 2
        bv.push(true); // bit 3
        bv.push(false); // bit 4
        // 5 bits total: 0b00001101 (LSB0: right to left)
        let bytes = bitvec_to_bytes(&bv);
        assert_eq!(bytes, vec![0b0000_1101]);

        // Verify high bits are zero
        assert_eq!(bytes[0] & 0b1110_0000, 0);
    }

    #[test]
    fn test_bitvec_to_bytes_exact_byte() {
        let mut bv = BitVec::<u8, Lsb0>::new();
        for i in 0..8 {
            bv.push(i % 2 == 0); // Alternating pattern
        }
        let bytes = bitvec_to_bytes(&bv);
        assert_eq!(bytes.len(), 1);
        assert_eq!(bytes, vec![0b0101_0101]); // LSB0: even positions set
    }

    #[test]
    fn test_bitvec_to_bytes_multiple_bytes() {
        let mut bv = BitVec::<u8, Lsb0>::new();
        // First byte: all ones
        for _ in 0..8 {
            bv.push(true);
        }
        // Second byte: all zeros
        for _ in 0..8 {
            bv.push(false);
        }
        // Third byte: partial (3 bits)
        bv.push(true);
        bv.push(false);
        bv.push(true);

        let bytes = bitvec_to_bytes(&bv);
        assert_eq!(bytes.len(), 3);
        assert_eq!(bytes[0], 0xFF);
        assert_eq!(bytes[1], 0x00);
        assert_eq!(bytes[2], 0b0000_0101); // Only lower 3 bits used

        // Verify high bits in last byte are zero
        assert_eq!(bytes[2] & 0b1111_1000, 0);
    }

    #[test]
    fn test_bitvec_to_bytes_large() {
        let mut bv = BitVec::<u8, Lsb0>::new();
        // Create 100 bits (12.5 bytes, so 13 bytes needed)
        for i in 0..100 {
            bv.push(i % 3 == 0);
        }

        let bytes = bitvec_to_bytes(&bv);
        assert_eq!(bytes.len(), 13); // ceil(100/8) = 13

        // Last byte should have only 4 bits used (100 % 8 = 4)
        // Upper 4 bits should be zero
        assert_eq!(bytes[12] & 0b1111_0000, 0);
    }
}<|MERGE_RESOLUTION|>--- conflicted
+++ resolved
@@ -2,14 +2,7 @@
 
 use bitvec::prelude::*;
 use libp2p::PeerId;
-<<<<<<< HEAD
-use nomos_core::{
-    block::SessionNumber,
-    sdp::{ActivityMetadata, DaActivityProof, ProviderId},
-};
-=======
-use nomos_core::sdp::{ProviderId, SessionNumber};
->>>>>>> ce7fa8a0
+use nomos_core::sdp::{ActivityMetadata, DaActivityProof, ProviderId, SessionNumber};
 use nomos_da_network_core::{
     SubnetworkId,
     protocols::sampling::opinions::{Opinion, OpinionEvent},
