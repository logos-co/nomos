--- conflicted
+++ resolved
@@ -370,11 +370,7 @@
                 Some(msg) = inbound_relay.recv() => {
                     Self::handle_network_service_message(msg, backend, &membership_storage, api_adapter, addressbook).await;
                 }
-<<<<<<< HEAD
                 Some((session_id, providers)) = stream.next() => {
-=======
-                Some((block_number, providers)) = membership_updates_stream.next() => {
->>>>>>> ede38112
                     tracing::debug!(
                         "Received membership update for block {}: {:?}",
                         session_id, providers
