pub mod addressbook;
pub mod api;
pub mod backends;
pub mod membership;
pub mod storage;

use std::{
    collections::HashMap,
    fmt::{self, Debug, Display},
    iter,
    marker::PhantomData,
    pin::Pin,
};

use async_trait::async_trait;
use backends::NetworkBackend;
use futures::Stream;
use kzgrs_backend::common::share::{DaShare, DaSharesCommitments};
use libp2p::{Multiaddr, PeerId};
use nomos_core::{block::BlockNumber, da::BlobId};
<<<<<<< HEAD
use nomos_da_network_core::{protocols::sampling::SubnetsConfig, SubnetworkId};
=======
use nomos_da_network_core::{addressbook::AddressBookHandler as _, SubnetworkId};
>>>>>>> 22f40f9d
use overwatch::{
    services::{
        state::{NoOperator, ServiceState},
        AsServiceId, ServiceCore, ServiceData,
    },
    OpaqueServiceResourcesHandle,
};
use rand::Rng as _;
use serde::{Deserialize, Serialize};
use storage::{MembershipStorage, MembershipStorageAdapter};
use subnetworks_assignations::{MembershipCreator, MembershipHandler, SubnetworkAssignations};
use tokio::sync::oneshot;
use tokio_stream::StreamExt as _;

use crate::{
    addressbook::{AddressBook, AddressBookSnapshot},
    api::ApiAdapter as ApiAdapterTrait,
    membership::{handler::DaMembershipHandler, MembershipAdapter},
};

pub type DaAddressbook = AddressBook;

#[derive(Clone, Debug, Serialize, Deserialize)]
pub struct MembershipResponse {
    pub assignations: SubnetworkAssignations<SubnetworkId, PeerId>,
    pub addressbook: AddressBookSnapshot<PeerId>,
}

pub enum DaNetworkMsg<Backend, Commitments, RuntimeServiceId>
where
    Backend: NetworkBackend<RuntimeServiceId>,
{
    Process(Backend::Message),
    Subscribe {
        kind: Backend::EventKind,
        sender: oneshot::Sender<Pin<Box<dyn Stream<Item = Backend::NetworkEvent> + Send>>>,
    },
    GetMembership {
        block_number: BlockNumber,
        sender: oneshot::Sender<MembershipResponse>,
    },
    GetCommitments {
        blob_id: BlobId,
        sender: oneshot::Sender<Option<Commitments>>,
    },
    RequestHistoricSample {
        block_number: BlockNumber,
        blob_id: BlobId,
    },
}

impl<Backend, Commitments, RuntimeServiceId> Debug
    for DaNetworkMsg<Backend, Commitments, RuntimeServiceId>
where
    Backend: NetworkBackend<RuntimeServiceId>,
{
    fn fmt(&self, fmt: &mut fmt::Formatter) -> fmt::Result {
        match self {
            Self::Process(msg) => write!(fmt, "DaNetworkMsg::Process({msg:?})"),
            Self::Subscribe { kind, .. } => {
                write!(fmt, "DaNetworkMsg::Subscribe{{ kind: {kind:?}}}")
            }
            Self::GetMembership { block_number, .. } => {
                write!(
                    fmt,
                    "DaNetworkMsg::SubnetworksAtBlock{{ block_number: {block_number} }}"
                )
            }
            Self::GetCommitments { blob_id, .. } => {
                write!(
                    fmt,
                    "DaNetworkMsg::GetCommitments{{ blob_id: {blob_id:?} }}"
                )
            }
            Self::RequestHistoricSample {
                block_number,
                blob_id,
            } => {
                write!(
                    fmt,
                    "DaNetworkMsg::RequestHistoricSample{{ block_number: {block_number}, blob_id: {blob_id:?} }}"
                )
            }
        }
    }
}

#[derive(Serialize, Deserialize)]
pub struct NetworkConfig<
    Backend: NetworkBackend<RuntimeServiceId>,
    Membership,
    ApiAdapterSettings,
    RuntimeServiceId,
> {
    pub backend: Backend::Settings,
    pub membership: Membership,
    pub api_adapter_settings: ApiAdapterSettings,
    pub subnets_settings: SubnetsConfig,
}

impl<
        Backend: NetworkBackend<RuntimeServiceId>,
        Membership,
        ApiAdapterSettings,
        RuntimeServiceId,
    > Debug for NetworkConfig<Backend, Membership, ApiAdapterSettings, RuntimeServiceId>
where
    Membership: Clone + Debug,
{
    fn fmt(&self, fmt: &mut fmt::Formatter) -> fmt::Result {
        write!(fmt, "NetworkConfig {{ backend: {:?}}}", self.backend)
    }
}

pub struct NetworkService<
    Backend,
    Membership,
    MembershipServiceAdapter,
    StorageAdapter,
    ApiAdapter,
    RuntimeServiceId,
> where
    Backend: NetworkBackend<RuntimeServiceId> + Send + 'static,
    Membership: MembershipHandler,
    ApiAdapter: ApiAdapterTrait,
{
    backend: Backend,
    service_resources_handle: OpaqueServiceResourcesHandle<Self, RuntimeServiceId>,
    membership: DaMembershipHandler<Membership>,
    addressbook: DaAddressbook,
    api_adapter: ApiAdapter,
    subnet_settings: SubnetsConfig,
    phantom: PhantomData<MembershipServiceAdapter>,
}

pub struct NetworkState<
    Backend,
    Membership,
    MembershipServiceAdapter,
    StorageAdapter,
    ApiAdapter,
    RuntimeServiceId,
> where
    Backend: NetworkBackend<RuntimeServiceId>,
{
    backend: Backend::State,
    phantom: PhantomData<(
        Membership,
        MembershipServiceAdapter,
        ApiAdapter,
        StorageAdapter,
    )>,
}

impl<
        Backend,
        Membership,
        MembershipServiceAdapter,
        StorageAdapter,
        ApiAdapter,
        RuntimeServiceId,
    > ServiceData
    for NetworkService<
        Backend,
        Membership,
        MembershipServiceAdapter,
        StorageAdapter,
        ApiAdapter,
        RuntimeServiceId,
    >
where
    Backend: NetworkBackend<RuntimeServiceId> + 'static + Send,
    Membership: MembershipHandler,
    ApiAdapter: ApiAdapterTrait,
{
    type Settings = NetworkConfig<Backend, Membership, ApiAdapter::Settings, RuntimeServiceId>;
    type State = NetworkState<
        Backend,
        Membership,
        MembershipServiceAdapter,
        StorageAdapter,
        ApiAdapter,
        RuntimeServiceId,
    >;
    type StateOperator = NoOperator<Self::State>;
    type Message = DaNetworkMsg<Backend, DaSharesCommitments, RuntimeServiceId>;
}

#[async_trait]
impl<
        Backend,
        Membership,
        MembershipServiceAdapter,
        StorageAdapter,
        ApiAdapter,
        RuntimeServiceId,
    > ServiceCore<RuntimeServiceId>
    for NetworkService<
        Backend,
        Membership,
        MembershipServiceAdapter,
        StorageAdapter,
        ApiAdapter,
        RuntimeServiceId,
    >
where
    Backend: NetworkBackend<
            RuntimeServiceId,
            Membership = DaMembershipHandler<Membership>,
            Addressbook = DaAddressbook,
        > + Send
        + Sync
        + 'static,
    Backend::State: Send + Sync,
    Membership:
        MembershipCreator<Id = PeerId, NetworkId = SubnetworkId> + Clone + Send + Sync + 'static,
    Membership::Id: Send + Sync,
    Membership::NetworkId: Send,
    MembershipServiceAdapter: MembershipAdapter<Id = Membership::Id> + Send + Sync + 'static,
    StorageAdapter: MembershipStorageAdapter<PeerId, SubnetworkId> + Send + Sync + 'static,
    ApiAdapter: ApiAdapterTrait<
            Share = DaShare,
            BlobId = BlobId,
            Commitments = DaSharesCommitments,
            Membership = DaMembershipHandler<Membership>,
            Addressbook = DaAddressbook,
        > + Send
        + Sync
        + 'static,
    ApiAdapter::Settings: Clone + Send + Sync,
    <MembershipServiceAdapter::MembershipService as ServiceData>::Message: Send + Sync + 'static,
    RuntimeServiceId: AsServiceId<Self>
        + Clone
        + Display
        + Send
        + Sync
        + Debug
        + AsServiceId<MembershipServiceAdapter::MembershipService>
        + AsServiceId<StorageAdapter::StorageService>,
{
    fn init(
        service_resources_handle: OpaqueServiceResourcesHandle<Self, RuntimeServiceId>,
        _initial_state: Self::State,
    ) -> Result<Self, overwatch::DynError> {
        let settings = service_resources_handle
            .settings_handle
            .notifier()
            .get_updated_settings();

        let membership = DaMembershipHandler::new(settings.membership);
        let addressbook = DaAddressbook::default();

        let api_adapter = ApiAdapter::new(
            settings.api_adapter_settings.clone(),
            membership.clone(),
            addressbook.clone(),
        );

        Ok(Self {
            backend: <Backend as NetworkBackend<RuntimeServiceId>>::new(
                settings.backend,
                service_resources_handle.overwatch_handle.clone(),
                membership.clone(),
                addressbook.clone(),
                settings.subnets_settings,
            ),
            service_resources_handle,
            membership,
            addressbook,
            api_adapter,
            subnet_settings: settings.subnets_settings,
            phantom: PhantomData,
        })
    }

    async fn run(mut self) -> Result<(), overwatch::DynError> {
        let Self {
            service_resources_handle:
                OpaqueServiceResourcesHandle::<Self, RuntimeServiceId> {
                    ref mut inbound_relay,
                    ref status_updater,
                    ref overwatch_handle,
                    ..
                },
            ref mut backend,
            ref membership,
            ref api_adapter,
            ref addressbook,
            ..
        } = self;

        let membership_service_relay = overwatch_handle
            .relay::<MembershipServiceAdapter::MembershipService>()
            .await?;

        let storage_service_relay = overwatch_handle
            .relay::<StorageAdapter::StorageService>()
            .await?;

        let storage_adapter = StorageAdapter::new(storage_service_relay);
        let membership_storage =
            MembershipStorage::new(storage_adapter, membership.clone(), addressbook.clone());

        let membership_service_adapter = MembershipServiceAdapter::new(membership_service_relay);

        let mut stream = membership_service_adapter.subscribe().await.map_err(|e| {
            tracing::error!("Failed to subscribe to membership service: {e}");
            e
        })?;

        status_updater.notify_ready();
        tracing::info!(
            "Service '{}' is ready.",
            <RuntimeServiceId as AsServiceId<Self>>::SERVICE_ID
        );

        loop {
            tokio::select! {
                Some(msg) = inbound_relay.recv() => {
<<<<<<< HEAD
                    Self::handle_network_service_message(msg, backend, &membership_storage, api_adapter, &self.subnet_settings).await;
=======
                    Self::handle_network_service_message(msg, backend, &membership_storage, api_adapter, addressbook).await;
>>>>>>> 22f40f9d
                }
                Some((block_number, providers)) = stream.next() => {
                    tracing::debug!(
                        "Received membership update for block {}: {:?}",
                        block_number, providers
                    );
                    Self::handle_membership_update(block_number, providers, &membership_storage).await;
                }
            }
        }
    }
}

impl<
        Backend,
        Membership,
        MembershipServiceAdapter,
        StorageAdapter,
        ApiAdapter,
        RuntimeServiceId,
    > Drop
    for NetworkService<
        Backend,
        Membership,
        MembershipServiceAdapter,
        StorageAdapter,
        ApiAdapter,
        RuntimeServiceId,
    >
where
    Backend: NetworkBackend<RuntimeServiceId> + Send + 'static,
    Membership: MembershipHandler,
    ApiAdapter: ApiAdapterTrait,
{
    fn drop(&mut self) {
        self.backend.shutdown();
    }
}

impl<
        Backend,
        Membership,
        MembershipServiceAdapter,
        StorageAdapter,
        ApiAdapter,
        RuntimeServiceId,
    >
    NetworkService<
        Backend,
        Membership,
        MembershipServiceAdapter,
        StorageAdapter,
        ApiAdapter,
        RuntimeServiceId,
    >
where
    StorageAdapter: MembershipStorageAdapter<
            <Membership as MembershipHandler>::Id,
            <Membership as MembershipHandler>::NetworkId,
        > + Send
        + Sync,
    ApiAdapter:
        ApiAdapterTrait<BlobId = BlobId, Commitments = DaSharesCommitments> + Send + Sync + 'static,
    ApiAdapter::Settings: Clone + Send,
    Backend: NetworkBackend<RuntimeServiceId> + Send + Sync + 'static,
    Backend::State: Send + Sync,
    Membership:
        MembershipCreator<Id = PeerId, NetworkId = SubnetworkId> + Clone + Send + Sync + 'static,
{
    async fn handle_network_service_message(
        msg: DaNetworkMsg<Backend, DaSharesCommitments, RuntimeServiceId>,
        backend: &mut Backend,
        membership_storage: &MembershipStorage<StorageAdapter, Membership, DaAddressbook>,
        api_adapter: &ApiAdapter,
<<<<<<< HEAD
        subnets_settings: &SubnetsConfig,
=======
        addressbook: &DaAddressbook,
>>>>>>> 22f40f9d
    ) {
        match msg {
            DaNetworkMsg::Process(msg) => {
                // split sending in two steps to help the compiler understand we do not
                // need to hold an instance of &I (which is not Send) across an await point
                let send = backend.process(msg);
                send.await;
            }
            DaNetworkMsg::Subscribe { kind, sender } => sender
                .send(backend.subscribe(kind).await)
                .unwrap_or_else(|_| {
                    tracing::warn!(
                        "client hung up before a subscription handle could be established"
                    );
                }),
            DaNetworkMsg::GetMembership {
                block_number,
                sender,
            } => {
                // todo: handle errors properly when the usage of this function is known
                // now we are just logging and returning an empty assignations
                if let Some(membership) = membership_storage
                    .get_historic_membership(block_number)
                    .await
                    .unwrap_or_else(|e| {
                        tracing::error!(
                            "Failed to get historic membership for block {block_number}: {e}"
                        );
                        None
                    })
                {
                    let assignations = membership.subnetworks();
                    let addressbook = assignations
                        .values()
                        .flatten()
                        .filter_map(|id| {
                            addressbook
                                .get_address(id)
                                .map(|address| (*id, address))
                                .or_else(|| {
                                    tracing::error!("No address found for peer {id:?}");
                                    None
                                })
                        })
                        .collect::<AddressBookSnapshot<_>>();
                    sender.send(MembershipResponse { assignations, addressbook }).unwrap_or_else(|_| {
                                tracing::warn!(
                                    "client hung up before a subnetwork assignations handle could be established"
                                );
                            });
                } else {
                    tracing::warn!("No membership found for block number {block_number}");
                    sender.send(MembershipResponse{
                                assignations: SubnetworkAssignations::default(),
                                addressbook: AddressBookSnapshot::default(),
                            }).unwrap_or_else(|_| {
                                tracing::warn!(
                                    "client hung up before a subnetwork assignations handle could be established"
                                );
                            });
                }
            }
            DaNetworkMsg::GetCommitments { blob_id, sender } => {
                if let Err(e) = api_adapter.request_commitments(blob_id, sender).await {
                    tracing::error!("Failed to request commitments: {e}");
                }
            }
            DaNetworkMsg::RequestHistoricSample {
                block_number,
                blob_id,
            } => {
                Self::handle_historic_sample_request(
                    backend,
                    membership_storage,
                    subnets_settings,
                    block_number,
                    blob_id,
                )
                .await;
            }
        }
    }

    async fn handle_membership_update(
        block_number: BlockNumber,
        update: HashMap<Membership::Id, Multiaddr>,
        storage: &MembershipStorage<StorageAdapter, Membership, DaAddressbook>,
    ) {
        storage
            .update(block_number, update)
            .await
            .unwrap_or_else(|e| {
                tracing::error!("Failed to update membership at block {block_number}: {e}");
            });
    }
    async fn handle_historic_sample_request(
        backend: &Backend,
        membership_storage: &MembershipStorage<StorageAdapter, Membership, AddressBook>,
        subnets_settings: &SubnetsConfig,
        block_number: u64,
        blob_id: [u8; 32],
    ) {
        let membership = membership_storage
            .get_historic_membership(block_number)
            .await
            .unwrap_or_else(|e| {
                tracing::error!("Failed to get historic membership for block {block_number}: {e}");
                None
            });

        if let Some((membership, addressbook)) = membership {
            let all_subnet_ids: Vec<_> = membership.subnetworks().keys().copied().collect();

            if all_subnet_ids.is_empty() {
                tracing::error!("No subnetworks available for sampling");
                return;
            }

            let selected_peers = Self::prepare_selected_peers(
                backend,
                &all_subnet_ids,
                block_number,
                &membership,
                &addressbook,
                subnets_settings,
            );

            if selected_peers.is_none() {
                return;
            }

            let send =
                backend.start_historic_sampling(block_number, blob_id, selected_peers.unwrap());
            send.await;
        } else {
            tracing::warn!("No membership found for block number {block_number}");
        }
    }

    fn prepare_selected_peers(
        backend: &Backend,
        all_subnet_ids: &[SubnetworkId],
        block_number: BlockNumber,
        membership: &Membership,
        addressbook: &HashMap<PeerId, Multiaddr>,
        subnets_settings: &SubnetsConfig,
    ) -> Option<Vec<(PeerId, Multiaddr)>> {
        let subnets_to_sample = subnets_settings.num_of_subnets;

        if subnets_to_sample > all_subnet_ids.len() {
            tracing::error!(
                "Only {} subnetworks available, requested {}.",
                all_subnet_ids.len(),
                subnets_to_sample
            );
            return None;
        }

        let mut selected_peers = Vec::new();
        let mut rng = rand::thread_rng();

        // Select `subnets_to_sample` random subnetworks (WITH replacement)
        let selected_subnet_ids: Vec<_> =
            iter::repeat_with(|| all_subnet_ids[rng.gen_range(0..all_subnet_ids.len())])
                .take(subnets_to_sample)
                .collect();

        // For each selected subnetwork, pick one random peer
        for subnet_id in &selected_subnet_ids {
            let subnet_members = membership.members_of(subnet_id);

            let subnet_members: Vec<_> = subnet_members
                .into_iter()
                .filter(|peer_id| *peer_id != backend.local_peer_id())
                .collect();

            if subnet_members.is_empty() {
                tracing::error!(
                    "Subnetwork {subnet_id:?} has no remote members at block {block_number}"
                );
                return None;
            }

            let selected_peer = subnet_members[rng.gen_range(0..subnet_members.len())];

            if let Some(address) = addressbook.get(&selected_peer) {
                selected_peers.push((selected_peer, address.clone()));
            } else {
                tracing::error!(
                "No addresses found for peer {selected_peer:?} in addressbook at block {block_number}"
            );
                return None;
            }
        }

        Some(selected_peers)
    }
}

impl<
        Backend: NetworkBackend<RuntimeServiceId>,
        Membership,
        ApiAdapterSettings,
        RuntimeServiceId,
    > Clone for NetworkConfig<Backend, Membership, ApiAdapterSettings, RuntimeServiceId>
where
    Membership: Clone,
    ApiAdapterSettings: Clone,
{
    fn clone(&self) -> Self {
        Self {
            backend: self.backend.clone(),
            membership: self.membership.clone(),
            api_adapter_settings: self.api_adapter_settings.clone(),
            subnets_settings: self.subnets_settings,
        }
    }
}

impl<
        Backend: NetworkBackend<RuntimeServiceId>,
        Membership,
        MembershipServiceAdapter,
        StorageAdapter,
        ApiAdapter,
        RuntimeServiceId,
    > Clone
    for NetworkState<
        Backend,
        Membership,
        MembershipServiceAdapter,
        StorageAdapter,
        ApiAdapter,
        RuntimeServiceId,
    >
{
    fn clone(&self) -> Self {
        Self {
            backend: self.backend.clone(),
            phantom: PhantomData,
        }
    }
}

impl<
        Backend: NetworkBackend<RuntimeServiceId>,
        Membership,
        MembershipServiceAdapter,
        StorageAdapter,
        ApiAdapter,
        RuntimeServiceId,
    > ServiceState
    for NetworkState<
        Backend,
        Membership,
        MembershipServiceAdapter,
        StorageAdapter,
        ApiAdapter,
        RuntimeServiceId,
    >
where
    Membership: Clone,
    ApiAdapter: ApiAdapterTrait,
{
    type Settings = NetworkConfig<Backend, Membership, ApiAdapter::Settings, RuntimeServiceId>;
    type Error = <Backend::State as ServiceState>::Error;

    fn from_settings(settings: &Self::Settings) -> Result<Self, Self::Error> {
        Backend::State::from_settings(&settings.backend).map(|backend| Self {
            backend,
            phantom: PhantomData,
        })
    }
}<|MERGE_RESOLUTION|>--- conflicted
+++ resolved
@@ -18,11 +18,9 @@
 use kzgrs_backend::common::share::{DaShare, DaSharesCommitments};
 use libp2p::{Multiaddr, PeerId};
 use nomos_core::{block::BlockNumber, da::BlobId};
-<<<<<<< HEAD
-use nomos_da_network_core::{protocols::sampling::SubnetsConfig, SubnetworkId};
-=======
-use nomos_da_network_core::{addressbook::AddressBookHandler as _, SubnetworkId};
->>>>>>> 22f40f9d
+use nomos_da_network_core::{
+    addressbook::AddressBookHandler as _, protocols::sampling::SubnetsConfig, SubnetworkId,
+};
 use overwatch::{
     services::{
         state::{NoOperator, ServiceState},
@@ -342,11 +340,7 @@
         loop {
             tokio::select! {
                 Some(msg) = inbound_relay.recv() => {
-<<<<<<< HEAD
-                    Self::handle_network_service_message(msg, backend, &membership_storage, api_adapter, &self.subnet_settings).await;
-=======
-                    Self::handle_network_service_message(msg, backend, &membership_storage, api_adapter, addressbook).await;
->>>>>>> 22f40f9d
+                    Self::handle_network_service_message(msg, backend, &membership_storage, api_adapter, &self.subnet_settings, addressbook).await;
                 }
                 Some((block_number, providers)) = stream.next() => {
                     tracing::debug!(
@@ -421,11 +415,8 @@
         backend: &mut Backend,
         membership_storage: &MembershipStorage<StorageAdapter, Membership, DaAddressbook>,
         api_adapter: &ApiAdapter,
-<<<<<<< HEAD
         subnets_settings: &SubnetsConfig,
-=======
         addressbook: &DaAddressbook,
->>>>>>> 22f40f9d
     ) {
         match msg {
             DaNetworkMsg::Process(msg) => {
@@ -536,7 +527,7 @@
                 None
             });
 
-        if let Some((membership, addressbook)) = membership {
+        if let Some(membership) = membership {
             let all_subnet_ids: Vec<_> = membership.subnetworks().keys().copied().collect();
 
             if all_subnet_ids.is_empty() {
@@ -544,6 +535,7 @@
                 return;
             }
 
+            let addressbook = HashMap::new(); // this is just so the code compiles after merge
             let selected_peers = Self::prepare_selected_peers(
                 backend,
                 &all_subnet_ids,
