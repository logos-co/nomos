--- conflicted
+++ resolved
@@ -123,7 +123,6 @@
         let (mut validator_swarm, validator_events_stream) = ValidatorSwarm::new(
             keypair,
             membership,
-<<<<<<< HEAD
             addressbook,
             SwarmSettings {
                 policy_settings: config.policy_settings.clone(),
@@ -131,16 +130,9 @@
                 balancer_interval: config.balancer_interval,
                 redial_cooldown: config.redial_cooldown,
                 replication_config: config.replication_settings,
-            },
-=======
-            config.policy_settings,
-            config.monitor_settings,
-            config.balancer_interval,
-            config.redial_cooldown,
-            config.replication_settings,
             config.subnets_settings,
             subnet_refresh_signal,
->>>>>>> 6597bbc5
+            },
         );
         let address = config.listening_address;
         // put swarm to listen at the specified configuration address
