use std::{fmt::Debug, marker::PhantomData, pin::Pin};

use futures::{
    future::Aborted,
    stream::{AbortHandle, Abortable},
    Stream, StreamExt as _,
};
use kzgrs_backend::common::share::DaShare;
use libp2p::PeerId;
use log::error;
use nomos_core::da::BlobId;
use nomos_da_network_core::{
    maintenance::{balancer::ConnectionBalancerCommand, monitor::ConnectionMonitorCommand},
    protocols::dispersal::executor::behaviour::DispersalExecutorEvent,
    swarm::{executor::ExecutorSwarm, validator::SwarmSettings, BalancerStats, MonitorStats},
    SubnetworkId,
};
use nomos_libp2p::ed25519;
use nomos_tracing::info_with_id;
use overwatch::{overwatch::handle::OverwatchHandle, services::state::NoState};
use serde::{Deserialize, Serialize};
use subnetworks_assignations::MembershipHandler;
use tokio::{
    sync::{broadcast, mpsc::UnboundedSender, oneshot},
    task::JoinHandle,
    time,
};
use tokio_stream::wrappers::{BroadcastStream, IntervalStream, UnboundedReceiverStream};
use tracing::instrument;

use crate::{
    backends::{
        libp2p::common::{
            handle_balancer_command, handle_monitor_command, handle_sample_request,
            handle_validator_events_stream, DaNetworkBackendSettings, SamplingEvent,
            BROADCAST_CHANNEL_SIZE,
        },
        NetworkBackend,
    },
    membership::handler::DaMembershipHandler,
    DaAddressBook,
};

/// Message that the backend replies to
#[derive(Debug)]
pub enum ExecutorDaNetworkMessage<BalancerStats, MonitorStats> {
    /// Kickstart a network sapling
    RequestSample {
        blob_id: BlobId,
    },
    RequestDispersal {
        subnetwork_id: SubnetworkId,
        da_share: Box<DaShare>,
    },
    MonitorRequest(ConnectionMonitorCommand<MonitorStats>),
    BalancerStats(oneshot::Sender<BalancerStats>),
}

/// Events types to subscribe to
/// * Sampling: Incoming sampling events [success/fail]
/// * Incoming blobs to be verified
#[derive(Debug)]
pub enum DaNetworkEventKind {
    Sampling,
    Verifying,
    Dispersal,
}

/// DA network incoming events
#[derive(Debug)]
pub enum DaNetworkEvent {
    Sampling(SamplingEvent),
    Verifying(Box<DaShare>),
    Dispersal(DispersalExecutorEvent),
}

#[derive(Clone, Debug, Serialize, Deserialize)]
pub struct DaNetworkExecutorBackendSettings {
    pub validator_settings: DaNetworkBackendSettings,
    pub num_subnets: u16,
}

/// DA network backend for validators
/// Internally uses a libp2p swarm composed of the [`ExecutorBehaviour`]
/// It forwards network messages to the corresponding subscription
/// channels/streams
pub struct DaNetworkExecutorBackend<Membership>
where
    Membership: MembershipHandler,
{
    task: (AbortHandle, JoinHandle<Result<(), Aborted>>),
    verifier_replies_task: (AbortHandle, JoinHandle<Result<(), Aborted>>),
    executor_replies_task: (AbortHandle, JoinHandle<Result<(), Aborted>>),
    sampling_request_channel: UnboundedSender<BlobId>,
    sampling_broadcast_receiver: broadcast::Receiver<SamplingEvent>,
    verifying_broadcast_receiver: broadcast::Receiver<DaShare>,
    dispersal_broadcast_receiver: broadcast::Receiver<DispersalExecutorEvent>,
    dispersal_shares_sender: UnboundedSender<(Membership::NetworkId, DaShare)>,
    balancer_command_sender: UnboundedSender<ConnectionBalancerCommand<BalancerStats>>,
    monitor_command_sender: UnboundedSender<ConnectionMonitorCommand<MonitorStats>>,
    _membership: PhantomData<Membership>,
}

#[async_trait::async_trait]
impl<Membership, RuntimeServiceId> NetworkBackend<RuntimeServiceId>
    for DaNetworkExecutorBackend<Membership>
where
    Membership: MembershipHandler<NetworkId = SubnetworkId, Id = PeerId>
        + Clone
        + Debug
        + Send
        + Sync
        + 'static,
    BalancerStats: Debug + Serialize + Send + Sync + 'static,
{
    type Settings = DaNetworkExecutorBackendSettings;
    type State = NoState<Self::Settings>;
    type Message = ExecutorDaNetworkMessage<BalancerStats, MonitorStats>;
    type EventKind = DaNetworkEventKind;
    type NetworkEvent = DaNetworkEvent;
    type Membership = DaMembershipHandler<Membership>;
    type AddressBook = DaAddressBook;

    fn new(
        config: Self::Settings,
        overwatch_handle: OverwatchHandle<RuntimeServiceId>,
        membership: Self::Membership,
        addressbook: Self::AddressBook,
    ) -> Self {
        // TODO: If there is no requirement to subscribe to block number events in chain
        // service, and an approximate duration is enough for sampling to hold
        // temporal connections - remove this message.
        let subnet_refresh_signal = Box::pin(
            IntervalStream::new(time::interval(config.validator_settings.refresh_interval))
                .map(|_| ()),
        );

        let keypair = libp2p::identity::Keypair::from(ed25519::Keypair::from(
            config.validator_settings.node_key.clone(),
        ));
        let (mut executor_swarm, executor_events_stream) = ExecutorSwarm::new(
            keypair,
            membership,
<<<<<<< HEAD
            addressbook,
            SwarmSettings {
                policy_settings: config.validator_settings.policy_settings.clone(),
                monitor_settings: config.validator_settings.monitor_settings.clone(),
                balancer_interval: config.validator_settings.balancer_interval,
                redial_cooldown: config.validator_settings.redial_cooldown,
                replication_config: config.validator_settings.replication_settings,
            },
=======
            config.validator_settings.policy_settings.clone(),
            config.validator_settings.monitor_settings.clone(),
            config.validator_settings.balancer_interval,
            config.validator_settings.redial_cooldown,
            config.validator_settings.replication_settings,
            config.validator_settings.subnets_settings,
            subnet_refresh_signal,
>>>>>>> 6597bbc5
        );
        let address = config.validator_settings.listening_address;
        // put swarm to listen at the specified configuration address
        executor_swarm
            .protocol_swarm_mut()
            .listen_on(address.clone())
            .unwrap_or_else(|e| {
                panic!("Error listening on DA network with address {address}: {e}")
            });

        let sampling_request_channel = executor_swarm.sample_request_channel();
        let dispersal_shares_sender = executor_swarm.dispersal_shares_channel();
        let balancer_command_sender = executor_swarm.balancer_command_channel();
        let monitor_command_sender = executor_swarm.monitor_command_channel();

        let (task_abort_handle, abort_registration) = AbortHandle::new_pair();
        let task = (
            task_abort_handle,
            overwatch_handle
                .runtime()
                .spawn(Abortable::new(executor_swarm.run(), abort_registration)),
        );

        let (sampling_broadcast_sender, sampling_broadcast_receiver) =
            broadcast::channel(BROADCAST_CHANNEL_SIZE);
        let (verifying_broadcast_sender, verifying_broadcast_receiver) =
            broadcast::channel(BROADCAST_CHANNEL_SIZE);
        let (dispersal_broadcast_sender, dispersal_broadcast_receiver) =
            broadcast::channel(BROADCAST_CHANNEL_SIZE);
        let (verifier_replies_task_abort_handle, verifier_replies_task_abort_registration) =
            AbortHandle::new_pair();
        let verifier_replies_task = (
            verifier_replies_task_abort_handle,
            overwatch_handle.runtime().spawn(Abortable::new(
                handle_validator_events_stream(
                    executor_events_stream.validator_events_stream,
                    sampling_broadcast_sender,
                    verifying_broadcast_sender,
                ),
                verifier_replies_task_abort_registration,
            )),
        );
        let (executor_replies_task_abort_handle, executor_replies_task_abort_registration) =
            AbortHandle::new_pair();

        let executor_replies_task = (
            executor_replies_task_abort_handle,
            overwatch_handle.runtime().spawn(Abortable::new(
                handle_executor_dispersal_events_stream(
                    executor_events_stream.dispersal_events_receiver,
                    dispersal_broadcast_sender,
                ),
                executor_replies_task_abort_registration,
            )),
        );

        Self {
            task,
            verifier_replies_task,
            executor_replies_task,
            sampling_request_channel,
            sampling_broadcast_receiver,
            verifying_broadcast_receiver,
            dispersal_broadcast_receiver,
            dispersal_shares_sender,
            balancer_command_sender,
            monitor_command_sender,
            _membership: PhantomData,
        }
    }

    fn shutdown(&mut self) {
        let Self {
            task: (task_handle, _),
            verifier_replies_task: (verifier_handle, _),
            executor_replies_task: (executor_handle, _),
            ..
        } = self;
        task_handle.abort();
        verifier_handle.abort();
        executor_handle.abort();
    }

    #[instrument(skip_all)]
    async fn process(&self, msg: Self::Message) {
        match msg {
            ExecutorDaNetworkMessage::RequestSample { blob_id } => {
                info_with_id!(&blob_id, "RequestSample");
                handle_sample_request(&self.sampling_request_channel, blob_id).await;
            }
            ExecutorDaNetworkMessage::RequestDispersal {
                subnetwork_id,
                da_share,
            } => {
                info_with_id!(&da_share.blob_id(), "RequestDispersal");
                if let Err(e) = self
                    .dispersal_shares_sender
                    .send((subnetwork_id, *da_share))
                {
                    error!("Could not send internal blob to underlying dispersal behaviour: {e}");
                }
            }
            ExecutorDaNetworkMessage::MonitorRequest(command) => {
                match command.peer_id() {
                    Some(peer_id) => {
                        tracing::info!(%peer_id, "{}", command.discriminant());
                    }
                    None => {
                        tracing::info!("{}", command.discriminant());
                    }
                }
                handle_monitor_command(&self.monitor_command_sender, command).await;
            }
            ExecutorDaNetworkMessage::BalancerStats(response_sender) => {
                tracing::info!("BalancerStats");
                handle_balancer_command(&self.balancer_command_sender, response_sender).await;
            }
        }
    }

    async fn subscribe(
        &mut self,
        event: Self::EventKind,
    ) -> Pin<Box<dyn Stream<Item = Self::NetworkEvent> + Send>> {
        match event {
            DaNetworkEventKind::Sampling => Box::pin(
                BroadcastStream::new(self.sampling_broadcast_receiver.resubscribe())
                    .filter_map(|event| async { event.ok() })
                    .map(Self::NetworkEvent::Sampling),
            ),
            DaNetworkEventKind::Verifying => Box::pin(
                BroadcastStream::new(self.verifying_broadcast_receiver.resubscribe())
                    .filter_map(|event| async { event.ok() })
                    .map(|share| Self::NetworkEvent::Verifying(Box::new(share))),
            ),
            DaNetworkEventKind::Dispersal => Box::pin(
                BroadcastStream::new(self.dispersal_broadcast_receiver.resubscribe())
                    .filter_map(|event| async { event.ok() })
                    .map(Self::NetworkEvent::Dispersal),
            ),
        }
    }
}

async fn handle_executor_dispersal_events_stream(
    mut dispersal_events_receiver: UnboundedReceiverStream<DispersalExecutorEvent>,
    dispersal_broadcast_sender: broadcast::Sender<DispersalExecutorEvent>,
) {
    while let Some(event) = dispersal_events_receiver.next().await {
        if let Err(e) = dispersal_broadcast_sender.send(event) {
            error!("Error forwarding internal dispersal executor event: {e}");
        }
    }
}<|MERGE_RESOLUTION|>--- conflicted
+++ resolved
@@ -141,7 +141,6 @@
         let (mut executor_swarm, executor_events_stream) = ExecutorSwarm::new(
             keypair,
             membership,
-<<<<<<< HEAD
             addressbook,
             SwarmSettings {
                 policy_settings: config.validator_settings.policy_settings.clone(),
@@ -149,16 +148,9 @@
                 balancer_interval: config.validator_settings.balancer_interval,
                 redial_cooldown: config.validator_settings.redial_cooldown,
                 replication_config: config.validator_settings.replication_settings,
-            },
-=======
-            config.validator_settings.policy_settings.clone(),
-            config.validator_settings.monitor_settings.clone(),
-            config.validator_settings.balancer_interval,
-            config.validator_settings.redial_cooldown,
-            config.validator_settings.replication_settings,
             config.validator_settings.subnets_settings,
             subnet_refresh_signal,
->>>>>>> 6597bbc5
+            },
         );
         let address = config.validator_settings.listening_address;
         // put swarm to listen at the specified configuration address
