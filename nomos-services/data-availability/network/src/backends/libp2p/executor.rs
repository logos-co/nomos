use std::{fmt::Debug, marker::PhantomData, pin::Pin};

use futures::{
    future::Aborted,
    stream::{AbortHandle, Abortable},
    Stream, StreamExt,
};
use kzgrs_backend::common::blob::DaBlob;
use libp2p::PeerId;
use log::error;
use nomos_core::da::BlobId;
use nomos_da_network_core::{
    protocols::dispersal::executor::behaviour::DispersalExecutorEvent,
    swarm::executor::ExecutorSwarm, SubnetworkId,
};
use nomos_libp2p::ed25519;
use nomos_tracing::info_with_id;
use overwatch_rs::{overwatch::handle::OverwatchHandle, services::state::NoState};
use serde::{Deserialize, Serialize};
use subnetworks_assignations::MembershipHandler;
use tokio::{
    sync::{broadcast, mpsc::UnboundedSender},
    task::JoinHandle,
};
use tokio_stream::wrappers::{BroadcastStream, UnboundedReceiverStream};
use tracing::instrument;

use crate::backends::{
    libp2p::common::{
        handle_sample_request, handle_validator_events_stream, DaNetworkBackendSettings,
        SamplingEvent, BROADCAST_CHANNEL_SIZE,
    },
    NetworkBackend,
};

/// Message that the backend replies to
#[derive(Debug)]
pub enum ExecutorDaNetworkMessage {
    /// Kickstart a network sapling
    RequestSample {
        subnetwork_id: SubnetworkId,
        blob_id: BlobId,
    },
    RequestDispersal {
        subnetwork_id: SubnetworkId,
        da_blob: Box<DaBlob>,
    },
}

/// Events types to subscribe to
/// * Sampling: Incoming sampling events [success/fail]
/// * Incoming blobs to be verified
#[derive(Debug)]
pub enum DaNetworkEventKind {
    Sampling,
    Verifying,
    Dispersal,
}

/// DA network incoming events
#[derive(Debug)]
pub enum DaNetworkEvent {
    Sampling(SamplingEvent),
    Verifying(Box<DaBlob>),
    Dispersal(DispersalExecutorEvent),
}

#[derive(Clone, Debug, Serialize, Deserialize)]
pub struct DaNetworkExecutorBackendSettings<Membership> {
    pub validator_settings: DaNetworkBackendSettings<Membership>,
    pub num_subnets: u16,
}

/// DA network backend for validators
/// Internally uses a libp2p swarm composed of the [`ExecutorBehaviour`]
/// It forwards network messages to the corresponding subscription
/// channels/streams
pub struct DaNetworkExecutorBackend<Membership>
where
    Membership: MembershipHandler,
{
    task: (AbortHandle, JoinHandle<Result<(), Aborted>>),
    verifier_replies_task: (AbortHandle, JoinHandle<Result<(), Aborted>>),
    executor_replies_task: (AbortHandle, JoinHandle<Result<(), Aborted>>),
    sampling_request_channel: UnboundedSender<(SubnetworkId, BlobId)>,
    sampling_broadcast_receiver: broadcast::Receiver<SamplingEvent>,
    verifying_broadcast_receiver: broadcast::Receiver<DaBlob>,
    dispersal_broadcast_receiver: broadcast::Receiver<DispersalExecutorEvent>,
    dispersal_blobs_sender: UnboundedSender<(Membership::NetworkId, DaBlob)>,
    _membership: PhantomData<Membership>,
}

#[async_trait::async_trait]
impl<Membership> NetworkBackend for DaNetworkExecutorBackend<Membership>
where
    Membership: MembershipHandler<NetworkId = SubnetworkId, Id = PeerId>
        + Clone
        + Debug
        + Send
        + Sync
        + 'static,
{
    type Settings = DaNetworkExecutorBackendSettings<Membership>;
    type State = NoState<Self::Settings>;
    type Message = ExecutorDaNetworkMessage;
    type EventKind = DaNetworkEventKind;
    type NetworkEvent = DaNetworkEvent;

    fn new(config: Self::Settings, overwatch_handle: OverwatchHandle) -> Self {
        let keypair = libp2p::identity::Keypair::from(ed25519::Keypair::from(
            config.validator_settings.node_key.clone(),
        ));
        let (mut executor_swarm, executor_events_stream) = ExecutorSwarm::new(
            keypair,
            config.validator_settings.membership.clone(),
            config
                .validator_settings
                .addresses
                .clone()
                .into_iter()
                .collect(),
            config.validator_settings.policy_settings.clone(),
            config.validator_settings.monitor_settings.clone(),
            config.validator_settings.balancer_interval,
            config.validator_settings.redial_cooldown,
        );
        let address = config.validator_settings.listening_address;
        // put swarm to listen at the specified configuration address
        executor_swarm
            .protocol_swarm_mut()
            .listen_on(address.clone())
            .unwrap_or_else(|e| {
                panic!("Error listening on DA network with address {address}: {e}")
            });

        let sampling_request_channel = executor_swarm.sample_request_channel();
        let dispersal_blobs_sender = executor_swarm.dispersal_blobs_channel();

        let (task_abort_handle, abort_registration) = AbortHandle::new_pair();
        let task = (
            task_abort_handle,
            overwatch_handle
                .runtime()
                .spawn(Abortable::new(executor_swarm.run(), abort_registration)),
        );

<<<<<<< HEAD
        std::thread::sleep(Duration::from_secs(1));
        // open streams to dispersal peers
        for peer_id in &dispersal_peers {
            executor_open_stream_sender.send(*peer_id).unwrap();
        }

=======
>>>>>>> 290cbe33
        let (sampling_broadcast_sender, sampling_broadcast_receiver) =
            broadcast::channel(BROADCAST_CHANNEL_SIZE);
        let (verifying_broadcast_sender, verifying_broadcast_receiver) =
            broadcast::channel(BROADCAST_CHANNEL_SIZE);
        let (dispersal_broadcast_sender, dispersal_broadcast_receiver) =
            broadcast::channel(BROADCAST_CHANNEL_SIZE);
        let (verifier_replies_task_abort_handle, verifier_replies_task_abort_registration) =
            AbortHandle::new_pair();
        let verifier_replies_task = (
            verifier_replies_task_abort_handle,
            overwatch_handle.runtime().spawn(Abortable::new(
                handle_validator_events_stream(
                    executor_events_stream.validator_events_stream,
                    sampling_broadcast_sender,
                    verifying_broadcast_sender,
                ),
                verifier_replies_task_abort_registration,
            )),
        );
        let (executor_replies_task_abort_handle, executor_replies_task_abort_registration) =
            AbortHandle::new_pair();

        let executor_replies_task = (
            executor_replies_task_abort_handle,
            overwatch_handle.runtime().spawn(Abortable::new(
                handle_executor_dispersal_events_stream(
                    executor_events_stream.dispersal_events_receiver,
                    dispersal_broadcast_sender,
                ),
                executor_replies_task_abort_registration,
            )),
        );

        Self {
            task,
            verifier_replies_task,
            executor_replies_task,
            sampling_request_channel,
            sampling_broadcast_receiver,
            verifying_broadcast_receiver,
            dispersal_broadcast_receiver,
            dispersal_blobs_sender,
            _membership: PhantomData,
        }
    }

    fn shutdown(&mut self) {
        let Self {
            task: (task_handle, _),
            verifier_replies_task: (verifier_handle, _),
            executor_replies_task: (executor_handle, _),
            ..
        } = self;
        task_handle.abort();
        verifier_handle.abort();
        executor_handle.abort();
    }

    #[instrument(skip_all)]
    async fn process(&self, msg: Self::Message) {
        match msg {
            ExecutorDaNetworkMessage::RequestSample {
                subnetwork_id,
                blob_id,
            } => {
                info_with_id!(&blob_id, "RequestSample");
                handle_sample_request(&self.sampling_request_channel, subnetwork_id, blob_id).await;
            }
            ExecutorDaNetworkMessage::RequestDispersal {
                subnetwork_id,
                da_blob,
            } => {
                info_with_id!(&da_blob.id(), "RequestDispersal");
                if let Err(e) = self.dispersal_blobs_sender.send((subnetwork_id, *da_blob)) {
                    error!("Could not send internal blob to underlying dispersal behaviour: {e}");
                }
            }
        }
    }

    async fn subscribe(
        &mut self,
        event: Self::EventKind,
    ) -> Pin<Box<dyn Stream<Item = Self::NetworkEvent> + Send>> {
        match event {
            DaNetworkEventKind::Sampling => Box::pin(
                BroadcastStream::new(self.sampling_broadcast_receiver.resubscribe())
                    .filter_map(|event| async { event.ok() })
                    .map(Self::NetworkEvent::Sampling),
            ),
            DaNetworkEventKind::Verifying => Box::pin(
                BroadcastStream::new(self.verifying_broadcast_receiver.resubscribe())
                    .filter_map(|event| async { event.ok() })
                    .map(|blob| Self::NetworkEvent::Verifying(Box::new(blob))),
            ),
            DaNetworkEventKind::Dispersal => Box::pin(
                BroadcastStream::new(self.dispersal_broadcast_receiver.resubscribe())
                    .filter_map(|event| async { event.ok() })
                    .map(Self::NetworkEvent::Dispersal),
            ),
        }
    }
}

async fn handle_executor_dispersal_events_stream(
    mut dispersal_events_receiver: UnboundedReceiverStream<DispersalExecutorEvent>,
    dispersal_broadcast_sender: broadcast::Sender<DispersalExecutorEvent>,
) {
    while let Some(event) = dispersal_events_receiver.next().await {
        if let Err(e) = dispersal_broadcast_sender.send(event) {
            error!("Error forwarding internal dispersal executor event: {e}");
        }
    }
}<|MERGE_RESOLUTION|>--- conflicted
+++ resolved
@@ -144,15 +144,6 @@
                 .spawn(Abortable::new(executor_swarm.run(), abort_registration)),
         );
 
-<<<<<<< HEAD
-        std::thread::sleep(Duration::from_secs(1));
-        // open streams to dispersal peers
-        for peer_id in &dispersal_peers {
-            executor_open_stream_sender.send(*peer_id).unwrap();
-        }
-
-=======
->>>>>>> 290cbe33
         let (sampling_broadcast_sender, sampling_broadcast_receiver) =
             broadcast::channel(BROADCAST_CHANNEL_SIZE);
         let (verifying_broadcast_sender, verifying_broadcast_receiver) =
