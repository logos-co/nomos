--- conflicted
+++ resolved
@@ -3,17 +3,12 @@
 
 use blake2::{digest::Update as BlakeUpdate, Blake2b512, Digest as _};
 use nomos_core::block::BlockNumber;
-<<<<<<< HEAD
+use nomos_utils::blake_rng::BlakeRng;
 use overwatch::{
     services::{relay::OutboundRelay, ServiceData},
     DynError,
 };
-use rand::thread_rng;
-=======
-use nomos_utils::blake_rng::BlakeRng;
-use overwatch::services::{relay::OutboundRelay, ServiceData};
 use rand::SeedableRng as _;
->>>>>>> d71bb1f0
 use subnetworks_assignations::{MembershipCreator, MembershipHandler};
 
 use crate::membership::{handler::DaMembershipHandler, Assignations};
@@ -56,25 +51,22 @@
         Self { adapter, handler }
     }
 
-<<<<<<< HEAD
     pub async fn update(
         &self,
         block_number: BlockNumber,
         new_members: HashSet<Membership::Id>,
     ) -> Result<(), DynError> {
-        let updated_membership = self
-            .handler
-            .membership()
-            .update(new_members, &mut thread_rng());
-=======
-    pub fn update(&self, block_number: BlockNumber, new_members: HashSet<Membership::Id>) {
         let mut hasher = Blake2b512::default();
         BlakeUpdate::update(&mut hasher, block_number.to_le_bytes().as_slice());
         let seed: [u8; 64] = hasher.finalize().into();
-        let mut rng = BlakeRng::from_seed(seed.into());
-        let updated_membership = self.handler.membership().update(new_members, &mut rng);
->>>>>>> d71bb1f0
-        let assignations = updated_membership.subnetworks();
+
+        // Scope the RNG so it's dropped before the await
+        let (updated_membership, assignations) = {
+            let mut rng = BlakeRng::from_seed(seed.into());
+            let updated_membership = self.handler.membership().update(new_members, &mut rng);
+            let assignations = updated_membership.subnetworks();
+            (updated_membership, assignations)
+        };
 
         tracing::debug!("Updating membership at block {block_number} with {assignations:?}");
         self.handler.update(updated_membership);
