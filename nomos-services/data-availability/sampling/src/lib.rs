--- conflicted
+++ resolved
@@ -548,7 +548,7 @@
     ) -> Option<LongTask> {
         let Ok(commitments_stream) = network_adapter.listen_to_commitments_messages().await else {
             tracing::error!("Error subscribing to commitments stream");
-            let _ = result_sender.send(None);
+            drop(result_sender.send(None));
             return None;
         };
 
@@ -570,11 +570,9 @@
         }
 
         let future = async move {
-            let _ = tokio::time::timeout(wait_duration, async move {
-<<<<<<< HEAD
+            let result = tokio::time::timeout(wait_duration, async move {
                 let mut commits_stream = commitments_stream;
                 let mut historic_stream = historic_commitments_stream;
-
                 loop {
                     tokio::select! {
                         Some(message) = commits_stream.next() => {
@@ -584,8 +582,7 @@
                             } = message
                                 && received_blob_id == blob_id
                             {
-                                let _ = result_sender.send(Some(*commitments));
-                                return;
+                                return Some(*commitments);
                             }
                         }
                         Some(event) = historic_stream.next() => {
@@ -596,29 +593,20 @@
                             } = event
                                 && received_blob_id == blob_id
                             {
-                                let _ = result_sender.send(Some(commitments));
-                                return;
+                                return Some(commitments);
                             }
                         }
+                        else => break,
                     }
                 }
-=======
-                let mut stream = stream;
-                while let Some(message) = stream.next().await {
-                    if let CommitmentsEvent::CommitmentsSuccess {
-                        blob_id: received_blob_id,
-                        commitments,
-                    } = message
-                        && received_blob_id == blob_id
-                    {
-                        drop(result_sender.send(Some(*commitments)));
-                        return;
-                    }
-                }
-                drop(result_sender.send(None));
->>>>>>> fc75f82a
+                None // streams closed without finding match
             })
             .await;
+
+            // result is Result<Option<Commitments>, Elapsed>
+            // Ok(Some(...)) = found, Ok(None) = streams closed, Err(_) = timeout
+            let commitments = result.ok().flatten();
+            drop(result_sender.send(commitments));
         }
         .boxed();
 
@@ -757,7 +745,7 @@
         let Ok(historic_commitments_stream) =
             network_adapter.listen_to_historic_sampling_messages().await
         else {
-            let _ = result_sender.send(None);
+            drop(result_sender.send(None));
             return None;
         };
 
@@ -765,7 +753,7 @@
             .request_historic_commitments(block_id, blob_id, session)
             .await
         {
-            let _ = result_sender.send(None);
+            drop(result_sender.send(None));
             error_with_id!(
                 blob_id,
                 "Request historic commitments fallback failed: {error}"
@@ -801,7 +789,7 @@
                 .await
                 .unwrap_or(None);
 
-                let _ = result_sender.send(result);
+                drop(result_sender.send(result));
             }
             .boxed(),
         )
