use std::convert::Infallible;

use ed25519::signature::Signer as _;
use ed25519_dalek::SigningKey;
use nomos_core::{
    da::BlobId,
    mantle::{
        MantleTx, Note, Op, OpProof, SignedMantleTx, Transaction as _, Utxo,
        ledger::Tx as LedgerTx,
        ops::channel::{ChannelId, MsgId, blob::BlobOp},
    },
    proofs::zksig::{DummyZkSignature, ZkSignaturePublic},
};
use num_bigint::BigUint;

use super::DaWalletAdapter;

pub struct MockWalletAdapter;

impl DaWalletAdapter for MockWalletAdapter {
    type Error = Infallible;

    fn new() -> Self {
        Self {}
    }

    fn blob_tx(
        &self,
        channel_id: ChannelId,
        parent_msg_id: MsgId,
        blob: BlobId,
        blob_size: usize,
    ) -> Result<SignedMantleTx, Self::Error> {
        // TODO: This mock implementation targets to only work with integration tests.
        // When integration tests genesis_state changes, this part should be updated, or
        // removed all together after an actual wallet service can create signed mantle
        // transaction with blob operation.

        // Hardcoded signing key for testing (matches the all-zeros key expected in
        // tests) TODO: In production, this should come from a key management
        // system
        let signing_key = SigningKey::from_bytes(&[0u8; 32]);
        let signer = signing_key.verifying_key();

        let utxo = Utxo {
            note: Note::new(1, BigUint::from(0u8).into()),
            tx_hash: BigUint::from(0u8).into(),
            output_index: 0,
        };

        let blob_op = BlobOp {
            channel: channel_id,
            blob,
            blob_size: blob_size as u64,
            da_storage_gas_price: 3000,
            parent: parent_msg_id,
            signer,
        };

        let mantle_tx = MantleTx {
            ops: vec![Op::ChannelBlob(blob_op)],
            ledger_tx: LedgerTx::new(vec![utxo.id()], vec![]),
            storage_gas_price: 3000,
            execution_gas_price: 3000,
        };

        // Sign the transaction hash
        let tx_hash = mantle_tx.hash();
        let signature = signing_key.sign(&tx_hash.as_signing_bytes());

        // Create signed transaction with valid signature proof
        Ok(SignedMantleTx::new(
            mantle_tx,
<<<<<<< HEAD
            vec![OpProof::Ed25519Sig(signature)],
            DummyZkSignature::prove(ZkSignaturePublic {
=======
            vec![Some(OpProof::Ed25519Sig(signature))],
            DummyZkSignature::prove(&ZkSignaturePublic {
>>>>>>> 095eec5f
                msg_hash: tx_hash.into(),
                pks: vec![],
            }),
        )
        .expect("Transaction with valid signature should be valid"))
    }
}<|MERGE_RESOLUTION|>--- conflicted
+++ resolved
@@ -71,13 +71,8 @@
         // Create signed transaction with valid signature proof
         Ok(SignedMantleTx::new(
             mantle_tx,
-<<<<<<< HEAD
             vec![OpProof::Ed25519Sig(signature)],
-            DummyZkSignature::prove(ZkSignaturePublic {
-=======
-            vec![Some(OpProof::Ed25519Sig(signature))],
             DummyZkSignature::prove(&ZkSignaturePublic {
->>>>>>> 095eec5f
                 msg_hash: tx_hash.into(),
                 pks: vec![],
             }),
