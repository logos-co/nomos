pub mod consensus;
pub mod storage;

use std::{
    fmt::{Debug, Display, Formatter},
    hash::Hash,
    ops::Range,
    time::Duration,
};

use chain_service::{network::NetworkAdapter, BlendServiceExt, CryptarchiaConsensus};
use consensus::ConsensusAdapter;
use futures::StreamExt as _;
use nomos_core::{
    block::Block,
    da::blob::{info::DispersedBlobInfo, metadata::Metadata, BlobSelect},
    header::HeaderId,
    mantle::{Transaction, TxSelect},
};
use nomos_da_sampling::backend::DaSamplingServiceBackend;
use nomos_mempool::{
    backend::{MemPool, RecoverableMempool},
    network::NetworkAdapter as MempoolAdapter,
};
use nomos_storage::{backends::StorageBackend, StorageService};
use nomos_tracing::info_with_id;
use overwatch::{
    services::{
        state::{NoOperator, NoState},
        AsServiceId, ServiceCore, ServiceData,
    },
    DynError, OpaqueServiceResourcesHandle,
};
use serde::{de::DeserializeOwned, Deserialize, Serialize};
use services_utils::wait_until_services_are_ready;
use storage::DaStorageAdapter;
use tokio::sync::oneshot::Sender;
use tracing::instrument;

pub struct DataIndexerService<
    Share,
    DaStorage,
    Consensus,
    NetAdapter,
    BlendService,
    ClPool,
    ClPoolAdapter,
    DaPool,
    DaPoolAdapter,
    TxS,
    BS,
    ConsensusStorage,
    SamplingBackend,
    SamplingNetworkAdapter,
    SamplingStorage,
    DaVerifierBackend,
    DaVerifierNetwork,
    DaVerifierStorage,
    TimeBackend,
    RuntimeServiceId,
> where
    Share: 'static,
    NetAdapter: NetworkAdapter<RuntimeServiceId>,
    NetAdapter::Settings: Send,
    ClPoolAdapter: MempoolAdapter<RuntimeServiceId, Payload = ClPool::Item, Key = ClPool::Key>,
    ClPool: RecoverableMempool<BlockId = HeaderId>,
    ClPool::RecoveryState: Serialize + for<'de> Deserialize<'de>,
    DaPool: RecoverableMempool<BlockId = HeaderId>,
    DaPool::RecoveryState: Serialize + for<'de> Deserialize<'de>,
    DaPoolAdapter: MempoolAdapter<RuntimeServiceId, Key = DaPool::Key>,
    DaPoolAdapter::Payload: DispersedBlobInfo + Into<DaPool::Item> + Debug,
    ClPool::Item: Clone + Eq + Debug + 'static,
    ClPool::Key: Debug + 'static,
    ClPool::Settings: Clone,
    DaPool::Item: Metadata + Clone + Eq + Debug + 'static,
    DaPool::Key: Debug + 'static,
    DaPool::Settings: Clone,
    NetAdapter::Backend: 'static,
    TxS: TxSelect<Tx = ClPool::Item>,
    TxS::Settings: Send,
    BS: BlobSelect<BlobId = DaPool::Item>,
    BS::Settings: Send,
    DaStorage: DaStorageAdapter<RuntimeServiceId, Info = DaPool::Item, Share = Share>,
    ConsensusStorage: StorageBackend + Send + Sync + 'static,
    SamplingBackend: DaSamplingServiceBackend<BlobId = DaPool::Key> + Send,
    SamplingBackend::Settings: Clone,
    SamplingBackend::Share: Debug + 'static,
    SamplingBackend::BlobId: Debug + 'static,
    SamplingNetworkAdapter: nomos_da_sampling::network::NetworkAdapter<RuntimeServiceId>,
    SamplingStorage: nomos_da_sampling::storage::DaStorageAdapter<RuntimeServiceId>,
    DaVerifierBackend: nomos_da_verifier::backend::VerifierBackend + Send + 'static,
    DaVerifierBackend::Settings: Clone,
    DaVerifierNetwork: nomos_da_verifier::network::NetworkAdapter<RuntimeServiceId>,
    DaVerifierStorage: nomos_da_verifier::storage::DaStorageAdapter<RuntimeServiceId>,
    DaVerifierNetwork::Settings: Clone,
    TimeBackend: nomos_time::backends::TimeBackend,
    TimeBackend::Settings: Clone + Send + Sync,
{
    service_resources_handle: OpaqueServiceResourcesHandle<Self, RuntimeServiceId>,
}

pub enum DaMsg<Blob, Meta: Metadata> {
    AddIndex {
        info: Meta,
    },
    GetRange {
        app_id: <Meta as Metadata>::AppId,
        range: Range<<Meta as Metadata>::Index>,
        reply_channel: Sender<Vec<(<Meta as Metadata>::Index, Vec<Blob>)>>,
    },
}

impl<Blob: 'static, Meta: Metadata + 'static> Debug for DaMsg<Blob, Meta> {
    fn fmt(&self, f: &mut Formatter<'_>) -> std::fmt::Result {
        match self {
            Self::AddIndex { .. } => {
                write!(f, "DaMsg::AddIndex")
            }
            Self::GetRange { .. } => {
                write!(f, "DaMsg::GetRange")
            }
        }
    }
}

impl<
        Share,
        DaStorage,
        Consensus,
        NetAdapter,
        BlendService,
        ClPool,
        ClPoolAdapter,
        DaPool,
        DaPoolAdapter,
        TxS,
        BS,
        ConsensusStorage,
        SamplingBackend,
        SamplingNetworkAdapter,
        SamplingStorage,
        DaVerifierBackend,
        DaVerifierNetwork,
        DaVerifierStorage,
        TimeBackend,
        RuntimeServiceId,
    > ServiceData
    for DataIndexerService<
        Share,
        DaStorage,
        Consensus,
        NetAdapter,
        BlendService,
        ClPool,
        ClPoolAdapter,
        DaPool,
        DaPoolAdapter,
        TxS,
        BS,
        ConsensusStorage,
        SamplingBackend,
        SamplingNetworkAdapter,
        SamplingStorage,
        DaVerifierBackend,
        DaVerifierNetwork,
        DaVerifierStorage,
        TimeBackend,
        RuntimeServiceId,
    >
where
    Share: 'static,
    NetAdapter: NetworkAdapter<RuntimeServiceId>,
    NetAdapter::Settings: Send,
    ClPoolAdapter: MempoolAdapter<RuntimeServiceId, Payload = ClPool::Item, Key = ClPool::Key>,
    ClPool: RecoverableMempool<BlockId = HeaderId>,
    ClPool::RecoveryState: Serialize + for<'de> Deserialize<'de>,
    DaPool: RecoverableMempool<BlockId = HeaderId>,
    DaPool::RecoveryState: Serialize + for<'de> Deserialize<'de>,
    DaPoolAdapter: MempoolAdapter<RuntimeServiceId, Key = DaPool::Key>,
    DaPoolAdapter::Payload: DispersedBlobInfo + Into<DaPool::Item> + Debug,
    ClPool::Item: Clone + Eq + Debug + 'static,
    ClPool::Key: Debug + 'static,
    ClPool::Settings: Clone,
    DaPool::Item: Metadata + Clone + Eq + Debug + 'static,
    DaPool::Key: Debug + 'static,
    DaPool::Settings: Clone,
    NetAdapter::Backend: 'static,
    TxS: TxSelect<Tx = ClPool::Item>,
    TxS::Settings: Send,
    BS: BlobSelect<BlobId = DaPool::Item>,
    BS::Settings: Send,
    DaStorage: DaStorageAdapter<RuntimeServiceId, Info = DaPool::Item, Share = Share>,
    ConsensusStorage: StorageBackend + Send + Sync + 'static,
    SamplingBackend: DaSamplingServiceBackend<BlobId = DaPool::Key> + Send,
    SamplingBackend::Settings: Clone,
    SamplingBackend::Share: Debug + 'static,
    SamplingBackend::BlobId: Debug + 'static,
    SamplingNetworkAdapter: nomos_da_sampling::network::NetworkAdapter<RuntimeServiceId>,
    SamplingStorage: nomos_da_sampling::storage::DaStorageAdapter<RuntimeServiceId>,
    DaVerifierBackend: nomos_da_verifier::backend::VerifierBackend + Send,
    DaVerifierBackend::Settings: Clone,
    DaVerifierNetwork: nomos_da_verifier::network::NetworkAdapter<RuntimeServiceId>,
    DaVerifierStorage: nomos_da_verifier::storage::DaStorageAdapter<RuntimeServiceId>,
    DaVerifierNetwork::Settings: Clone,
    TimeBackend: nomos_time::backends::TimeBackend,
    TimeBackend::Settings: Clone + Send + Sync,
{
    type Settings = IndexerSettings<DaStorage::Settings>;
    type State = NoState<Self::Settings>;
    type StateOperator = NoOperator<Self::State>;
    type Message = DaMsg<Share, DaPool::Item>;
}

impl<
        Share,
        DaStorage,
        Consensus,
        NetAdapter,
        BlendService,
        ClPool,
        ClPoolAdapter,
        DaPool,
        DaPoolAdapter,
        TxS,
        BS,
        ConsensusStorage,
        SamplingBackend,
        SamplingNetworkAdapter,
        SamplingStorage,
        DaVerifierBackend,
        DaVerifierNetwork,
        DaVerifierStorage,
        TimeBackend,
        RuntimeServiceId,
    >
    DataIndexerService<
        Share,
        DaStorage,
        Consensus,
        NetAdapter,
        BlendService,
        ClPool,
        ClPoolAdapter,
        DaPool,
        DaPoolAdapter,
        TxS,
        BS,
        ConsensusStorage,
        SamplingBackend,
        SamplingNetworkAdapter,
        SamplingStorage,
        DaVerifierBackend,
        DaVerifierNetwork,
        DaVerifierStorage,
        TimeBackend,
        RuntimeServiceId,
    >
where
    Share: Send + Sync + 'static,
    NetAdapter: NetworkAdapter<RuntimeServiceId>,
    NetAdapter::Settings: Send,
    ClPoolAdapter: MempoolAdapter<RuntimeServiceId, Payload = ClPool::Item, Key = ClPool::Key>,
    ClPool: RecoverableMempool<BlockId = HeaderId>,
    ClPool::RecoveryState: Serialize + for<'de> Deserialize<'de>,
    DaPool: RecoverableMempool<BlockId = HeaderId>,
    DaPool::RecoveryState: Serialize + for<'de> Deserialize<'de>,
    DaPoolAdapter: MempoolAdapter<RuntimeServiceId, Key = DaPool::Key>,
    DaPoolAdapter::Payload: DispersedBlobInfo + Into<DaPool::Item> + Debug,
    ClPool::Item: Clone + Eq + Debug + 'static,
    ClPool::Key: Debug + 'static,
    ClPool::Settings: Clone,
    DaPool::Item: DispersedBlobInfo + Metadata + Clone + Eq + Debug + Sync + 'static,
    <DaPool::Item as DispersedBlobInfo>::BlobId: AsRef<[u8]>,
    DaPool::Key: Debug + 'static,
    DaPool::Settings: Clone,
    <DaPool::Item as Metadata>::Index: Send + Sync,
    NetAdapter::Backend: 'static,
    TxS: TxSelect<Tx = ClPool::Item>,
    TxS::Settings: Send,
    BS: BlobSelect<BlobId = DaPool::Item>,
    BS::Settings: Send,
    DaStorage: DaStorageAdapter<RuntimeServiceId, Info = DaPool::Item, Share = Share> + Sync,
    ConsensusStorage: StorageBackend + Send + Sync + 'static,
    SamplingBackend: DaSamplingServiceBackend<BlobId = DaPool::Key> + Send,
    SamplingBackend::Settings: Clone,
    SamplingBackend::Share: Debug + 'static,
    SamplingBackend::BlobId: Debug + 'static,
    SamplingNetworkAdapter: nomos_da_sampling::network::NetworkAdapter<RuntimeServiceId>,
    SamplingStorage: nomos_da_sampling::storage::DaStorageAdapter<RuntimeServiceId>,
    DaVerifierStorage: nomos_da_verifier::storage::DaStorageAdapter<RuntimeServiceId>,
    DaVerifierBackend: nomos_da_verifier::backend::VerifierBackend + Send,
    DaVerifierBackend::Settings: Clone,
    DaVerifierNetwork: nomos_da_verifier::network::NetworkAdapter<RuntimeServiceId>,
    DaVerifierNetwork::Settings: Clone,
    TimeBackend: nomos_time::backends::TimeBackend,
    TimeBackend::Settings: Clone + Send + Sync,
{
    #[instrument(skip_all)]
    async fn handle_new_block(
        storage_adapter: &DaStorage,
        block: Block<ClPool::Item, DaPool::Item>,
    ) -> Result<(), DynError> {
        for info in block.blobs() {
            info_with_id!(info.blob_id().as_ref(), "HandleNewBlock");
            storage_adapter.add_index(info).await?;
        }
        Ok(())
    }

    #[instrument(skip_all)]
    async fn handle_da_msg(
        storage_adapter: &DaStorage,
        msg: DaMsg<Share, DaPool::Item>,
    ) -> Result<(), DynError> {
        match msg {
            DaMsg::AddIndex { info } => {
                info_with_id!(info.blob_id().as_ref(), "AddIndex");
                storage_adapter.add_index(&info).await
            }
            DaMsg::GetRange {
                app_id,
                range,
                reply_channel,
            } => {
                let stream = storage_adapter.get_range_stream(app_id, range).await;
                let results = stream.collect::<Vec<_>>().await;

                reply_channel
                    .send(results)
                    .map_err(|_| "Error sending range response".into())
            }
        }
    }
}

#[async_trait::async_trait]
impl<
        Share,
        DaStorage,
        Consensus,
        NetAdapter,
        BlendService,
        ClPool,
        ClPoolAdapter,
        DaPool,
        DaPoolAdapter,
        TxS,
        BS,
        ConsensusStorage,
        SamplingBackend,
        SamplingNetworkAdapter,
        SamplingStorage,
        DaVerifierBackend,
        DaVerifierNetwork,
        DaVerifierStorage,
        TimeBackend,
        RuntimeServiceId,
    > ServiceCore<RuntimeServiceId>
    for DataIndexerService<
        Share,
        DaStorage,
        Consensus,
        NetAdapter,
        BlendService,
        ClPool,
        ClPoolAdapter,
        DaPool,
        DaPoolAdapter,
        TxS,
        BS,
        ConsensusStorage,
        SamplingBackend,
        SamplingNetworkAdapter,
        SamplingStorage,
        DaVerifierBackend,
        DaVerifierNetwork,
        DaVerifierStorage,
        TimeBackend,
        RuntimeServiceId,
    >
where
    Share: Debug + Send + Sync,
    NetAdapter: NetworkAdapter<RuntimeServiceId>,
    NetAdapter::Settings: Send,
<<<<<<< HEAD
    BlendService: BlendServiceExt,
=======
    NetAdapter::PeerId: Clone + Eq + Hash,
    BlendAdapter: chain_service::blend::BlendAdapter<RuntimeServiceId>,
    BlendAdapter::Settings: Send,
>>>>>>> 425b0c82
    ClPoolAdapter: MempoolAdapter<RuntimeServiceId, Payload = ClPool::Item, Key = ClPool::Key>,
    ClPool: RecoverableMempool<BlockId = HeaderId>,
    ClPool::RecoveryState: Serialize + for<'de> Deserialize<'de>,
    DaPool: RecoverableMempool<BlockId = HeaderId>,
    DaPool::RecoveryState: Serialize + for<'de> Deserialize<'de>,
    DaPoolAdapter: MempoolAdapter<RuntimeServiceId, Key = DaPool::Key>,
    DaPoolAdapter::Payload: DispersedBlobInfo + Into<DaPool::Item> + Debug,
    ClPool::Key: Debug + 'static,
    ClPool::Settings: Clone,
    DaPool::Key: Debug + 'static,
    DaPool::Settings: Clone,
    ClPool::Item: Transaction<Hash = ClPool::Key>
        + Debug
        + Clone
        + Eq
        + Serialize
        + DeserializeOwned
        + Send
        + Sync
        + 'static,
    DaPool::Item: DispersedBlobInfo<BlobId = DaPool::Key>
        + Metadata
        + Debug
        + Clone
        + Eq
        + Serialize
        + DeserializeOwned
        + Send
        + Sync
        + 'static,
    <DaPool::Item as Metadata>::AppId: Send + Sync,
    <DaPool::Item as Metadata>::Index: Send + Sync,
    <<DaPool as MemPool>::Item as DispersedBlobInfo>::BlobId: AsRef<[u8]>,
    NetAdapter::Backend: 'static,
    TxS: TxSelect<Tx = ClPool::Item>,
    TxS::Settings: Send,
    BS: BlobSelect<BlobId = DaPool::Item>,
    BS::Settings: Send,
    DaStorage: DaStorageAdapter<RuntimeServiceId, Info = DaPool::Item, Share = Share>
        + Send
        + Sync
        + 'static,
    DaStorage::Settings: Clone + Send + Sync + 'static,
    ConsensusStorage: StorageBackend + Send + Sync + 'static,
    Consensus: ConsensusAdapter<Tx = ClPool::Item, Cert = DaPool::Item> + Send + Sync,
    SamplingBackend: DaSamplingServiceBackend<BlobId = DaPool::Key> + Send,
    SamplingBackend::Settings: Clone,
    SamplingBackend::Share: Debug + 'static,
    SamplingBackend::BlobId: Debug + 'static,
    SamplingNetworkAdapter: nomos_da_sampling::network::NetworkAdapter<RuntimeServiceId>,
    SamplingStorage: nomos_da_sampling::storage::DaStorageAdapter<RuntimeServiceId>,
    DaVerifierStorage: nomos_da_verifier::storage::DaStorageAdapter<RuntimeServiceId>,
    DaVerifierBackend: nomos_da_verifier::backend::VerifierBackend + Send,
    DaVerifierBackend::Settings: Clone,
    DaVerifierNetwork: nomos_da_verifier::network::NetworkAdapter<RuntimeServiceId>,
    DaVerifierNetwork::Settings: Clone,
    TimeBackend: nomos_time::backends::TimeBackend,
    TimeBackend::Settings: Clone + Send + Sync,
    RuntimeServiceId: Debug
        + Sync
        + Display
        + Send
        + AsServiceId<Self>
        + AsServiceId<
            CryptarchiaConsensus<
                NetAdapter,
                BlendService,
                ClPool,
                ClPoolAdapter,
                DaPool,
                DaPoolAdapter,
                TxS,
                BS,
                ConsensusStorage,
                SamplingBackend,
                SamplingNetworkAdapter,
                SamplingStorage,
                DaVerifierBackend,
                DaVerifierNetwork,
                DaVerifierStorage,
                TimeBackend,
                RuntimeServiceId,
            >,
        > + AsServiceId<StorageService<DaStorage::Backend, RuntimeServiceId>>
        + 'static,
{
    fn init(
        service_resources_handle: OpaqueServiceResourcesHandle<Self, RuntimeServiceId>,
        _initial_state: Self::State,
    ) -> Result<Self, DynError> {
        Ok(Self {
            service_resources_handle,
        })
    }

    async fn run(self) -> Result<(), DynError> {
        let Self {
            mut service_resources_handle,
        } = self;

        let consensus_relay = service_resources_handle
            .overwatch_handle
            .relay::<CryptarchiaConsensus<_, _, _, _, _, _, _, _, _, _, _, _, _, _, _, _, _>>()
            .await
            .expect("Relay connection with ConsensusService should succeed");
        let storage_relay = service_resources_handle
            .overwatch_handle
            .relay::<StorageService<_, _>>()
            .await
            .expect("Relay connection with StorageService should succeed");

        let consensus_adapter = Consensus::new(consensus_relay).await;
        let mut consensus_blocks = consensus_adapter.block_stream().await;
        let storage_adapter = DaStorage::new(storage_relay).await;

        service_resources_handle.status_updater.notify_ready();
        tracing::info!(
            "Service '{}' is ready.",
            <RuntimeServiceId as AsServiceId<Self>>::SERVICE_ID
        );

        wait_until_services_are_ready!(
            &service_resources_handle.overwatch_handle,
            Some(Duration::from_secs(60)),
            StorageService<_, _>,
            CryptarchiaConsensus<_, _, _, _, _, _, _, _, _, _, _, _, _, _, _, _, _>
        )
        .await?;

        loop {
            tokio::select! {
                Some(block) = consensus_blocks.next() => {
                    if let Err(e) = Self::handle_new_block(&storage_adapter, block).await {
                        tracing::debug!("Failed to add  a new received block: {e:?}");
                    }
                }
                Some(msg) = service_resources_handle.inbound_relay.recv() => {
                    if let Err(e) = Self::handle_da_msg(&storage_adapter, msg).await {
                        tracing::debug!("Failed to handle da msg: {e:?}");
                    }
                }
            }
        }
    }
}

#[derive(Debug, Clone, Serialize, Deserialize)]
pub struct IndexerSettings<S> {
    pub storage: S,
}<|MERGE_RESOLUTION|>--- conflicted
+++ resolved
@@ -382,13 +382,8 @@
     Share: Debug + Send + Sync,
     NetAdapter: NetworkAdapter<RuntimeServiceId>,
     NetAdapter::Settings: Send,
-<<<<<<< HEAD
+    NetAdapter::PeerId: Clone + Eq + Hash,
     BlendService: BlendServiceExt,
-=======
-    NetAdapter::PeerId: Clone + Eq + Hash,
-    BlendAdapter: chain_service::blend::BlendAdapter<RuntimeServiceId>,
-    BlendAdapter::Settings: Send,
->>>>>>> 425b0c82
     ClPoolAdapter: MempoolAdapter<RuntimeServiceId, Payload = ClPool::Item, Key = ClPool::Key>,
     ClPool: RecoverableMempool<BlockId = HeaderId>,
     ClPool::RecoveryState: Serialize + for<'de> Deserialize<'de>,
