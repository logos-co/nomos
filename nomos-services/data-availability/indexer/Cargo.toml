--- conflicted
+++ resolved
@@ -7,7 +7,6 @@
 # See more keys and their definitions at https://doc.rust-lang.org/cargo/reference/manifest.html
 
 [dependencies]
-<<<<<<< HEAD
 async-trait           = "0.1"
 bytes                 = "1.2"
 cryptarchia-consensus = { workspace = true }
@@ -23,30 +22,10 @@
 overwatch-rs          = { workspace = true }
 rand                  = "0.8"
 serde                 = { version = "1.0", features = ["derive"] }
+services-utils        = { workspace = true }
 tokio                 = { version = "1", features = ["sync"] }
 tokio-stream          = "0.1.15"
 tracing               = "0.1"
-=======
-async-trait = "0.1"
-bytes = "1.2"
-futures = "0.3"
-kzgrs-backend = { path = "../../../nomos-da/kzgrs-backend" }
-nomos-core = { path = "../../../nomos-core/chain-defs" }
-nomos-da-storage = { path = "../../../nomos-da/storage" }
-nomos-da-sampling = { path = "../sampling" }
-nomos-storage = { path = "../../../nomos-services/storage" }
-nomos-mempool = { path = "../../../nomos-services/mempool" }
-nomos-tracing = { path = "../../../nomos-tracing" }
-services-utils = { path = "../../utils" }
-cryptarchia-consensus = { path = "../../../nomos-services/cryptarchia-consensus" }
-overwatch-rs = { git = "https://github.com/logos-co/Overwatch", rev = "f5f7ea0" }
-overwatch-derive = { git = "https://github.com/logos-co/Overwatch", rev = "f5f7ea0" }
-serde = { version = "1.0", features = ["derive"] }
-rand = "0.8"
-tracing = "0.1"
-tokio = { version = "1", features = ["sync"] }
-tokio-stream = "0.1.15"
->>>>>>> fb5bc6df
 
 [features]
 rocksdb-backend = ["nomos-storage/rocksdb-backend"]