pub mod blend;
mod leadership;
mod messages;
pub mod network;
mod relays;
mod states;
pub mod storage;
mod sync;

use core::fmt::Debug;
use std::{collections::BTreeSet, fmt::Display, hash::Hash, path::PathBuf};

use cryptarchia_engine::Slot;
use futures::StreamExt;
pub use leadership::LeaderConfig;
use network::NetworkAdapter;
use nomos_blend_service::BlendService;
use nomos_core::{
    block::{builder::BlockBuilder, Block},
    da::blob::{info::DispersedBlobInfo, metadata::Metadata as BlobMetadata, BlobSelect},
    header::{Builder, Header, HeaderId},
    proofs::leader_proof::Risc0LeaderProof,
    tx::{Transaction, TxSelect},
};
use nomos_da_sampling::{
    backend::DaSamplingServiceBackend, DaSamplingService, DaSamplingServiceMsg,
};
use nomos_ledger::{leader_proof::LeaderProof, LedgerState};
use nomos_mempool::{
    backend::RecoverableMempool, network::NetworkAdapter as MempoolAdapter, DaMempoolService,
    MempoolMsg, TxMempoolService,
};
use nomos_network::NetworkService;
use nomos_storage::{backends::StorageBackend, StorageMsg, StorageService};
use nomos_time::{SlotTick, TimeService, TimeServiceMessage};
use overwatch::{
    services::{relay::OutboundRelay, AsServiceId, ServiceCore, ServiceData},
    DynError, OpaqueServiceStateHandle,
};
use rand::{RngCore, SeedableRng};
use serde::{de::DeserializeOwned, Deserialize, Serialize};
use serde_with::serde_as;
use services_utils::overwatch::{
    lifecycle, recovery::backends::FileBackendSettings, JsonFileBackend, RecoveryOperator,
};
use sync::CryptarchiaSyncAdapter;
use thiserror::Error;
use tokio::sync::{broadcast, oneshot, oneshot::Sender};
use tracing::{error, info, instrument, span, Level};
use tracing_futures::Instrument;

use crate::storage::sync::SyncBlocksProvider;
use crate::{
    leadership::Leader,
    relays::CryptarchiaConsensusRelays,
    states::{
        CryptarchiaConsensusState, CryptarchiaInitialisationStrategy, GenesisRecoveryStrategy,
        SecurityRecoveryStrategy,
    },
    storage::{adapters::StorageAdapter, StorageAdapter as _},
};

type MempoolRelay<Payload, Item, Key> = OutboundRelay<MempoolMsg<HeaderId, Payload, Item, Key>>;
type SamplingRelay<BlobId> = OutboundRelay<DaSamplingServiceMsg<BlobId>>;

// Limit the number of blocks returned by GetHeaders
const HEADERS_LIMIT: usize = 512;
const CRYPTARCHIA_ID: &str = "Cryptarchia";

#[derive(Debug, Clone, Error)]
pub enum Error {
    #[error("Ledger error: {0}")]
    Ledger(#[from] nomos_ledger::LedgerError<HeaderId>),
    #[error("Consensus error: {0}")]
    Consensus(#[from] cryptarchia_engine::Error<HeaderId>),
    #[error("Blob sampling error")]
    BlobSamplingError(HeaderId),
    #[error("Blob verification failure")]
    BlobVerificationFailure(HeaderId),
}

struct Cryptarchia {
    ledger: nomos_ledger::Ledger<HeaderId>,
    consensus: cryptarchia_engine::Cryptarchia<HeaderId>,
}

impl Cryptarchia {
    pub fn new(
        header_id: HeaderId,
        ledger_state: LedgerState,
        ledger_config: nomos_ledger::Config,
    ) -> Self {
        Self {
            consensus: <cryptarchia_engine::Cryptarchia<_>>::new(
                header_id,
                ledger_config.consensus_config,
            ),
            ledger: <nomos_ledger::Ledger<_>>::new(header_id, ledger_state, ledger_config),
        }
    }

    const fn tip(&self) -> HeaderId {
        self.consensus.tip()
    }

    fn tip_state(&self) -> &LedgerState {
        self.ledger
            .state(&self.tip())
            .expect("tip state not available")
    }

    const fn genesis(&self) -> HeaderId {
        self.consensus.genesis()
    }

    fn try_apply_header(&self, header: &Header) -> Result<Self, Error> {
        let id = header.id();
        let parent = header.parent();
        let slot = header.slot();
        let ledger = self.ledger.try_update(
            id,
            parent,
            slot,
            header.leader_proof(),
            header.orphaned_proofs().iter().map(|imported_header| {
                (
                    imported_header.id(),
                    imported_header.leader_proof().to_orphan_proof(),
                )
            }),
        )?;
        let consensus = self.consensus.receive_block(id, parent, slot)?;

        Ok(Self { ledger, consensus })
    }

    fn epoch_state_for_slot(&self, slot: Slot) -> Option<&nomos_ledger::EpochState> {
        let tip = self.tip();
        let state = self.ledger.state(&tip).expect("no state for tip");
        let requested_epoch = self.ledger.config().epoch(slot);
        if state.epoch_state().epoch() == requested_epoch {
            Some(state.epoch_state())
        } else if requested_epoch == state.next_epoch_state().epoch() {
            Some(state.next_epoch_state())
        } else {
            None
        }
    }
}

#[derive(Debug, Deserialize, Serialize, Clone)]
pub struct CryptarchiaSettings<Ts, Bs, NetworkAdapterSettings, BlendAdapterSettings> {
    #[serde(default)]
    pub transaction_selector_settings: Ts,
    #[serde(default)]
    pub blob_selector_settings: Bs,
    pub config: nomos_ledger::Config,
    pub genesis_state: LedgerState,
    pub leader_config: LeaderConfig,
    pub network_adapter_settings: NetworkAdapterSettings,
    pub blend_adapter_settings: BlendAdapterSettings,
    pub recovery_file: PathBuf,
}

impl<Ts, Bs, NetworkAdapterSettings, BlendAdapterSettings> FileBackendSettings
    for CryptarchiaSettings<Ts, Bs, NetworkAdapterSettings, BlendAdapterSettings>
{
    fn recovery_file(&self) -> &PathBuf {
        &self.recovery_file
    }
}

#[expect(clippy::allow_attributes_without_reason)]
pub struct CryptarchiaConsensus<
    NetAdapter,
    BlendAdapter,
    ClPool,
    ClPoolAdapter,
    DaPool,
    DaPoolAdapter,
    TxS,
    BS,
    Storage,
    SamplingBackend,
    SamplingNetworkAdapter,
    SamplingRng,
    SamplingStorage,
    DaVerifierBackend,
    DaVerifierNetwork,
    DaVerifierStorage,
    TimeBackend,
    ApiAdapter,
    RuntimeServiceId,
> where
    NetAdapter: NetworkAdapter<RuntimeServiceId>,
    NetAdapter::Backend: 'static,
    NetAdapter::Settings: Send,
    BlendAdapter: blend::BlendAdapter<RuntimeServiceId>,
    BlendAdapter::Settings: Send,
    ClPool: RecoverableMempool<BlockId = HeaderId>,
    ClPool::RecoveryState: Serialize + for<'de> Deserialize<'de>,
    ClPool::Settings: Clone,
    ClPool::Item: Clone + Eq + Hash + Debug + 'static,
    ClPool::Key: Debug + 'static,
    ClPoolAdapter: MempoolAdapter<RuntimeServiceId, Payload = ClPool::Item, Key = ClPool::Key>,
    DaPool: RecoverableMempool<BlockId = HeaderId>,
    DaPool::RecoveryState: Serialize + for<'de> Deserialize<'de>,
    DaPool::Item: Clone + Eq + Hash + Debug + 'static,
    DaPool::Key: Debug + 'static,
    DaPool::Settings: Clone,
    DaPoolAdapter: MempoolAdapter<RuntimeServiceId, Key = DaPool::Key>,
    DaPoolAdapter::Payload: DispersedBlobInfo + Into<DaPool::Item> + Debug,
    TxS: TxSelect<Tx = ClPool::Item>,
    TxS::Settings: Send,
    BS: BlobSelect<BlobId = DaPool::Item>,
    BS::Settings: Send,
    Storage: StorageBackend + Send + Sync + 'static,
    SamplingBackend: DaSamplingServiceBackend<SamplingRng, BlobId = DaPool::Key> + Send,
    SamplingBackend::Settings: Clone,
    SamplingBackend::Share: Debug + 'static,
    SamplingBackend::BlobId: Debug + 'static,
    SamplingNetworkAdapter: nomos_da_sampling::network::NetworkAdapter<RuntimeServiceId>,
    SamplingRng: SeedableRng + RngCore,
    SamplingStorage: nomos_da_sampling::storage::DaStorageAdapter<RuntimeServiceId>,
    DaVerifierStorage: nomos_da_verifier::storage::DaStorageAdapter<RuntimeServiceId>,
    DaVerifierBackend: nomos_da_verifier::backend::VerifierBackend + Send + 'static,
    DaVerifierBackend::Settings: Clone,
    DaVerifierNetwork: nomos_da_verifier::network::NetworkAdapter<RuntimeServiceId>,
    DaVerifierNetwork::Settings: Clone,
    TimeBackend: nomos_time::backends::TimeBackend,
    TimeBackend::Settings: Clone + Send + Sync,
    ApiAdapter: nomos_da_sampling::api::ApiAdapter + Send + Sync,
{
    service_state: OpaqueServiceStateHandle<Self, RuntimeServiceId>,
    block_subscription_sender: broadcast::Sender<Block<ClPool::Item, DaPool::Item>>,
    initial_state: <Self as ServiceData>::State,
}

impl<
        NetAdapter,
        BlendAdapter,
        ClPool,
        ClPoolAdapter,
        DaPool,
        DaPoolAdapter,
        TxS,
        BS,
        Storage,
        SamplingBackend,
        SamplingNetworkAdapter,
        SamplingRng,
        SamplingStorage,
        DaVerifierBackend,
        DaVerifierNetwork,
        DaVerifierStorage,
        TimeBackend,
        ApiAdapter,
        RuntimeServiceId,
    > ServiceData
    for CryptarchiaConsensus<
        NetAdapter,
        BlendAdapter,
        ClPool,
        ClPoolAdapter,
        DaPool,
        DaPoolAdapter,
        TxS,
        BS,
        Storage,
        SamplingBackend,
        SamplingNetworkAdapter,
        SamplingRng,
        SamplingStorage,
        DaVerifierBackend,
        DaVerifierNetwork,
        DaVerifierStorage,
        TimeBackend,
        ApiAdapter,
        RuntimeServiceId,
    >
where
    NetAdapter: NetworkAdapter<RuntimeServiceId>,
    NetAdapter::Settings: Send,
    BlendAdapter: blend::BlendAdapter<RuntimeServiceId>,
    BlendAdapter::Settings: Send,
    ClPool: RecoverableMempool<BlockId = HeaderId>,
    ClPool::RecoveryState: Serialize + for<'de> Deserialize<'de>,
    ClPool::Settings: Clone,
    ClPool::Item: Clone + Eq + Hash + Debug,
    ClPool::Key: Debug,
    ClPoolAdapter: MempoolAdapter<RuntimeServiceId, Payload = ClPool::Item, Key = ClPool::Key>,
    DaPool: RecoverableMempool<BlockId = HeaderId>,
    DaPool::RecoveryState: Serialize + for<'de> Deserialize<'de>,
    DaPool::Item: Clone + Eq + Hash + Debug,
    DaPool::Key: Debug,
    DaPool::Settings: Clone,
    DaPoolAdapter: MempoolAdapter<RuntimeServiceId, Key = DaPool::Key>,
    DaPoolAdapter::Payload: DispersedBlobInfo + Into<DaPool::Item> + Debug,
    TxS: TxSelect<Tx = ClPool::Item>,
    TxS::Settings: Send,
    BS: BlobSelect<BlobId = DaPool::Item>,
    BS::Settings: Send,
    Storage: StorageBackend + Send + Sync + 'static,
    SamplingBackend: DaSamplingServiceBackend<SamplingRng, BlobId = DaPool::Key> + Send,
    SamplingBackend::Settings: Clone,
    SamplingBackend::Share: Debug + 'static,
    SamplingBackend::BlobId: Debug + 'static,
    SamplingNetworkAdapter: nomos_da_sampling::network::NetworkAdapter<RuntimeServiceId>,
    SamplingRng: SeedableRng + RngCore,
    SamplingStorage: nomos_da_sampling::storage::DaStorageAdapter<RuntimeServiceId>,
    DaVerifierStorage: nomos_da_verifier::storage::DaStorageAdapter<RuntimeServiceId>,
    DaVerifierBackend: nomos_da_verifier::backend::VerifierBackend + Send + 'static,
    DaVerifierBackend::Settings: Clone,
    DaVerifierNetwork: nomos_da_verifier::network::NetworkAdapter<RuntimeServiceId>,
    DaVerifierNetwork::Settings: Clone,
    TimeBackend: nomos_time::backends::TimeBackend,
    TimeBackend::Settings: Clone + Send + Sync,
    ApiAdapter: nomos_da_sampling::api::ApiAdapter + Send + Sync,
{
    type Settings = CryptarchiaSettings<
        TxS::Settings,
        BS::Settings,
        NetAdapter::Settings,
        BlendAdapter::Settings,
    >;
    type State = CryptarchiaConsensusState<
        TxS::Settings,
        BS::Settings,
        NetAdapter::Settings,
        BlendAdapter::Settings,
        TimeBackend::Settings,
    >;
    type StateOperator = RecoveryOperator<JsonFileBackend<Self::State, Self::Settings>>;
    type Message = ConsensusMsg<Block<ClPool::Item, DaPool::Item>>;
}

#[async_trait::async_trait]
impl<
        NetAdapter,
        BlendAdapter,
        ClPool,
        ClPoolAdapter,
        DaPool,
        DaPoolAdapter,
        TxS,
        BS,
        Storage,
        SamplingBackend,
        SamplingNetworkAdapter,
        SamplingRng,
        SamplingStorage,
        DaVerifierBackend,
        DaVerifierNetwork,
        DaVerifierStorage,
        TimeBackend,
        ApiAdapter,
        RuntimeServiceId,
    > ServiceCore<RuntimeServiceId>
    for CryptarchiaConsensus<
        NetAdapter,
        BlendAdapter,
        ClPool,
        ClPoolAdapter,
        DaPool,
        DaPoolAdapter,
        TxS,
        BS,
        Storage,
        SamplingBackend,
        SamplingNetworkAdapter,
        SamplingRng,
        SamplingStorage,
        DaVerifierBackend,
        DaVerifierNetwork,
        DaVerifierStorage,
        TimeBackend,
        ApiAdapter,
        RuntimeServiceId,
    >
where
    NetAdapter: NetworkAdapter<RuntimeServiceId, Tx = ClPool::Item, BlobCertificate = DaPool::Item>
        + cryptarchia_sync::adapter::NetworkAdapter<Block = Block<ClPool::Item, DaPool::Item>>
        + Clone
        + Send
        + Sync
        + 'static,
    NetAdapter::Settings: Send + Sync + 'static,
    BlendAdapter: blend::BlendAdapter<RuntimeServiceId, Tx = ClPool::Item, BlobCertificate = DaPool::Item>
        + Clone
        + Send
        + Sync
        + 'static,
    BlendAdapter::Settings: Send + Sync + 'static,
    ClPool: RecoverableMempool<BlockId = HeaderId> + Send + Sync + 'static,
    ClPool::RecoveryState: Serialize + for<'de> Deserialize<'de>,
    ClPool::Settings: Clone + Send + Sync + 'static,
    ClPool::Item: Transaction<Hash = ClPool::Key>
        + Debug
        + Clone
        + Eq
        + Hash
        + Serialize
        + DeserializeOwned
        + Send
        + Sync
        + 'static,
    ClPool::Key: Debug + Send + Sync,
    ClPoolAdapter: MempoolAdapter<RuntimeServiceId, Payload = ClPool::Item, Key = ClPool::Key>
        + Send
        + Sync
        + 'static,
    DaPool: RecoverableMempool<BlockId = HeaderId, Key = SamplingBackend::BlobId>
        + Send
        + Sync
        + 'static,
    DaPool::RecoveryState: Serialize + for<'de> Deserialize<'de>,
    DaPool::Settings: Clone + Send + Sync + 'static,
    // TODO: Change to specific certificate bounds here
    DaPool::Item: DispersedBlobInfo<BlobId = DaPool::Key>
        + BlobMetadata
        + Debug
        + Clone
        + Eq
        + Hash
        + Serialize
        + DeserializeOwned
        + Send
        + Sync
        + 'static,
    DaPoolAdapter: MempoolAdapter<RuntimeServiceId, Key = DaPool::Key> + Send + Sync + 'static,
    DaPoolAdapter::Payload: DispersedBlobInfo + Into<DaPool::Item> + Debug,
    TxS: TxSelect<Tx = ClPool::Item> + Clone + Send + Sync + 'static,
    TxS::Settings: Send + Sync + 'static,
    BS: BlobSelect<BlobId = DaPool::Item> + Clone + Send + Sync + 'static,
    BS::Settings: Send + Sync + 'static,
    Storage: StorageBackend + Send + Sync + 'static,
    SamplingBackend: DaSamplingServiceBackend<SamplingRng> + Send + 'static,
    SamplingBackend::Settings: Clone,
    SamplingBackend::Share: Debug + Send + 'static,
    SamplingBackend::BlobId: Debug + Ord + Send + Sync + 'static,
    SamplingNetworkAdapter:
        nomos_da_sampling::network::NetworkAdapter<RuntimeServiceId> + Send + Sync,
    SamplingRng: SeedableRng + RngCore,
    SamplingStorage: nomos_da_sampling::storage::DaStorageAdapter<RuntimeServiceId> + Send + Sync,
    DaVerifierStorage: nomos_da_verifier::storage::DaStorageAdapter<RuntimeServiceId> + Send + Sync,
    DaVerifierBackend: nomos_da_verifier::backend::VerifierBackend + Send + Sync + 'static,
    DaVerifierBackend::Settings: Clone,
    DaVerifierNetwork: nomos_da_verifier::network::NetworkAdapter<RuntimeServiceId> + Send + Sync,
    DaVerifierNetwork::Settings: Clone,
    TimeBackend: nomos_time::backends::TimeBackend + Send + Sync,
    TimeBackend::Settings: Clone + Send + Sync,
    ApiAdapter: nomos_da_sampling::api::ApiAdapter + Send + Sync,
    RuntimeServiceId: Debug
        + Send
        + Sync
        + Display
        + 'static
        + AsServiceId<Self>
        + AsServiceId<NetworkService<NetAdapter::Backend, RuntimeServiceId>>
        + AsServiceId<BlendService<BlendAdapter::Backend, BlendAdapter::Network, RuntimeServiceId>>
        + AsServiceId<TxMempoolService<ClPoolAdapter, ClPool, RuntimeServiceId>>
        + AsServiceId<
            DaMempoolService<
                DaPoolAdapter,
                DaPool,
                SamplingBackend,
                SamplingNetworkAdapter,
                SamplingRng,
                SamplingStorage,
                DaVerifierBackend,
                DaVerifierNetwork,
                DaVerifierStorage,
                ApiAdapter,
                RuntimeServiceId,
            >,
        >
        + AsServiceId<
            DaSamplingService<
                SamplingBackend,
                SamplingNetworkAdapter,
                SamplingRng,
                SamplingStorage,
                DaVerifierBackend,
                DaVerifierNetwork,
                DaVerifierStorage,
                ApiAdapter,
                RuntimeServiceId,
            >,
        >
        + AsServiceId<StorageService<Storage, RuntimeServiceId>>
        + AsServiceId<TimeService<TimeBackend, RuntimeServiceId>>,
{
    fn init(
        service_state: OpaqueServiceStateHandle<Self, RuntimeServiceId>,
        initial_state: Self::State,
    ) -> Result<Self, DynError> {
        let (block_subscription_sender, _) = broadcast::channel(16);

        Ok(Self {
            service_state,
            block_subscription_sender,
            initial_state,
        })
    }

    #[expect(clippy::too_many_lines, reason = "TODO: Address this at some point.")]
    async fn run(mut self) -> Result<(), overwatch::DynError> {
        let relays: CryptarchiaConsensusRelays<
            BlendAdapter,
            BS,
            ClPool,
            ClPoolAdapter,
            DaPool,
            DaPoolAdapter,
            NetAdapter,
            SamplingBackend,
            SamplingRng,
            Storage,
            TxS,
            DaVerifierBackend,
            RuntimeServiceId,
        > = CryptarchiaConsensusRelays::from_service_state_handle::<_, _, _, _, _, _>(
            &self.service_state,
        )
        .await;

        let CryptarchiaSettings {
            config: ledger_config,
            genesis_state,
            transaction_selector_settings,
            blob_selector_settings,
            leader_config,
            network_adapter_settings,
            blend_adapter_settings,
            ..
        } = self.service_state.settings_reader.get_updated_settings();

        let genesis_id = HeaderId::from([0; 32]);

        let (cryptarchia, leader) = Self::build_cryptarchia(
            self.initial_state,
            genesis_id,
            genesis_state,
            ledger_config,
            leader_config,
            &relays,
            &mut self.block_subscription_sender,
        )
        .await;

        let network_adapter =
            NetAdapter::new(network_adapter_settings, relays.network_relay().clone()).await;
        let tx_selector = TxS::new(transaction_selector_settings);
        let blob_selector = BS::new(blob_selector_settings);

<<<<<<< HEAD
        let storage_relay = relays.storage_adapter().storage_relay.clone();
        let sync_adapter = CryptarchiaSyncAdapter {
            cryptarchia: Some(cryptarchia),
=======
        let sync_adapter = CryptarchiaSyncAdapter::<
            NetAdapter,
            BlendAdapter,
            ClPool,
            ClPoolAdapter,
            DaPool,
            DaPoolAdapter,
            TxS,
            BS,
            Storage,
            SamplingBackend,
            SamplingNetworkAdapter,
            SamplingRng,
            SamplingStorage,
            DaVerifierBackend,
            DaVerifierNetwork,
            DaVerifierStorage,
            TimeBackend,
            ApiAdapter,
            RuntimeServiceId,
        >::new(
            cryptarchia,
>>>>>>> a029f1df
            leader,
            relays,
            self.block_subscription_sender.clone(),
        );
        // TODO: Uncomment this once it's ready.
        // let sync_adapter =
        //     cryptarchia_sync::Synchronization::run(sync_adapter,
        // &network_adapter).await?;

        let sync_data_provider: SyncBlocksProvider<Storage, ClPool, DaPool, RuntimeServiceId> =
            SyncBlocksProvider::new(
                storage_relay,
                self.service_state.overwatch_handle.runtime().clone(),
            );

        let (mut cryptarchia, mut leader, relays) = sync_adapter.take();

        let mut incoming_blocks = network_adapter.blocks_stream().await?;
        let mut incoming_sync_requests = network_adapter.sync_requests_stream().await?;

        let mut slot_timer = {
            let (sender, receiver) = oneshot::channel();
            relays
                .time_relay()
                .send(TimeServiceMessage::Subscribe { sender })
                .await
                .expect("Request time subscription to time service should succeed");
            receiver.await?
        };

        let blend_adapter =
            BlendAdapter::new(blend_adapter_settings, relays.blend_relay().clone()).await;

        let mut lifecycle_stream = self.service_state.lifecycle_handle.message_stream();

        async {
            #[expect(clippy::redundant_pub_crate, reason = "Generated by `tokio::select` macro.")]
            loop {
                tokio::select! {
                    Some(block) = incoming_blocks.next() => {
                        Self::log_received_block(&block);
                        cryptarchia = Self::process_block(
                            cryptarchia,
                            &mut leader,
                            block,
                            &relays,
                            &mut self.block_subscription_sender,
                        )
                        .await.unwrap_or_else(|(_, cryptarchia)| {
                            cryptarchia
                        });

                        self.service_state.state_updater.update(Self::State::from_cryptarchia(&cryptarchia, &leader));

                        tracing::info!(counter.consensus_processed_blocks = 1);
                    }

                    Some(SlotTick { slot, .. }) = slot_timer.next() => {
                        let parent = cryptarchia.tip();
                        let note_tree = cryptarchia.tip_state().lead_commitments();
                        tracing::debug!("ticking for slot {}", u64::from(slot));

                        let Some(epoch_state) = cryptarchia.epoch_state_for_slot(slot) else {
                            tracing::error!("trying to propose a block for slot {} but epoch state is not available", u64::from(slot));
                            continue;
                        };
                        if let Some(proof) = leader.build_proof_for(note_tree, epoch_state, slot, parent).await {
                            tracing::debug!("proposing block...");
                            // TODO: spawn as a separate task?
                            let block = Self::propose_block(
                                parent,
                                slot,
                                proof,
                                tx_selector.clone(),
                                blob_selector.clone(),
                                &relays
                            ).await;

                            if let Some(block) = block {
                                blend_adapter.blend(block).await;
                            }
                        }
                    }

                    Some(msg) = self.service_state.inbound_relay.next() => {
                        Self::process_message(&cryptarchia, &self.block_subscription_sender, msg);
                    }
                    // TODO: Not tested
                    Some(msg) = incoming_sync_requests.next() => {
                        // Cryptarchia service is not the right place to provide blocks
                        // for external sync requests because it's just reading data from DB.
                        // But we need a glue code to connect networking and storage.
                        // Might be worth considering implementing a separate service for this.
                        sync_data_provider.process_sync_request(msg).await;
                    }
                    Some(msg) = lifecycle_stream.next() => {
                        if lifecycle::should_stop_service::<Self, RuntimeServiceId>(&msg) {
                            break;
                        }
                    }
                }
            }
            // it sucks to use "Cryptarchia" when we have the Self::SERVICE_ID.
            // Somehow it just do not let refer to the type to reference it.
            // Probably related to too many generics.
        }.instrument(span!(Level::TRACE, CRYPTARCHIA_ID)).await;
        Ok(())
    }
}

impl<
        NetAdapter,
        BlendAdapter,
        ClPool,
        ClPoolAdapter,
        DaPool,
        DaPoolAdapter,
        TxS,
        BS,
        Storage,
        SamplingBackend,
        SamplingNetworkAdapter,
        SamplingRng,
        SamplingStorage,
        DaVerifierBackend,
        DaVerifierNetwork,
        DaVerifierStorage,
        TimeBackend,
        ApiAdapter,
        RuntimeServiceId,
    >
    CryptarchiaConsensus<
        NetAdapter,
        BlendAdapter,
        ClPool,
        ClPoolAdapter,
        DaPool,
        DaPoolAdapter,
        TxS,
        BS,
        Storage,
        SamplingBackend,
        SamplingNetworkAdapter,
        SamplingRng,
        SamplingStorage,
        DaVerifierBackend,
        DaVerifierNetwork,
        DaVerifierStorage,
        TimeBackend,
        ApiAdapter,
        RuntimeServiceId,
    >
where
    NetAdapter: NetworkAdapter<RuntimeServiceId> + Clone + Send + Sync + 'static,
    NetAdapter::Settings: Send,
    BlendAdapter: blend::BlendAdapter<RuntimeServiceId> + Clone + Send + Sync + 'static,
    BlendAdapter::Settings: Send,
    ClPool: RecoverableMempool<BlockId = HeaderId> + Send + Sync + 'static,
    ClPool::RecoveryState: Serialize + for<'de> Deserialize<'de>,
    ClPool::Settings: Clone + Send + Sync + 'static,
    ClPool::Item: Transaction<Hash = ClPool::Key>
        + Debug
        + Clone
        + Eq
        + Hash
        + Serialize
        + serde::de::DeserializeOwned
        + Send
        + Sync
        + 'static,
    ClPool::Key: Debug + Send + Sync,
    ClPoolAdapter: MempoolAdapter<RuntimeServiceId, Payload = ClPool::Item, Key = ClPool::Key>
        + Send
        + Sync
        + 'static,
    DaPool::Item: DispersedBlobInfo<BlobId = DaPool::Key>
        + BlobMetadata
        + Debug
        + Clone
        + Eq
        + Hash
        + Serialize
        + DeserializeOwned
        + Send
        + Sync
        + 'static,
    DaPool: RecoverableMempool<BlockId = HeaderId, Key = SamplingBackend::BlobId>
        + Send
        + Sync
        + 'static,
    DaPool::RecoveryState: Serialize + for<'de> Deserialize<'de>,
    DaPool::Settings: Clone + Send + Sync + 'static,
    DaPoolAdapter: MempoolAdapter<RuntimeServiceId, Key = DaPool::Key> + Send + Sync + 'static,
    DaPoolAdapter::Payload: DispersedBlobInfo + Into<DaPool::Item> + Debug,
    TxS: TxSelect<Tx = ClPool::Item> + Clone + Send + Sync + 'static,
    TxS::Settings: Send,
    BS: BlobSelect<BlobId = DaPool::Item> + Clone + Send + Sync + 'static,
    BS::Settings: Send,
    Storage: StorageBackend + Send + Sync + 'static,
    SamplingBackend: DaSamplingServiceBackend<SamplingRng> + Send,
    SamplingBackend::Settings: Clone,
    SamplingBackend::Share: Debug + 'static,
    SamplingBackend::BlobId: Debug + Ord + Send + Sync + 'static,
    SamplingNetworkAdapter: nomos_da_sampling::network::NetworkAdapter<RuntimeServiceId>,
    SamplingRng: SeedableRng + RngCore,
    SamplingStorage: nomos_da_sampling::storage::DaStorageAdapter<RuntimeServiceId>,
    DaVerifierStorage: nomos_da_verifier::storage::DaStorageAdapter<RuntimeServiceId> + Send + Sync,
    DaVerifierBackend: nomos_da_verifier::backend::VerifierBackend + Send + Sync + 'static,
    DaVerifierBackend::Settings: Clone,
    DaVerifierNetwork: nomos_da_verifier::network::NetworkAdapter<RuntimeServiceId> + Send + Sync,
    DaVerifierNetwork::Settings: Clone,
    TimeBackend: nomos_time::backends::TimeBackend,
    TimeBackend::Settings: Clone + Send + Sync,
    ApiAdapter: nomos_da_sampling::api::ApiAdapter + Send + Sync,
{
    fn process_message(
        cryptarchia: &Cryptarchia,
        block_channel: &broadcast::Sender<Block<ClPool::Item, DaPool::Item>>,
        msg: ConsensusMsg<Block<ClPool::Item, DaPool::Item>>,
    ) {
        match msg {
            ConsensusMsg::Info { tx } => {
                let info = CryptarchiaInfo {
                    tip: cryptarchia.tip(),
                    slot: cryptarchia
                        .ledger
                        .state(&cryptarchia.tip())
                        .expect("tip state not available")
                        .slot(),
                    height: cryptarchia
                        .consensus
                        .branches()
                        .get(&cryptarchia.tip())
                        .expect("tip branch not available")
                        .length(),
                };
                tx.send(info).unwrap_or_else(|e| {
                    tracing::error!("Could not send consensus info through channel: {:?}", e);
                });
            }
            ConsensusMsg::BlockSubscribe { sender } => {
                sender.send(block_channel.subscribe()).unwrap_or_else(|_| {
                    tracing::error!("Could not subscribe to block subscription channel");
                });
            }
            ConsensusMsg::GetHeaders { from, to, tx } => {
                // default to tip block if not present
                let from = from.unwrap_or_else(|| cryptarchia.tip());
                // default to genesis block if not present
                let to = to.unwrap_or_else(|| cryptarchia.genesis());

                let mut res = Vec::new();
                let mut cur = from;

                let branches = cryptarchia.consensus.branches();
                while let Some(h) = branches.get(&cur) {
                    res.push(h.id());
                    // limit the response size
                    if cur == to || cur == cryptarchia.genesis() || res.len() >= HEADERS_LIMIT {
                        break;
                    }
                    cur = h.parent();
                }

                tx.send(res)
                    .unwrap_or_else(|_| tracing::error!("could not send blocks through channel"));
            }
        }
    }

    #[expect(clippy::allow_attributes_without_reason)]
    #[expect(clippy::type_complexity)]
    #[instrument(level = "debug", skip(cryptarchia, leader, relays))]
    async fn process_block(
        cryptarchia: Cryptarchia,
        leader: &mut leadership::Leader,
        block: Block<ClPool::Item, DaPool::Item>,
        relays: &CryptarchiaConsensusRelays<
            BlendAdapter,
            BS,
            ClPool,
            ClPoolAdapter,
            DaPool,
            DaPoolAdapter,
            NetAdapter,
            SamplingBackend,
            SamplingRng,
            Storage,
            TxS,
            DaVerifierBackend,
            RuntimeServiceId,
        >,
        block_broadcaster: &mut broadcast::Sender<Block<ClPool::Item, DaPool::Item>>,
    ) -> Result<Cryptarchia, (Error, Cryptarchia)> {
        tracing::debug!("received proposal {:?}", block);

        // TODO: filter on time?

        let header = block.header();
        let id = header.id();
        let sampled_blobs = match get_sampled_blobs(relays.sampling_relay().clone()).await {
            Ok(sampled_blobs) => sampled_blobs,
            Err(error) => {
                error!("Unable to retrieved sampled blobs: {error}");
                return Err((Error::BlobSamplingError(id), cryptarchia));
            }
        };
        if !Self::validate_block(&block, &sampled_blobs) {
            error!("Invalid block: {block:?}");
            return Err((Error::BlobVerificationFailure(id), cryptarchia));
        }

        match cryptarchia.try_apply_header(header) {
            Ok(new_state) => {
                // update leader
                leader.follow_chain(header.parent(), id, header.leader_proof().nullifier());

                // remove included content from mempool
                mark_in_block(
                    relays.cl_mempool_relay().clone(),
                    block.transactions().map(Transaction::hash),
                    id,
                )
                .await;
                mark_in_block(
                    relays.da_mempool_relay().clone(),
                    block.blobs().map(DispersedBlobInfo::blob_id),
                    id,
                )
                .await;

                mark_blob_in_block(
                    relays.sampling_relay().clone(),
                    block.blobs().map(DispersedBlobInfo::blob_id).collect(),
                )
                .await;

                // store block
                let msg = <StorageMsg<_>>::new_store_message(header.id(), block.clone());
                if let Err((e, _msg)) = relays.storage_adapter().storage_relay.send(msg).await {
                    tracing::error!("Could not send block to storage: {e}");
                }

                if let Err(e) = block_broadcaster.send(block) {
                    tracing::error!("Could not notify block to services {e}");
                }

                Ok(new_state)
            }
            Err(
                e @ (Error::Ledger(nomos_ledger::LedgerError::ParentNotFound(_))
                | Error::Consensus(cryptarchia_engine::Error::ParentMissing(_))),
            ) => {
                tracing::debug!("missing parent {:?}", header.parent());
                // TODO: request parent block
                Err((e, cryptarchia))
            }
            Err(e) => {
                tracing::debug!("invalid block {:?}: {e:?}", block);
                Err((e, cryptarchia))
            }
        }
    }

    #[expect(clippy::allow_attributes_without_reason)]
    #[expect(clippy::type_complexity)]
    #[instrument(level = "debug", skip(tx_selector, blob_selector, relays))]
    async fn propose_block(
        parent: HeaderId,
        slot: Slot,
        proof: Risc0LeaderProof,
        tx_selector: TxS,
        blob_selector: BS,
        relays: &CryptarchiaConsensusRelays<
            BlendAdapter,
            BS,
            ClPool,
            ClPoolAdapter,
            DaPool,
            DaPoolAdapter,
            NetAdapter,
            SamplingBackend,
            SamplingRng,
            Storage,
            TxS,
            DaVerifierBackend,
            RuntimeServiceId,
        >,
    ) -> Option<Block<ClPool::Item, DaPool::Item>> {
        let mut output = None;
        let cl_txs = get_mempool_contents(relays.cl_mempool_relay().clone());
        let da_certs = get_mempool_contents(relays.da_mempool_relay().clone());
        let blobs_ids = get_sampled_blobs(relays.sampling_relay().clone());
        match futures::join!(cl_txs, da_certs, blobs_ids) {
            (Ok(cl_txs), Ok(da_blobs_info), Ok(blobs_ids)) => {
                let block = BlockBuilder::new(
                    tx_selector,
                    blob_selector,
                    Builder::new(parent, slot, proof),
                )
                .with_transactions(cl_txs)
                .with_blobs_info(
                    da_blobs_info.filter(move |info| blobs_ids.contains(&info.blob_id())),
                )
                .build()
                .expect("Proposal block should always succeed to be built");
                tracing::debug!("proposed block with id {:?}", block.header().id());
                output = Some(block);
            }
            (tx_error, da_certificate_error, blobs_error) => {
                if let Err(_tx_error) = tx_error {
                    tracing::error!("Could not fetch block cl transactions");
                }
                if let Err(_da_certificate_error) = da_certificate_error {
                    tracing::error!("Could not fetch block da certificates");
                }
                if let Err(_blobs_error) = blobs_error {
                    tracing::error!("Could not fetch block da blobs");
                }
            }
        }
        output
    }

    fn validate_block(
        block: &Block<ClPool::Item, DaPool::Item>,
        sampled_blobs_ids: &BTreeSet<DaPool::Key>,
    ) -> bool {
        let validated_blobs = block
            .blobs()
            .all(|blob| sampled_blobs_ids.contains(&blob.blob_id()));
        validated_blobs
    }

    fn log_received_block(block: &Block<ClPool::Item, DaPool::Item>) {
        let content_size = block.header().content_size();
        let transactions = block.cl_transactions_len();
        let blobs = block.bl_blobs_len();

        tracing::info!(
            counter.received_blocks = 1,
            transactions = transactions,
            blobs = blobs,
            bytes = content_size
        );
        tracing::info!(
            histogram.received_blocks_data = content_size,
            transactions = transactions,
            blobs = blobs
        );
    }

    /// Retrieves the blocks in the range from `from` to `to` from the storage.
    /// Both `from` and `to` are included in the range.
    /// This is implemented here, and not as a method of `StorageAdapter`, to
    /// simplify the panic and error message handling.
    ///
    /// # Panics
    ///
    /// Panics if any of the blocks in the range are not found in the storage.
    ///
    /// # Parameters
    ///
    /// * `from` - The header id of the first block in the range. Must be a
    ///   valid header.
    /// * `to` - The header id of the last block in the range. Must be a valid
    ///   header.
    ///
    /// # Returns
    ///
    /// A vector of blocks in the range from `from` to `to`.
    /// If no blocks are found, returns an empty vector.
    /// If any of the [`HeaderId`]s are invalid, returns an error with the first
    /// invalid header id.
    async fn get_blocks_in_range(
        from: HeaderId,
        to: HeaderId,
        storage_adapter: &StorageAdapter<Storage, TxS::Tx, BS::BlobId, RuntimeServiceId>,
    ) -> Vec<Block<ClPool::Item, DaPool::Item>> {
        // Due to the blocks traversal order, this yields `to..from` order
        let blocks = futures::stream::unfold(to, |header_id| async move {
            if header_id == from {
                None
            } else {
                let block = storage_adapter
                    .get_block(&header_id)
                    .await
                    .unwrap_or_else(|| {
                        panic!("Could not retrieve block {to} from storage during recovery")
                    });
                let parent_header_id = block.header().parent();
                Some((block, parent_header_id))
            }
        });

        // To avoid confusion, the order is reversed so it fits the natural `from..to`
        // order
        blocks.collect::<Vec<_>>().await.into_iter().rev().collect()
    }

    /// Builds cryptarchia
    /// The build process is determined by the initial state passed:
    /// - If the initial state doesn't contain any recovery information,
    ///   cryptarchia is built from genesis.
    /// - If it does, the recovery process is started: Recovery is done from
    ///   genesis or security depending on the available information.
    ///
    /// # Arguments
    ///
    /// * `initial_state` - The initial state of cryptarchia.
    /// * `genesis_id` - The genesis block id.
    /// * `genesis_state` - The genesis ledger state.
    /// * `leader` - The leader instance. It needs to be a Leader initialised to
    ///   genesis. This function will update the leader if needed.
    /// * `ledger_config` - The ledger configuration.
    /// * `relays` - The relays object containing all the necessary relays for
    ///   the consensus.
    /// * `block_subscription_sender` - The broadcast channel to send the blocks
    ///   to the services.
    #[expect(
        clippy::type_complexity,
        reason = "CryptarchiaConsensusState and CryptarchiaConsensusRelays amount of generics."
    )]
    async fn build_cryptarchia(
        mut initial_state: CryptarchiaConsensusState<
            TxS::Settings,
            BS::Settings,
            NetAdapter::Settings,
            BlendAdapter::Settings,
            TimeBackend::Settings,
        >,
        genesis_id: HeaderId,
        genesis_state: LedgerState,
        ledger_config: nomos_ledger::Config,
        leader_config: LeaderConfig,
        relays: &CryptarchiaConsensusRelays<
            BlendAdapter,
            BS,
            ClPool,
            ClPoolAdapter,
            DaPool,
            DaPoolAdapter,
            NetAdapter,
            SamplingBackend,
            SamplingRng,
            Storage,
            TxS,
            DaVerifierBackend,
            RuntimeServiceId,
        >,
        block_subscription_sender: &mut broadcast::Sender<Block<ClPool::Item, DaPool::Item>>,
    ) -> (Cryptarchia, Leader) {
        match initial_state.recovery_strategy() {
            CryptarchiaInitialisationStrategy::Genesis => {
                info!("Building Cryptarchia from genesis.");
                Self::build_from_genesis(genesis_id, genesis_state, leader_config, ledger_config)
            }
            CryptarchiaInitialisationStrategy::RecoveryFromGenesis(strategy) => {
                info!("Recovering Cryptarchia with Genesis strategy.");
                Self::recover_from_genesis(
                    strategy,
                    genesis_id,
                    genesis_state,
                    leader_config,
                    ledger_config,
                    relays,
                    block_subscription_sender,
                )
                .await
            }
            CryptarchiaInitialisationStrategy::RecoveryFromSecurity(strategy) => {
                info!("Recovering Cryptarchia with Security strategy.");
                Self::recover_from_security(
                    *strategy,
                    leader_config,
                    ledger_config,
                    relays,
                    block_subscription_sender,
                )
                .await
            }
        }
    }

    /// Recovers cryptarchia from a previously saved state.
    ///
    /// # Arguments
    ///
    /// * `from_header_id` - The header id where the recovery should start from.
    ///   In case none was stored, the genesis block id should be passed.
    /// * `from_ledger_state` - The ledger state up to the security block. In
    ///   case none was stored, the genesis ledger state should be passed.
    /// * `to_header_id` - The header id up to which the ledger state should be
    ///   restored.
    /// * `leader` - The leader instance to be used for the recovery. The passed
    ///   leader needs to be up-to-date with the state of the ledger up to the
    ///   security block.
    /// * `relays` - The relays object containing all the necessary relays for
    ///   the consensus.
    /// * `block_broadcaster` - The broadcast channel to send the blocks to the
    ///   services.
    /// * `ledger_config` - The ledger configuration.
    #[expect(
        clippy::type_complexity,
        reason = "CryptarchiaConsensusRelays amount of generics."
    )]
    async fn recover_cryptarchia(
        from_header_id: HeaderId,
        from_ledger_state: LedgerState,
        to_header_id: HeaderId,
        leader: &mut Leader,
        ledger_config: nomos_ledger::Config,
        relays: &CryptarchiaConsensusRelays<
            BlendAdapter,
            BS,
            ClPool,
            ClPoolAdapter,
            DaPool,
            DaPoolAdapter,
            NetAdapter,
            SamplingBackend,
            SamplingRng,
            Storage,
            TxS,
            DaVerifierBackend,
            RuntimeServiceId,
        >,
        block_subscription_sender: &mut broadcast::Sender<Block<ClPool::Item, DaPool::Item>>,
    ) -> Cryptarchia {
        let mut cryptarchia = Cryptarchia::new(from_header_id, from_ledger_state, ledger_config);

        let blocks =
            Self::get_blocks_in_range(from_header_id, to_header_id, relays.storage_adapter()).await;

        for block in blocks {
            cryptarchia = Self::process_block(
                cryptarchia,
                leader,
                block,
                relays,
                block_subscription_sender,
            )
            .await
            .unwrap_or_else(|(_, cryptarchia)| cryptarchia);
        }

        cryptarchia
    }

    fn build_from_genesis(
        genesis_id: HeaderId,
        genesis_state: LedgerState,
        leader_config: LeaderConfig,
        ledger_config: nomos_ledger::Config,
    ) -> (Cryptarchia, Leader) {
        let leader = Leader::from_genesis(genesis_id, leader_config, ledger_config);
        let cryptarchia = Cryptarchia::new(genesis_id, genesis_state, ledger_config);

        (cryptarchia, leader)
    }

    #[expect(
        clippy::type_complexity,
        reason = "CryptarchiaConsensusRelays amount of generics."
    )]
    async fn recover_from_genesis(
        GenesisRecoveryStrategy { tip }: GenesisRecoveryStrategy,
        genesis_id: HeaderId,
        genesis_state: LedgerState,
        leader_config: LeaderConfig,
        ledger_config: nomos_ledger::Config,
        relays: &CryptarchiaConsensusRelays<
            BlendAdapter,
            BS,
            ClPool,
            ClPoolAdapter,
            DaPool,
            DaPoolAdapter,
            NetAdapter,
            SamplingBackend,
            SamplingRng,
            Storage,
            TxS,
            DaVerifierBackend,
            RuntimeServiceId,
        >,
        block_subscription_sender: &mut broadcast::Sender<Block<ClPool::Item, DaPool::Item>>,
    ) -> (Cryptarchia, Leader) {
        let mut leader = Leader::from_genesis(genesis_id, leader_config, ledger_config);
        let cryptarchia = Self::recover_cryptarchia(
            genesis_id,
            genesis_state,
            tip,
            &mut leader,
            ledger_config,
            relays,
            block_subscription_sender,
        )
        .await;

        (cryptarchia, leader)
    }

    #[expect(
        clippy::type_complexity,
        reason = "CryptarchiaConsensusRelays amount of generics."
    )]
    async fn recover_from_security(
        SecurityRecoveryStrategy {
            tip,
            security_block_id,
            security_ledger_state,
            security_leader_notes,
        }: SecurityRecoveryStrategy,
        leader_config: LeaderConfig,
        ledger_config: nomos_ledger::Config,
        relays: &CryptarchiaConsensusRelays<
            BlendAdapter,
            BS,
            ClPool,
            ClPoolAdapter,
            DaPool,
            DaPoolAdapter,
            NetAdapter,
            SamplingBackend,
            SamplingRng,
            Storage,
            TxS,
            DaVerifierBackend,
            RuntimeServiceId,
        >,
        block_subscription_sender: &mut broadcast::Sender<Block<ClPool::Item, DaPool::Item>>,
    ) -> (Cryptarchia, Leader) {
        let mut leader = Leader::new(
            security_block_id,
            security_leader_notes,
            leader_config.nf_sk,
            ledger_config,
        );

        let cryptarchia = Self::recover_cryptarchia(
            security_block_id,
            security_ledger_state,
            tip,
            &mut leader,
            ledger_config,
            relays,
            block_subscription_sender,
        )
        .await;

        (cryptarchia, leader)
    }
}

#[derive(Debug)]
pub enum ConsensusMsg<Block> {
    Info {
        tx: Sender<CryptarchiaInfo>,
    },
    BlockSubscribe {
        sender: oneshot::Sender<broadcast::Receiver<Block>>,
    },
    GetHeaders {
        from: Option<HeaderId>,
        to: Option<HeaderId>,
        tx: Sender<Vec<HeaderId>>,
    },
}

#[serde_as]
#[derive(Debug, Clone, Serialize, Deserialize, PartialEq, Eq)]
#[cfg_attr(feature = "openapi", derive(utoipa::ToSchema))]
pub struct CryptarchiaInfo {
    pub tip: HeaderId,
    pub slot: Slot,
    pub height: u64,
}

async fn get_mempool_contents<Payload, Item, Key>(
    mempool: OutboundRelay<MempoolMsg<HeaderId, Payload, Item, Key>>,
) -> Result<Box<dyn Iterator<Item = Item> + Send>, tokio::sync::oneshot::error::RecvError>
where
    Key: Send,
    Payload: Send,
{
    let (reply_channel, rx) = tokio::sync::oneshot::channel();

    mempool
        .send(MempoolMsg::View {
            ancestor_hint: [0; 32].into(),
            reply_channel,
        })
        .await
        .unwrap_or_else(|(e, _)| eprintln!("Could not get transactions from mempool {e}"));

    rx.await
}

async fn mark_in_block<Payload, Item, Key>(
    mempool: OutboundRelay<MempoolMsg<HeaderId, Payload, Item, Key>>,
    ids: impl Iterator<Item = Key>,
    block: HeaderId,
) where
    Key: Send,
    Payload: Send,
{
    mempool
        .send(MempoolMsg::MarkInBlock {
            ids: ids.collect(),
            block,
        })
        .await
        .unwrap_or_else(|(e, _)| tracing::error!("Could not mark items in block: {e}"));
}

async fn mark_blob_in_block<BlobId: Debug + Send>(
    sampling_relay: SamplingRelay<BlobId>,
    blobs_id: Vec<BlobId>,
) {
    if let Err((_e, DaSamplingServiceMsg::MarkInBlock { blobs_id })) = sampling_relay
        .send(DaSamplingServiceMsg::MarkInBlock { blobs_id })
        .await
    {
        error!("Error marking in block for blobs ids: {blobs_id:?}");
    }
}

async fn get_sampled_blobs<BlobId>(
    sampling_relay: SamplingRelay<BlobId>,
) -> Result<BTreeSet<BlobId>, DynError>
where
    BlobId: Send,
{
    let (sender, receiver) = oneshot::channel();
    sampling_relay
        .send(DaSamplingServiceMsg::GetValidatedBlobs {
            reply_channel: sender,
        })
        .await
        .map_err(|(error, _)| Box::new(error) as DynError)?;
    receiver.await.map_err(|error| Box::new(error) as DynError)
}<|MERGE_RESOLUTION|>--- conflicted
+++ resolved
@@ -9,7 +9,7 @@
 
 use core::fmt::Debug;
 use std::{collections::BTreeSet, fmt::Display, hash::Hash, path::PathBuf};
-
+use std::marker::PhantomData;
 use cryptarchia_engine::Slot;
 use futures::StreamExt;
 pub use leadership::LeaderConfig;
@@ -553,11 +553,8 @@
         let tx_selector = TxS::new(transaction_selector_settings);
         let blob_selector = BS::new(blob_selector_settings);
 
-<<<<<<< HEAD
         let storage_relay = relays.storage_adapter().storage_relay.clone();
-        let sync_adapter = CryptarchiaSyncAdapter {
-            cryptarchia: Some(cryptarchia),
-=======
+
         let sync_adapter = CryptarchiaSyncAdapter::<
             NetAdapter,
             BlendAdapter,
@@ -580,11 +577,11 @@
             RuntimeServiceId,
         >::new(
             cryptarchia,
->>>>>>> a029f1df
             leader,
             relays,
             self.block_subscription_sender.clone(),
         );
+
         // TODO: Uncomment this once it's ready.
         // let sync_adapter =
         //     cryptarchia_sync::Synchronization::run(sync_adapter,
