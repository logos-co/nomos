use core::fmt::Debug;
use std::{hash::Hash, marker::PhantomData};

use cryptarchia_engine::Slot;
use cryptarchia_sync::adapter::CryptarchiaAdapterError;
use nomos_core::{
    block::{AbstractBlock, Block},
    da::blob::{info::DispersedBlobInfo, metadata::Metadata as BlobMetadata, BlobSelect},
    header::HeaderId,
    tx::{Transaction, TxSelect},
};
use nomos_da_sampling::backend::DaSamplingServiceBackend;
use nomos_mempool::{backend::RecoverableMempool, network::NetworkAdapter as MempoolAdapter};
use nomos_storage::backends::StorageBackend;
use rand::{RngCore, SeedableRng};
use serde::{de::DeserializeOwned, Deserialize, Serialize};
use tokio::sync::broadcast;

use crate::{
    blend, leadership, network::NetworkAdapter, relays::CryptarchiaConsensusRelays, Cryptarchia,
    CryptarchiaConsensus, Error,
};

#[expect(
    clippy::type_complexity,
    reason = "CryptarchiaConsensus amount of generics."
)]
pub struct CryptarchiaSyncAdapter<
    NetAdapter,
    BlendAdapter,
    ClPool,
    ClPoolAdapter,
    DaPool,
    DaPoolAdapter,
    TxS,
    BS,
    Storage,
    SamplingBackend,
    SamplingNetworkAdapter,
    SamplingRng,
    SamplingStorage,
    DaVerifierBackend,
    DaVerifierNetwork,
    DaVerifierStorage,
    TimeBackend,
    ApiAdapter,
    RuntimeServiceId,
> where
    NetAdapter: NetworkAdapter<RuntimeServiceId>,
    NetAdapter::Backend: 'static,
    NetAdapter::Settings: Send,
    BlendAdapter: blend::BlendAdapter<RuntimeServiceId>,
    BlendAdapter::Settings: Send,
    ClPool: RecoverableMempool<BlockId = HeaderId>,
    ClPool::RecoveryState: Serialize + for<'de> Deserialize<'de>,
    ClPool::Settings: Clone,
    ClPool::Item: Clone + Eq + Hash + Debug + 'static,
    ClPool::Key: Debug + 'static,
    ClPoolAdapter: MempoolAdapter<RuntimeServiceId, Payload = ClPool::Item, Key = ClPool::Key>,
    DaPool: RecoverableMempool<BlockId = HeaderId>,
    DaPool::RecoveryState: Serialize + for<'de> Deserialize<'de>,
    DaPool::Item: Clone + Eq + Hash + Debug + 'static,
    DaPool::Key: Debug + 'static,
    DaPool::Settings: Clone,
    DaPoolAdapter: MempoolAdapter<RuntimeServiceId, Key = DaPool::Key>,
    DaPoolAdapter::Payload: DispersedBlobInfo + Into<DaPool::Item> + Debug,
    TxS: TxSelect<Tx = ClPool::Item>,
    TxS::Settings: Send,
    BS: BlobSelect<BlobId = DaPool::Item>,
    BS::Settings: Send,
    Storage: StorageBackend + Send + Sync + 'static,
    SamplingBackend: DaSamplingServiceBackend<SamplingRng, BlobId = DaPool::Key> + Send + 'static,
    SamplingBackend::Settings: Clone,
    SamplingBackend::Share: Debug + 'static,
    SamplingBackend::BlobId: Debug + 'static,
    SamplingRng: SeedableRng + RngCore,
    DaVerifierBackend: nomos_da_verifier::backend::VerifierBackend + Send + 'static,
    DaVerifierBackend::Settings: Clone,
{
    cryptarchia: Option<Cryptarchia>,
    leader: leadership::Leader,
    relays: CryptarchiaConsensusRelays<
        BlendAdapter,
        BS,
        ClPool,
        ClPoolAdapter,
        DaPool,
        DaPoolAdapter,
        NetAdapter,
        SamplingBackend,
        SamplingRng,
        Storage,
        TxS,
        DaVerifierBackend,
        RuntimeServiceId,
    >,
    block_broadcaster: broadcast::Sender<Block<ClPool::Item, DaPool::Item>>,
    _marker: PhantomData<(
        ApiAdapter,
        SamplingNetworkAdapter,
        SamplingStorage,
        DaVerifierNetwork,
        DaVerifierStorage,
        TimeBackend,
    )>,
}

#[expect(
    clippy::type_complexity,
    reason = "CryptarchiaConsensus amount of generics."
)]
impl<
        NetAdapter,
        BlendAdapter,
        ClPool,
        ClPoolAdapter,
        DaPool,
        DaPoolAdapter,
        TxS,
        BS,
        Storage,
        SamplingBackend,
        SamplingNetworkAdapter,
        SamplingRng,
        SamplingStorage,
        DaVerifierBackend,
        DaVerifierNetwork,
        DaVerifierStorage,
        TimeBackend,
        ApiAdapter,
        RuntimeServiceId,
    >
    CryptarchiaSyncAdapter<
        NetAdapter,
        BlendAdapter,
        ClPool,
        ClPoolAdapter,
        DaPool,
        DaPoolAdapter,
        TxS,
        BS,
        Storage,
        SamplingBackend,
        SamplingNetworkAdapter,
        SamplingRng,
        SamplingStorage,
        DaVerifierBackend,
        DaVerifierNetwork,
        DaVerifierStorage,
        TimeBackend,
        ApiAdapter,
        RuntimeServiceId,
    >
where
    NetAdapter: NetworkAdapter<RuntimeServiceId>,
    NetAdapter::Backend: 'static,
    NetAdapter::Settings: Send,
    BlendAdapter: blend::BlendAdapter<RuntimeServiceId>,
    BlendAdapter::Settings: Send,
    ClPool: RecoverableMempool<BlockId = HeaderId>,
    ClPool::RecoveryState: Serialize + for<'de> Deserialize<'de>,
    ClPool::Settings: Clone,
    ClPool::Item: Clone + Eq + Hash + Debug + 'static,
    ClPool::Key: Debug + 'static,
    ClPoolAdapter: MempoolAdapter<RuntimeServiceId, Payload = ClPool::Item, Key = ClPool::Key>,
    DaPool: RecoverableMempool<BlockId = HeaderId>,
    DaPool::RecoveryState: Serialize + for<'de> Deserialize<'de>,
    DaPool::Item: Clone + Eq + Hash + Debug + 'static,
    DaPool::Key: Debug + 'static,
    DaPool::Settings: Clone,
    DaPoolAdapter: MempoolAdapter<RuntimeServiceId, Key = DaPool::Key>,
    DaPoolAdapter::Payload: DispersedBlobInfo + Into<DaPool::Item> + Debug,
    TxS: TxSelect<Tx = ClPool::Item>,
    TxS::Settings: Send,
    BS: BlobSelect<BlobId = DaPool::Item>,
    BS::Settings: Send,
    Storage: StorageBackend + Send + Sync + 'static,
    SamplingBackend: DaSamplingServiceBackend<SamplingRng, BlobId = DaPool::Key> + Send + 'static,
    SamplingBackend::Settings: Clone,
    SamplingBackend::Share: Debug + 'static,
    SamplingBackend::BlobId: Debug + 'static,
    SamplingRng: SeedableRng + RngCore,
    DaVerifierBackend: nomos_da_verifier::backend::VerifierBackend + Send + 'static,
    DaVerifierBackend::Settings: Clone,
{
<<<<<<< HEAD
    /// Syncs the local block tree with the peers, starting from the local tip.
    /// This covers the case where the local tip is not on the latest honest
    /// chain anymore.
    #[expect(dead_code, reason = "Sync protocol is not integrated yet.")]
    pub async fn run(
        mut cryptarchia: Cryptarchia,
        network: &Network,
    ) -> Result<Cryptarchia, Box<dyn std::error::Error + Send + Sync + 'static>> {
        // Repeat the sync process until no peer has a tip ahead of the local tip,
        // because peers' tips may advance during the sync process.
        let mut rejected_blocks = HashSet::new();
        loop {
            // Fetch blocks from the peers in the range of slots from the local tip to the
            // latest tip. Gather orphaned blocks, which are blocks from forks
            // that are absent in the local block tree.
            let mut orphan_blocks = HashMap::new();
            let mut num_blocks = 0;

            // TODO: handle network error
            let mut stream = network
                .fetch_blocks_from_slot(cryptarchia.tip_slot())
                .await
                .unwrap();

            while let Some(block) = stream.next().await {
                num_blocks += 1;
                // Reject blocks that have been rejected in the past
                // or whose parent has been rejected.
                let header = block.header().clone();
                let id = header.id();
                if rejected_blocks.contains(&id) || rejected_blocks.contains(&header.parent()) {
                    rejected_blocks.insert(id);
                    continue;
                }

                match cryptarchia.process_block(block).await {
                    Ok(()) => {
                        orphan_blocks.remove(&id);
                    }
                    Err(CryptarchiaAdapterError::ParentNotFound) => {
                        orphan_blocks.insert(id, header.slot());
                    }
                    Err(CryptarchiaAdapterError::InvalidBlock(_)) => {
                        rejected_blocks.insert(id);
                    }
                };
            }

            // Finish the sync process if no block has been fetched,
            // which means that no peer has a tip ahead of the local tip.
            if num_blocks == 0 {
                break;
            }

            // Backfill the orphan forks starting from the orphan blocks with applying fork
            // choice rule. Sort the orphan blocks by slot in descending order
            // to minimize the number of backfillings.
            for orphan_block in orphan_blocks
                .iter()
                .sorted_by_key(|&(_, slot)| std::cmp::Reverse(slot))
                .map(|(id, _)| *id)
            {
                // Skip the orphan block if it has been processed during the previous
                // backfillings (i.e. if it has been already added to the local
                // block tree). Or, skip if it has been rejected during the
                // previous backfillings.
                if cryptarchia.has_block(&orphan_block) || rejected_blocks.contains(&orphan_block) {
                    continue;
                }

                if let Err((_, invalid_suffix)) =
                    Self::backfill_fork(&mut cryptarchia, orphan_block, network).await
                {
                    rejected_blocks.extend(invalid_suffix);
                }
            }
=======
    pub const fn new(
        cryptarchia: Cryptarchia,
        leader: leadership::Leader,
        relays: CryptarchiaConsensusRelays<
            BlendAdapter,
            BS,
            ClPool,
            ClPoolAdapter,
            DaPool,
            DaPoolAdapter,
            NetAdapter,
            SamplingBackend,
            SamplingRng,
            Storage,
            TxS,
            DaVerifierBackend,
            RuntimeServiceId,
        >,
        block_broadcaster: broadcast::Sender<Block<ClPool::Item, DaPool::Item>>,
    ) -> Self {
        Self {
            cryptarchia: Some(cryptarchia),
            leader,
            relays,
            block_broadcaster,
            _marker: PhantomData::<(
                ApiAdapter,
                SamplingNetworkAdapter,
                SamplingStorage,
                DaVerifierNetwork,
                DaVerifierStorage,
                TimeBackend,
            )>,
>>>>>>> a029f1df
        }
    }

    pub fn take(
        self,
    ) -> (
        Cryptarchia,
        leadership::Leader,
        CryptarchiaConsensusRelays<
            BlendAdapter,
            BS,
            ClPool,
            ClPoolAdapter,
            DaPool,
            DaPoolAdapter,
            NetAdapter,
            SamplingBackend,
            SamplingRng,
            Storage,
            TxS,
            DaVerifierBackend,
            RuntimeServiceId,
        >,
    ) {
        (
            self.cryptarchia.expect("Cryptarchia is not set"),
            self.leader,
            self.relays,
        )
    }
}

#[async_trait::async_trait]
impl<
        NetAdapter,
        BlendAdapter,
        ClPool,
        ClPoolAdapter,
        DaPool,
        DaPoolAdapter,
        TxS,
        BS,
        Storage,
        SamplingBackend,
        SamplingNetworkAdapter,
        SamplingRng,
        SamplingStorage,
        DaVerifierBackend,
        DaVerifierNetwork,
        DaVerifierStorage,
        TimeBackend,
        ApiAdapter,
        RuntimeServiceId,
    > cryptarchia_sync::adapter::CryptarchiaAdapter
    for CryptarchiaSyncAdapter<
        NetAdapter,
        BlendAdapter,
        ClPool,
        ClPoolAdapter,
        DaPool,
        DaPoolAdapter,
        TxS,
        BS,
        Storage,
        SamplingBackend,
        SamplingNetworkAdapter,
        SamplingRng,
        SamplingStorage,
        DaVerifierBackend,
        DaVerifierNetwork,
        DaVerifierStorage,
        TimeBackend,
        ApiAdapter,
        RuntimeServiceId,
    >
where
    NetAdapter: NetworkAdapter<RuntimeServiceId> + Clone + Send + Sync + 'static,
    NetAdapter::Settings: Send,
    BlendAdapter: blend::BlendAdapter<RuntimeServiceId> + Clone + Send + Sync + 'static,
    BlendAdapter::Settings: Send,
    ClPool: RecoverableMempool<BlockId = HeaderId> + Send + Sync + 'static,
    ClPool::RecoveryState: Serialize + for<'de> Deserialize<'de>,
    ClPool::Settings: Clone + Send + Sync + 'static,
    ClPool::Item: Transaction<Hash = ClPool::Key>
        + Debug
        + Clone
        + Eq
        + Hash
        + Serialize
        + serde::de::DeserializeOwned
        + Send
        + Sync
        + 'static,
    ClPool::Key: Debug + Send + Sync,
    ClPoolAdapter: MempoolAdapter<RuntimeServiceId, Payload = ClPool::Item, Key = ClPool::Key>
        + Send
        + Sync
        + 'static,
    DaPool::Item: DispersedBlobInfo<BlobId = DaPool::Key>
        + BlobMetadata
        + Debug
        + Clone
        + Eq
        + Hash
        + Serialize
        + DeserializeOwned
        + Send
        + Sync
        + 'static,
    DaPool: RecoverableMempool<BlockId = HeaderId, Key = SamplingBackend::BlobId>
        + Send
        + Sync
        + 'static,
    DaPool::RecoveryState: Serialize + for<'de> Deserialize<'de>,
    DaPool::Settings: Clone + Send + Sync + 'static,
    DaPoolAdapter: MempoolAdapter<RuntimeServiceId, Key = DaPool::Key> + Send + Sync + 'static,
    DaPoolAdapter::Payload: DispersedBlobInfo + Into<DaPool::Item> + Debug,
    TxS: TxSelect<Tx = ClPool::Item> + Clone + Send + Sync + 'static,
    TxS::Settings: Send,
    BS: BlobSelect<BlobId = DaPool::Item> + Clone + Send + Sync + 'static,
    BS::Settings: Send,
    Storage: StorageBackend + Send + Sync + 'static,
    SamplingBackend: DaSamplingServiceBackend<SamplingRng> + Send + 'static,
    SamplingBackend::Settings: Clone,
    SamplingBackend::Share: Debug + 'static,
    SamplingBackend::BlobId: Debug + Ord + Send + Sync + 'static,
    SamplingNetworkAdapter: nomos_da_sampling::network::NetworkAdapter<RuntimeServiceId> + Send,
    SamplingRng: SeedableRng + RngCore,
    SamplingStorage: nomos_da_sampling::storage::DaStorageAdapter<RuntimeServiceId> + Send,
    DaVerifierStorage: nomos_da_verifier::storage::DaStorageAdapter<RuntimeServiceId> + Send + Sync,
    DaVerifierBackend: nomos_da_verifier::backend::VerifierBackend + Send + Sync + 'static,
    DaVerifierBackend::Settings: Clone,
    DaVerifierNetwork: nomos_da_verifier::network::NetworkAdapter<RuntimeServiceId> + Send + Sync,
    DaVerifierNetwork::Settings: Clone,
    TimeBackend: nomos_time::backends::TimeBackend + Send,
    TimeBackend::Settings: Clone + Send + Sync,
    ApiAdapter: nomos_da_sampling::api::ApiAdapter + Send + Sync,
{
    type Block = Block<ClPool::Item, DaPool::Item>;

    async fn process_block(&mut self, block: Self::Block) -> Result<(), CryptarchiaAdapterError> {
        let result = CryptarchiaConsensus::<
            NetAdapter,
            BlendAdapter,
            ClPool,
            ClPoolAdapter,
            DaPool,
            DaPoolAdapter,
            TxS,
            BS,
            Storage,
            SamplingBackend,
            SamplingNetworkAdapter,
            SamplingRng,
            SamplingStorage,
            DaVerifierBackend,
            DaVerifierNetwork,
            DaVerifierStorage,
            TimeBackend,
            ApiAdapter,
            RuntimeServiceId,
        >::process_block(
            self.cryptarchia.take().unwrap(),
            &mut self.leader,
            block,
            &self.relays,
            &mut self.block_broadcaster,
        )
        .await;

        match result {
            Ok(cryptarchia) => {
                self.cryptarchia = Some(cryptarchia);
                Ok(())
            }
            Err((e, cryptarchia)) => {
                self.cryptarchia = Some(cryptarchia);
                match e {
                    Error::Ledger(nomos_ledger::LedgerError::ParentNotFound(_))
                    | Error::Consensus(cryptarchia_engine::Error::ParentMissing(_)) => {
                        Err(CryptarchiaAdapterError::ParentNotFound)
                    }
                    e => Err(CryptarchiaAdapterError::InvalidBlock(Box::new(e))),
                }
            }
        }
    }

    fn tip_slot(&self) -> Slot {
        self.cryptarchia
            .as_ref()
            .expect("Cryptarchia shouldn't be in use")
            .tip_state()
            .slot()
    }

    fn has_block(&self, id: &<Self::Block as AbstractBlock>::Id) -> bool {
        self.cryptarchia
            .as_ref()
            .expect("Cryptarchia shouldn't be in use")
            .ledger
            .state(id)
            .is_some()
    }
}<|MERGE_RESOLUTION|>--- conflicted
+++ resolved
@@ -183,84 +183,6 @@
     DaVerifierBackend: nomos_da_verifier::backend::VerifierBackend + Send + 'static,
     DaVerifierBackend::Settings: Clone,
 {
-<<<<<<< HEAD
-    /// Syncs the local block tree with the peers, starting from the local tip.
-    /// This covers the case where the local tip is not on the latest honest
-    /// chain anymore.
-    #[expect(dead_code, reason = "Sync protocol is not integrated yet.")]
-    pub async fn run(
-        mut cryptarchia: Cryptarchia,
-        network: &Network,
-    ) -> Result<Cryptarchia, Box<dyn std::error::Error + Send + Sync + 'static>> {
-        // Repeat the sync process until no peer has a tip ahead of the local tip,
-        // because peers' tips may advance during the sync process.
-        let mut rejected_blocks = HashSet::new();
-        loop {
-            // Fetch blocks from the peers in the range of slots from the local tip to the
-            // latest tip. Gather orphaned blocks, which are blocks from forks
-            // that are absent in the local block tree.
-            let mut orphan_blocks = HashMap::new();
-            let mut num_blocks = 0;
-
-            // TODO: handle network error
-            let mut stream = network
-                .fetch_blocks_from_slot(cryptarchia.tip_slot())
-                .await
-                .unwrap();
-
-            while let Some(block) = stream.next().await {
-                num_blocks += 1;
-                // Reject blocks that have been rejected in the past
-                // or whose parent has been rejected.
-                let header = block.header().clone();
-                let id = header.id();
-                if rejected_blocks.contains(&id) || rejected_blocks.contains(&header.parent()) {
-                    rejected_blocks.insert(id);
-                    continue;
-                }
-
-                match cryptarchia.process_block(block).await {
-                    Ok(()) => {
-                        orphan_blocks.remove(&id);
-                    }
-                    Err(CryptarchiaAdapterError::ParentNotFound) => {
-                        orphan_blocks.insert(id, header.slot());
-                    }
-                    Err(CryptarchiaAdapterError::InvalidBlock(_)) => {
-                        rejected_blocks.insert(id);
-                    }
-                };
-            }
-
-            // Finish the sync process if no block has been fetched,
-            // which means that no peer has a tip ahead of the local tip.
-            if num_blocks == 0 {
-                break;
-            }
-
-            // Backfill the orphan forks starting from the orphan blocks with applying fork
-            // choice rule. Sort the orphan blocks by slot in descending order
-            // to minimize the number of backfillings.
-            for orphan_block in orphan_blocks
-                .iter()
-                .sorted_by_key(|&(_, slot)| std::cmp::Reverse(slot))
-                .map(|(id, _)| *id)
-            {
-                // Skip the orphan block if it has been processed during the previous
-                // backfillings (i.e. if it has been already added to the local
-                // block tree). Or, skip if it has been rejected during the
-                // previous backfillings.
-                if cryptarchia.has_block(&orphan_block) || rejected_blocks.contains(&orphan_block) {
-                    continue;
-                }
-
-                if let Err((_, invalid_suffix)) =
-                    Self::backfill_fork(&mut cryptarchia, orphan_block, network).await
-                {
-                    rejected_blocks.extend(invalid_suffix);
-                }
-            }
-=======
     pub const fn new(
         cryptarchia: Cryptarchia,
         leader: leadership::Leader,
@@ -294,7 +216,6 @@
                 DaVerifierStorage,
                 TimeBackend,
             )>,
->>>>>>> a029f1df
         }
     }
 
