[package]
edition = "2021"
license = { workspace = true }
name    = "cryptarchia-consensus"
version = "0.1.0"

# See more keys and their definitions at https://doc.rust-lang.org/cargo/reference/manifest.html

[dependencies]
<<<<<<< HEAD
async-trait            = "0.1"
blake2                 = "0.10"
bls-signatures         = "0.14"
bytes                  = "1.3"
chrono                 = "0.4"
cl                     = { workspace = true }
cryptarchia-engine     = { workspace = true, features = ["serde"] }
futures                = "0.3"
nomos-blend-service    = { workspace = true }
nomos-core             = { workspace = true }
nomos-da-sampling      = { workspace = true }
nomos-ledger           = { workspace = true, features = ["serde"] }
nomos-libp2p           = { workspace = true, optional = true }
nomos-mempool          = { workspace = true }
nomos-network          = { workspace = true }
nomos-storage          = { workspace = true }
nomos_proof_statements = { workspace = true }
overwatch-rs           = { workspace = true }
rand                   = "0.8"
rand_chacha            = "0.3"
risc0-zkvm             = "1.1"
serde                  = { version = "1", features = ["derive"] }
serde_json             = { version = "1", optional = true }
serde_with             = "3.0.0"
thiserror              = "1.0"
time                   = { version = "0.3", features = ["serde"] }
tokio                  = { version = "1", features = ["sync"] }
tokio-stream           = "0.1"
tokio-util             = "0.7"
tracing                = "0.1"
tracing-futures        = "0.2"
utils                  = { workspace = true }
utoipa                 = { version = "4.0", optional = true }
=======
async-trait = "0.1"
bytes = "1.3"
chrono = "0.4"
cryptarchia-engine = { path = "../../consensus/cryptarchia-engine", features = ["serde"] }
nomos-ledger = { path = "../../ledger/nomos-ledger", features = ["serde"] }
nomos_proof_statements = { path = "../../nomos-core/proof_statements" }
services-utils = { path = "../utils" }
cl = { path = "../../nomos-core/cl" }
futures = "0.3"
nomos-da-sampling = { path = "../data-availability/sampling" }
nomos-network = { path = "../network" }
nomos-blend-service = { path = "../blend" }
nomos-mempool = { path = "../mempool" }
nomos-core = { path = "../../nomos-core/chain-defs" }
overwatch-rs = { git = "https://github.com/logos-co/Overwatch", rev = "f5f7ea0" }
nomos-storage = { path = "../storage" }
rand_chacha = "0.3"
rand = "0.8"
serde = { version = "1", features = ["derive"] }
thiserror = "1.0"
tokio = { version = "1", features = ["sync"] }
tokio-stream = "0.1"
tokio-util = "0.7"
tracing = "0.1"
tracing-futures = "0.2"
bls-signatures = "0.14"
serde_with = "3.0.0"
nomos-libp2p = { path = "../../nomos-libp2p", optional = true }
blake2 = "0.10"
time = { version = "0.3", features = ["serde"] }
risc0-zkvm = "1.1"
>>>>>>> fb5bc6df

[dev-dependencies]
serde_json = "1.0.96"

[features]
default = []
libp2p  = ["nomos-blend-service/libp2p", "nomos-libp2p", "nomos-network/libp2p"]
openapi = ["dep:utoipa", "serde_json"]<|MERGE_RESOLUTION|>--- conflicted
+++ resolved
@@ -7,7 +7,6 @@
 # See more keys and their definitions at https://doc.rust-lang.org/cargo/reference/manifest.html
 
 [dependencies]
-<<<<<<< HEAD
 async-trait            = "0.1"
 blake2                 = "0.10"
 bls-signatures         = "0.14"
@@ -32,6 +31,7 @@
 serde                  = { version = "1", features = ["derive"] }
 serde_json             = { version = "1", optional = true }
 serde_with             = "3.0.0"
+services-utils         = { workspace = true }
 thiserror              = "1.0"
 time                   = { version = "0.3", features = ["serde"] }
 tokio                  = { version = "1", features = ["sync"] }
@@ -39,41 +39,7 @@
 tokio-util             = "0.7"
 tracing                = "0.1"
 tracing-futures        = "0.2"
-utils                  = { workspace = true }
 utoipa                 = { version = "4.0", optional = true }
-=======
-async-trait = "0.1"
-bytes = "1.3"
-chrono = "0.4"
-cryptarchia-engine = { path = "../../consensus/cryptarchia-engine", features = ["serde"] }
-nomos-ledger = { path = "../../ledger/nomos-ledger", features = ["serde"] }
-nomos_proof_statements = { path = "../../nomos-core/proof_statements" }
-services-utils = { path = "../utils" }
-cl = { path = "../../nomos-core/cl" }
-futures = "0.3"
-nomos-da-sampling = { path = "../data-availability/sampling" }
-nomos-network = { path = "../network" }
-nomos-blend-service = { path = "../blend" }
-nomos-mempool = { path = "../mempool" }
-nomos-core = { path = "../../nomos-core/chain-defs" }
-overwatch-rs = { git = "https://github.com/logos-co/Overwatch", rev = "f5f7ea0" }
-nomos-storage = { path = "../storage" }
-rand_chacha = "0.3"
-rand = "0.8"
-serde = { version = "1", features = ["derive"] }
-thiserror = "1.0"
-tokio = { version = "1", features = ["sync"] }
-tokio-stream = "0.1"
-tokio-util = "0.7"
-tracing = "0.1"
-tracing-futures = "0.2"
-bls-signatures = "0.14"
-serde_with = "3.0.0"
-nomos-libp2p = { path = "../../nomos-libp2p", optional = true }
-blake2 = "0.10"
-time = { version = "0.3", features = ["serde"] }
-risc0-zkvm = "1.1"
->>>>>>> fb5bc6df
 
 [dev-dependencies]
 serde_json = "1.0.96"
