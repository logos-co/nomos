[package]
edition = "2021"
license = { workspace = true }
name    = "cryptarchia-consensus"
version = "0.1.0"

# See more keys and their definitions at https://doc.rust-lang.org/cargo/reference/manifest.html

[dependencies]
<<<<<<< HEAD
async-trait              = "0.1"
cl                       = { workspace = true }
cryptarchia-engine       = { workspace = true, features = ["serde"] }
cryptarchia-sync-network = { workspace = true }
futures                  = "0.3"
nomos-blend-service      = { workspace = true }
nomos-core               = { workspace = true }
nomos-da-sampling        = { workspace = true }
nomos-da-verifier        = { workspace = true }
nomos-ledger             = { workspace = true, features = ["serde"] }
nomos-mempool            = { workspace = true }
nomos-network            = { workspace = true }
nomos-storage            = { workspace = true }
nomos-time               = { workspace = true }
nomos_proof_statements   = { workspace = true }
overwatch                = { workspace = true }
rand                     = "0.8"
risc0-zkvm               = { workspace = true }
serde                    = { version = "1", features = ["derive"] }
serde_with               = "3.0.0"
services-utils           = { workspace = true }
thiserror                = "1.0"
tokio                    = { version = "1", features = ["sync"] }
tokio-stream             = "0.1"
tracing                  = "0.1"
tracing-futures          = "0.2"
utoipa                   = { version = "4.0", optional = true }
=======
async-trait            = "0.1"
cl                     = { workspace = true }
cryptarchia-engine     = { workspace = true, features = ["serde"] }
futures                = "0.3"
itertools              = "0.14"
nomos-blend-service    = { workspace = true }
nomos-core             = { workspace = true }
nomos-da-sampling      = { workspace = true }
nomos-da-verifier      = { workspace = true }
nomos-ledger           = { workspace = true, features = ["serde"] }
nomos-mempool          = { workspace = true }
nomos-network          = { workspace = true }
nomos-storage          = { workspace = true }
nomos-time             = { workspace = true }
nomos_proof_statements = { workspace = true }
overwatch              = { workspace = true }
rand                   = "0.8"
risc0-zkvm             = { workspace = true }
serde                  = { version = "1", features = ["derive"] }
serde_with             = { workspace = true }
services-utils         = { workspace = true }
thiserror              = "1.0"
tokio                  = { version = "1", features = ["sync"] }
tokio-stream           = "0.1"
tracing                = "0.1"
tracing-futures        = "0.2"
utoipa                 = { version = "4.0", optional = true }
>>>>>>> 0bb166da

[features]
default = []
libp2p  = ["nomos-blend-service/libp2p", "nomos-network/libp2p"]
openapi = ["dep:utoipa"]<|MERGE_RESOLUTION|>--- conflicted
+++ resolved
@@ -7,7 +7,6 @@
 # See more keys and their definitions at https://doc.rust-lang.org/cargo/reference/manifest.html
 
 [dependencies]
-<<<<<<< HEAD
 async-trait              = "0.1"
 cl                       = { workspace = true }
 cryptarchia-engine       = { workspace = true, features = ["serde"] }
@@ -35,35 +34,7 @@
 tracing                  = "0.1"
 tracing-futures          = "0.2"
 utoipa                   = { version = "4.0", optional = true }
-=======
-async-trait            = "0.1"
-cl                     = { workspace = true }
-cryptarchia-engine     = { workspace = true, features = ["serde"] }
-futures                = "0.3"
-itertools              = "0.14"
-nomos-blend-service    = { workspace = true }
-nomos-core             = { workspace = true }
-nomos-da-sampling      = { workspace = true }
-nomos-da-verifier      = { workspace = true }
-nomos-ledger           = { workspace = true, features = ["serde"] }
-nomos-mempool          = { workspace = true }
-nomos-network          = { workspace = true }
-nomos-storage          = { workspace = true }
-nomos-time             = { workspace = true }
-nomos_proof_statements = { workspace = true }
-overwatch              = { workspace = true }
-rand                   = "0.8"
-risc0-zkvm             = { workspace = true }
-serde                  = { version = "1", features = ["derive"] }
-serde_with             = { workspace = true }
-services-utils         = { workspace = true }
-thiserror              = "1.0"
-tokio                  = { version = "1", features = ["sync"] }
-tokio-stream           = "0.1"
-tracing                = "0.1"
-tracing-futures        = "0.2"
-utoipa                 = { version = "4.0", optional = true }
->>>>>>> 0bb166da
+itertools = "0.13.0"
 
 [features]
 default = []
