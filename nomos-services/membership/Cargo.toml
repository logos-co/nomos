[package]
<<<<<<< HEAD
categories  = { workspace = true }
description = { workspace = true }
edition     = { workspace = true }
keywords    = { workspace = true }
license     = { workspace = true }
name        = "nomos-membership"
readme      = { workspace = true }
repository  = { workspace = true }
version     = { workspace = true }
=======
edition = { workspace = true }
license = { workspace = true }
name    = "nomos-membership-service"
version = "0.1.0"
>>>>>>> 3699ac19

[lints]
workspace = true

[dependencies]
async-trait    = "0.1"
futures        = { default-features = false, version = "0.3" }
nomos-core     = { workspace = true }
nomos-sdp      = { workspace = true }
nomos-storage  = { workspace = true }
overwatch      = { workspace = true }
serde          = { default-features = false, version = "1.0" }
services-utils = { workspace = true }
thiserror      = "1"
tokio          = { default-features = false, version = "1" }
tokio-stream   = { default-features = false, version = "0.1" }
tracing        = { workspace = true }

[dev-dependencies]
ed25519-dalek = { default-features = false, version = "2.0.0" }
multiaddr     = { default-features = false, version = "0.18" }<|MERGE_RESOLUTION|>--- conflicted
+++ resolved
@@ -1,20 +1,13 @@
 [package]
-<<<<<<< HEAD
 categories  = { workspace = true }
 description = { workspace = true }
 edition     = { workspace = true }
 keywords    = { workspace = true }
 license     = { workspace = true }
-name        = "nomos-membership"
+name        = "nomos-membership-service"
 readme      = { workspace = true }
 repository  = { workspace = true }
 version     = { workspace = true }
-=======
-edition = { workspace = true }
-license = { workspace = true }
-name    = "nomos-membership-service"
-version = "0.1.0"
->>>>>>> 3699ac19
 
 [lints]
 workspace = true
