use std::{
    collections::{BTreeSet, HashMap, HashSet},
    str,
};

use nomos_core::{
    block::{BlockNumber, SessionNumber},
    sdp::{FinalizedBlockEvent, FinalizedBlockEventUpdate, Locator, ProviderId, ServiceType},
};
use serde::{Deserialize, Serialize};

use super::{MembershipBackend, MembershipBackendError};
use crate::{backends::NewSesssion, MembershipProviders};

type MockMembershipEntry = HashMap<ServiceType, HashSet<ProviderId>>;

#[derive(Debug, Clone, Serialize, Deserialize)]
pub struct MockMembershipBackendSettings {
    pub session_size_blocks: u32,
    pub session_zero_membership: MockMembershipEntry,
    pub session_zero_locators_mapping: HashMap<ServiceType, HashMap<ProviderId, BTreeSet<Locator>>>,
}

pub struct MockMembershipBackend {
    // Only store the latest completed session
    active_session_id: SessionNumber,
    active_session_membership: MockMembershipEntry,
    active_session_locators: HashMap<ServiceType, HashMap<ProviderId, BTreeSet<Locator>>>,

    // Current session state
    latest_block_number: BlockNumber,
    session_size: u32,

    // In-flight session being formed
    forming_session_id: SessionNumber,
    forming_session_updates: MockMembershipEntry,
    forming_session_locators: HashMap<ServiceType, HashMap<ProviderId, BTreeSet<Locator>>>,
}

#[async_trait::async_trait]
impl MembershipBackend for MockMembershipBackend {
    type Settings = MockMembershipBackendSettings;
    fn init(settings: MockMembershipBackendSettings) -> Self {
        Self {
            active_session_id: 0,
            active_session_membership: settings.session_zero_membership.clone(),
            active_session_locators: settings.session_zero_locators_mapping.clone(),
            latest_block_number: 0,
            session_size: settings.session_size_blocks,
            // Start forming session 1 immediately as session 0 is seeded
            forming_session_id: 1,
            forming_session_updates: settings.session_zero_membership,
            forming_session_locators: settings.session_zero_locators_mapping,
        }
    }

    async fn get_latest_providers(
        &self,
        service_type: ServiceType,
    ) -> Result<MembershipProviders, MembershipBackendError> {
        Ok(self.get_active_session_snapshot(service_type))
    }

    async fn update(
        &mut self,
        update: FinalizedBlockEvent,
    ) -> Result<NewSesssion, MembershipBackendError> {
        let block_number = update.block_number;

        tracing::debug!(
            "Updating membership: {:?}, block {}, latest_block_number: {}",
            update,
            block_number,
            self.latest_block_number
        );

        if block_number <= self.latest_block_number {
            return Err(MembershipBackendError::BlockFromPast);
        }

        // Apply updates to forming session
        for FinalizedBlockEventUpdate {
            service_type,
            provider_id,
            state,
            locators,
        } in update.updates
        {
            let service_data = self
                .forming_session_updates
                .entry(service_type)
                .or_default();

            match state {
<<<<<<< HEAD
                nomos_core::sdp::DeclarationState::Active => {
                    self.forming_session_locators
                        .entry(service_type)
                        .or_default()
                        .insert(provider_id, locators);

=======
                nomos_core::sdp::FinalizedDeclarationState::Active => {
                    self.locators_mapping.insert(provider_id, locators.clone());
>>>>>>> 56bbf833
                    service_data.insert(provider_id);
                }
                nomos_core::sdp::FinalizedDeclarationState::Inactive
                | nomos_core::sdp::FinalizedDeclarationState::Withdrawn => {
                    service_data.remove(&provider_id);
                    self.forming_session_locators
                        .entry(service_type)
                        .or_default()
                        .remove(&provider_id);
                }
            }
        }

        self.latest_block_number = block_number;

        let next_session_id = self.block_to_session(block_number + 1);

        // Check if forming session is complete
        if self.forming_session_id <= next_session_id {
            // Move forming session to active
            self.active_session_id = self.forming_session_id;
            self.active_session_membership = self.forming_session_updates.clone();
            self.active_session_locators = self.forming_session_locators.clone();

            // Prepare result
            let result = self
                .active_session_membership
                .keys()
                .map(|service_type| {
                    (
                        *service_type,
                        self.get_active_session_snapshot(*service_type),
                    )
                })
                .collect();

            // Start next session
            self.forming_session_id += 1;
            self.forming_session_updates = self.active_session_membership.clone();
            self.forming_session_locators = self.active_session_locators.clone();

            Ok(Some(result))
        } else {
            // Session still forming
            Ok(None)
        }
    }
}

impl MockMembershipBackend {
    const fn block_to_session(&self, block_number: BlockNumber) -> SessionNumber {
        block_number / (self.session_size as BlockNumber)
    }

    fn get_active_session_snapshot(&self, service_type: ServiceType) -> MembershipProviders {
        let snapshot = self
            .active_session_membership
            .get(&service_type)
            .map(|providers| {
                providers
                    .iter()
                    .map(|pid| {
                        let locs = self
                            .active_session_locators
                            .get(&service_type)
                            .and_then(|m| m.get(pid))
                            .cloned()
                            .unwrap_or_default();
                        (*pid, locs)
                    })
                    .collect()
            })
            .unwrap_or_default();

        (self.active_session_id, snapshot)
    }
}

#[cfg(test)]
mod tests {
    use std::collections::{BTreeSet, HashMap, HashSet};

    use multiaddr::multiaddr;
<<<<<<< HEAD
    use nomos_core::sdp::{
        DeclarationState, FinalizedBlockEvent, FinalizedBlockEventUpdate, Locator, ProviderId,
        ServiceType,
=======
    use nomos_core::{
        block::BlockNumber,
        sdp::{
            DeclarationId, DeclarationInfo, DeclarationMessage, DeclarationState,
            FinalizedBlockEvent, FinalizedBlockEventUpdate, FinalizedDeclarationState, Locator,
            ProviderId, ServiceType, ZkPublicKey,
        },
    };

    use super::{
        MembershipBackend as _, MembershipBackendServiceSettings, MockMembershipBackend,
        MockMembershipBackendSettings,
>>>>>>> 56bbf833
    };

    use super::{MembershipBackend as _, MockMembershipBackend, MockMembershipBackendSettings};
    use crate::backends::MembershipBackendError;

<<<<<<< HEAD
    fn pid(seed: u8) -> ProviderId {
        let mut b = [0u8; 32];
        b[0] = seed;
        ProviderId(b)
=======
    // Helper function to create ProviderInfo
    fn create_provider_info(
        seed: u8,
        block_number: BlockNumber,
    ) -> (DeclarationInfo, DeclarationState) {
        (
            DeclarationInfo::new(DeclarationMessage {
                service_type: ServiceType::DataAvailability,
                locators: Vec::new(),
                provider_id: create_provider_id(seed),
                zk_id: ZkPublicKey([0; 32]),
            }),
            DeclarationState {
                created: block_number,
                active: block_number,
                withdrawn: None,
                nonce: 0,
            },
        )
>>>>>>> 56bbf833
    }

    fn locator(seed: u8) -> Locator {
        Locator::new(multiaddr!(
            Ip4([10, 0, 0, seed]),
            Udp(8000u16 + u16::from(seed))
        ))
    }

<<<<<<< HEAD
    fn locs<const N: usize>(base: u8) -> BTreeSet<Locator> {
        (0..N).map(|i| locator(base + i as u8)).collect()
    }

    fn update(
        service: ServiceType,
        provider_id: ProviderId,
        state: DeclarationState,
        locators: BTreeSet<Locator>,
    ) -> FinalizedBlockEventUpdate {
        FinalizedBlockEventUpdate {
            service_type: service,
            provider_id,
            state,
            locators,
        }
=======
    // Helper function to create DeclarationUpdate
    fn create_declaration_update(
        seed: u8,
        service_type: ServiceType,
        num_locators: usize,
    ) -> (DeclarationInfo, DeclarationState) {
        let locators = (0..num_locators)
            .map(|i| create_locator(seed + i as u8))
            .collect();
        let zk_id = ZkPublicKey([0; 32]);

        (
            DeclarationInfo {
                id: create_declaration_id(seed),
                provider_id: create_provider_id(seed),
                service: service_type,
                locators,
                zk_id,
            },
            DeclarationState {
                created: 0,
                active: 1,
                withdrawn: None,
                nonce: 1,
            },
        )
>>>>>>> 56bbf833
    }

    #[tokio::test]
    async fn init_returns_seeded_session_zero() {
        let service = ServiceType::DataAvailability;

        // Seed session 0 with P1 and its locators
        let p1 = pid(1);
        let p1_locs = locs::<2>(1);

        let mut session0_membership: HashMap<ServiceType, HashSet<ProviderId>> = HashMap::new();
        session0_membership.insert(service, HashSet::from([p1]));

        let mut session0_locators = HashMap::new();
        session0_locators.insert(service, HashMap::new());
        session0_locators
            .get_mut(&service)
            .unwrap()
            .insert(p1, p1_locs.clone());

        let settings = MockMembershipBackendSettings {
            session_size_blocks: 3,
            session_zero_membership: session0_membership,
            session_zero_locators_mapping: session0_locators,
        };

        let backend = MockMembershipBackend::init(settings);

        // Active snapshot is seeded session 0
        let (sid, providers) = backend.get_latest_providers(service).await.unwrap();
        assert_eq!(sid, 0);
        assert_eq!(providers.len(), 1);
        assert_eq!(providers.get(&p1).unwrap(), &p1_locs);
    }

    #[expect(clippy::too_many_lines, reason = "comprehensive test case")]
    #[tokio::test]
    async fn forming_promotes_on_last_block_of_session() {
        let service = ServiceType::DataAvailability;

        // Session 0: P1 active
        let p1 = pid(1);
        let p1_locs = locs::<2>(1);

        let mut session0_membership: HashMap<ServiceType, HashSet<ProviderId>> = HashMap::new();
        session0_membership.insert(service, HashSet::from([p1]));

        let mut session0_locators = HashMap::new();
        session0_locators.insert(service, HashMap::new());
        session0_locators
            .get_mut(&service)
            .unwrap()
            .insert(p1, p1_locs.clone());

        // Small session size for easy boundary testing
        let settings = MockMembershipBackendSettings {
<<<<<<< HEAD
            session_size_blocks: 3, // blocks 0,1,2 => session 0; 3,4,5 => session 1; etc.
            session_zero_membership: session0_membership,
            session_zero_locators_mapping: session0_locators,
=======
            settings_per_service,
            initial_membership: HashMap::from([
                (
                    100,
                    HashMap::from([(service_type, HashSet::from([provider_info_1.0.provider_id]))]),
                ),
                (
                    101,
                    HashMap::from([(
                        service_type,
                        HashSet::from([
                            provider_info_1.0.provider_id,
                            provider_info_2.0.provider_id,
                        ]),
                    )]),
                ),
                (
                    102,
                    HashMap::from([(
                        service_type,
                        HashSet::from([
                            provider_info_1.0.provider_id,
                            provider_info_3.0.provider_id,
                        ]),
                    )]),
                ),
            ]),
            initial_locators_mapping: HashMap::from([
                (
                    provider_info_1.0.provider_id,
                    BTreeSet::from_iter(declaration_update_1.0.locators.clone()),
                ),
                (
                    provider_info_2.0.provider_id,
                    BTreeSet::from_iter(declaration_update_2.0.locators.clone()),
                ),
                (
                    provider_info_3.0.provider_id,
                    BTreeSet::from_iter(declaration_update_3.0.locators.clone()),
                ),
            ]),
            latest_block_number: 102,
>>>>>>> 56bbf833
        };

        let mut backend = MockMembershipBackend::init(settings);

        // Forming session 1 updates across blocks 1..2 (still session 0 time)
        let p2 = pid(2);
        let p2_locs = locs::<3>(10);

<<<<<<< HEAD
        // Block 1: activate P2 (goes into forming S=1)
        let ev1 = FinalizedBlockEvent {
            block_number: 1,
            updates: vec![update(
                service,
                p2,
                DeclarationState::Active,
                p2_locs.clone(),
            )],
        };
        let r1 = backend.update(ev1).await.unwrap();
        assert!(r1.is_none(), "No promotion before session boundary");

        // Active snapshot still session 0 (only P1)
        let (sid_a1, prov_a1) = backend.get_latest_providers(service).await.unwrap();
        assert_eq!(sid_a1, 0);
        assert_eq!(prov_a1.len(), 1);
        assert!(prov_a1.contains_key(&p1));

        // Block 2 (last block of session 0): withdraw P1 in forming; still in active
        // until promotion
        let ev2 = FinalizedBlockEvent {
            block_number: 2,
            updates: vec![update(
                service,
                p1,
                DeclarationState::Withdrawn,
                BTreeSet::new(),
            )],
        };

        // For block=2, block+1=3 -> 3/3==1 => forming_session_id==1 -> promote now.
        let r2 = backend.update(ev2).await.unwrap();
        let promoted = r2.expect("Promotion should occur at the end of session 0");

        // The returned snapshot should be the new active (session 1) view
        let (sid_promoted, prov_promoted) = promoted.get(&service).unwrap();
        assert_eq!(*sid_promoted, 1);
        assert_eq!(prov_promoted.len(), 1);
        assert_eq!(prov_promoted.get(&p2).unwrap(), &p2_locs);

        // And get_latest_providers must match the new active snapshot
        let (sid_a2, prov_a2) = backend.get_latest_providers(service).await.unwrap();
        assert_eq!(sid_a2, 1);
        assert_eq!(prov_a2, *prov_promoted);
=======
        assert_eq!(providers.len(), 1);
        assert!(providers.contains_key(&provider_info_1.0.provider_id));
        assert_eq!(
            providers.get(&provider_info_1.0.provider_id).unwrap(),
            &BTreeSet::from_iter(declaration_update_1.0.locators.clone())
        );

        // (second entry)
        // should have 1st and 2nd
        let (_, providers) = backend.get_providers_at(service_type, 106).await.unwrap();
        assert_eq!(providers.len(), 2);
        assert!(providers.contains_key(&provider_info_1.0.provider_id));
        assert!(providers.contains_key(&provider_info_2.0.provider_id));

        assert_eq!(
            providers.get(&provider_info_2.0.provider_id).unwrap(),
            &BTreeSet::from_iter(declaration_update_2.0.locators)
        );
        assert_eq!(
            providers.get(&provider_info_1.0.provider_id).unwrap(),
            &BTreeSet::from_iter(declaration_update_1.0.locators.clone())
        );

        // (third entry)
        // should have 1st and 3rd
        let (_, providers) = backend.get_providers_at(service_type, 107).await.unwrap();
        assert_eq!(providers.len(), 2);
        assert!(providers.contains_key(&provider_info_1.0.provider_id));
        assert!(providers.contains_key(&provider_info_3.0.provider_id));
        assert_eq!(
            providers.get(&provider_info_1.0.provider_id).unwrap(),
            &BTreeSet::from_iter(declaration_update_1.0.locators.clone())
        );
        assert_eq!(
            providers.get(&provider_info_3.0.provider_id).unwrap(),
            &BTreeSet::from_iter(declaration_update_3.0.locators.clone())
        );

        // latest one should be same as the one we just added
        let (_, providers) = backend.get_latest_providers(service_type).await.unwrap();
        assert_eq!(providers.len(), 2);
        assert!(providers.contains_key(&provider_info_1.0.provider_id));
        assert!(providers.contains_key(&provider_info_3.0.provider_id));
        assert_eq!(
            providers.get(&provider_info_1.0.provider_id).unwrap(),
            &BTreeSet::from_iter(declaration_update_1.0.locators)
        );
        assert_eq!(
            providers.get(&provider_info_3.0.provider_id).unwrap(),
            &BTreeSet::from_iter(declaration_update_3.0.locators)
        );
>>>>>>> 56bbf833
    }

    #[tokio::test]
    async fn locators_are_replaced_before_promotion() {
        let service = ServiceType::DataAvailability;

        let p1 = pid(1);
        let p1_locs_initial = locs::<1>(1);
        let p1_locs_new = locs::<2>(21);

        // Seed S=0 with P1
        let mut session0_membership = HashMap::new();
        session0_membership.insert(service, HashSet::from([p1]));
        let mut session0_locators = HashMap::new();
        session0_locators.insert(service, HashMap::new());
        session0_locators
            .get_mut(&service)
            .unwrap()
            .insert(p1, p1_locs_initial.clone());

        let settings = MockMembershipBackendSettings {
            session_size_blocks: 3, // blocks {0,1,2} -> S=0; boundary after block 2
            session_zero_membership: session0_membership,
            session_zero_locators_mapping: session0_locators,
        };
<<<<<<< HEAD
        let mut backend = MockMembershipBackend::init(settings);

        // Block 1: update forming S=1, not yet boundary -> None
        let r1 = backend
            .update(FinalizedBlockEvent {
                block_number: 1,
                updates: vec![update(
                    service,
                    p1,
                    DeclarationState::Active,
                    p1_locs_new.clone(),
                )],
            })
            .await
            .unwrap();
        assert!(r1.is_none(), "no promotion yet inside session");

        // Block 2: end of S=0 -> promotion -> Some(...)
        let r2 = backend
            .update(FinalizedBlockEvent {
                block_number: 2,
                updates: vec![],
            })
            .await
            .unwrap();
=======
        let result = backend.update(event).await.unwrap();
        assert_update_result(&result, service_type, expected_providers);
    }

    fn create_block_update(
        service_type: ServiceType,
        provider_id: ProviderId,
        state: FinalizedDeclarationState,
        locators: Vec<Locator>,
    ) -> FinalizedBlockEventUpdate {
        FinalizedBlockEventUpdate {
            service_type,
            provider_id,
            state,
            locators: BTreeSet::from_iter(locators),
        }
    }

    #[tokio::test]
    async fn test_update() {
        let service_type = ServiceType::BlendNetwork;
        let mut backend = create_test_backend(service_type);

        // Create test data
        let provider_info_1 = create_provider_info(1, 100);
        let provider_info_2 = create_provider_info(2, 100);
        let provider_info_3 = create_provider_info(3, 100);

        let decl_update_1 = create_declaration_update(1, service_type, 3);
        let decl_update_2 = create_declaration_update(2, service_type, 3);
        let decl_update_3 = create_declaration_update(3, service_type, 3);

        // Test Phase 1: Add provider 1
        update_and_assert(
            &mut backend,
            100,
            vec![create_block_update(
                service_type,
                provider_info_1.0.provider_id,
                FinalizedDeclarationState::Active,
                decl_update_1.0.locators.clone(),
            )],
            &[(
                provider_info_1.0.provider_id,
                decl_update_1.0.locators.clone(),
            )],
            service_type,
        )
        .await;

        // Test Phase 2: Add provider 2
        update_and_assert(
            &mut backend,
            101,
            vec![create_block_update(
                service_type,
                provider_info_2.0.provider_id,
                FinalizedDeclarationState::Active,
                decl_update_2.0.locators.clone(),
            )],
            &[
                (
                    provider_info_1.0.provider_id,
                    decl_update_1.0.locators.clone(),
                ),
                (
                    provider_info_2.0.provider_id,
                    decl_update_2.0.locators.clone(),
                ),
            ],
            service_type,
        )
        .await;

        // Test Phase 3: Remove provider 2, add provider 3
        update_and_assert(
            &mut backend,
            102,
            vec![
                create_block_update(
                    service_type,
                    provider_info_2.0.provider_id,
                    FinalizedDeclarationState::Withdrawn,
                    Vec::new(),
                ),
                create_block_update(
                    service_type,
                    provider_info_3.0.provider_id,
                    FinalizedDeclarationState::Active,
                    decl_update_3.0.locators.clone(),
                ),
            ],
            &[
                (provider_info_1.0.provider_id, decl_update_1.0.locators),
                (provider_info_3.0.provider_id, decl_update_3.0.locators),
            ],
            service_type,
        )
        .await;
    }
>>>>>>> 56bbf833

        let promoted = r2.expect("promotion at end of session 0");
        let (_, prov) = promoted.get(&service).unwrap();
        assert_eq!(prov.get(&p1).unwrap(), &p1_locs_new);

        // Latest reflects new locators
        let (_, latest) = backend.get_latest_providers(service).await.unwrap();
        assert_eq!(latest.get(&p1).unwrap(), &p1_locs_new);
    }

    #[tokio::test]
    async fn block_from_past_is_rejected() {
        let settings = MockMembershipBackendSettings {
            session_size_blocks: 3,
            session_zero_membership: HashMap::new(),
            session_zero_locators_mapping: HashMap::new(),
        };

        let mut backend = MockMembershipBackend::init(settings);

<<<<<<< HEAD
        let ok = backend
            .update(FinalizedBlockEvent {
                block_number: 10,
                updates: vec![],
            })
            .await;
        assert!(ok.is_ok());

        // Same block number again -> should fail with BlockFromPast
        let err = backend
            .update(FinalizedBlockEvent {
                block_number: 10,
                updates: vec![],
            })
            .await
            .unwrap_err();
=======
        // unknown service type
        let provider_info = create_provider_info(1, 5);
        let declaration_update = create_declaration_update(1, unknown_service_type, 3);

        let updates = vec![FinalizedBlockEventUpdate {
            service_type: declaration_update.0.service,
            provider_id: provider_info.0.provider_id,
            state: FinalizedDeclarationState::Active,
            locators: BTreeSet::from_iter(declaration_update.0.locators),
        }];

        let event = FinalizedBlockEvent {
            block_number: 5,
            updates,
        };
>>>>>>> 56bbf833

        match err {
            MembershipBackendError::BlockFromPast => {}
            MembershipBackendError::Other(err) => panic!("Expected BlockFromPast, got {err}"),
        }
    }
}<|MERGE_RESOLUTION|>--- conflicted
+++ resolved
@@ -92,17 +92,12 @@
                 .or_default();
 
             match state {
-<<<<<<< HEAD
-                nomos_core::sdp::DeclarationState::Active => {
+                nomos_core::sdp::FinalizedDeclarationState::Active => {
                     self.forming_session_locators
                         .entry(service_type)
                         .or_default()
                         .insert(provider_id, locators);
 
-=======
-                nomos_core::sdp::FinalizedDeclarationState::Active => {
-                    self.locators_mapping.insert(provider_id, locators.clone());
->>>>>>> 56bbf833
                     service_data.insert(provider_id);
                 }
                 nomos_core::sdp::FinalizedDeclarationState::Inactive
@@ -186,55 +181,17 @@
     use std::collections::{BTreeSet, HashMap, HashSet};
 
     use multiaddr::multiaddr;
-<<<<<<< HEAD
     use nomos_core::sdp::{
-        DeclarationState, FinalizedBlockEvent, FinalizedBlockEventUpdate, Locator, ProviderId,
-        ServiceType,
-=======
-    use nomos_core::{
-        block::BlockNumber,
-        sdp::{
-            DeclarationId, DeclarationInfo, DeclarationMessage, DeclarationState,
-            FinalizedBlockEvent, FinalizedBlockEventUpdate, FinalizedDeclarationState, Locator,
-            ProviderId, ServiceType, ZkPublicKey,
-        },
+        FinalizedBlockEvent, FinalizedBlockEventUpdate, FinalizedDeclarationState, Locator,
+        ProviderId, ServiceType,
     };
 
-    use super::{
-        MembershipBackend as _, MembershipBackendServiceSettings, MockMembershipBackend,
-        MockMembershipBackendSettings,
->>>>>>> 56bbf833
-    };
-
     use super::{MembershipBackend as _, MockMembershipBackend, MockMembershipBackendSettings};
-    use crate::backends::MembershipBackendError;
-
-<<<<<<< HEAD
+
     fn pid(seed: u8) -> ProviderId {
         let mut b = [0u8; 32];
         b[0] = seed;
         ProviderId(b)
-=======
-    // Helper function to create ProviderInfo
-    fn create_provider_info(
-        seed: u8,
-        block_number: BlockNumber,
-    ) -> (DeclarationInfo, DeclarationState) {
-        (
-            DeclarationInfo::new(DeclarationMessage {
-                service_type: ServiceType::DataAvailability,
-                locators: Vec::new(),
-                provider_id: create_provider_id(seed),
-                zk_id: ZkPublicKey([0; 32]),
-            }),
-            DeclarationState {
-                created: block_number,
-                active: block_number,
-                withdrawn: None,
-                nonce: 0,
-            },
-        )
->>>>>>> 56bbf833
     }
 
     fn locator(seed: u8) -> Locator {
@@ -244,7 +201,6 @@
         ))
     }
 
-<<<<<<< HEAD
     fn locs<const N: usize>(base: u8) -> BTreeSet<Locator> {
         (0..N).map(|i| locator(base + i as u8)).collect()
     }
@@ -252,7 +208,7 @@
     fn update(
         service: ServiceType,
         provider_id: ProviderId,
-        state: DeclarationState,
+        state: FinalizedDeclarationState,
         locators: BTreeSet<Locator>,
     ) -> FinalizedBlockEventUpdate {
         FinalizedBlockEventUpdate {
@@ -261,34 +217,6 @@
             state,
             locators,
         }
-=======
-    // Helper function to create DeclarationUpdate
-    fn create_declaration_update(
-        seed: u8,
-        service_type: ServiceType,
-        num_locators: usize,
-    ) -> (DeclarationInfo, DeclarationState) {
-        let locators = (0..num_locators)
-            .map(|i| create_locator(seed + i as u8))
-            .collect();
-        let zk_id = ZkPublicKey([0; 32]);
-
-        (
-            DeclarationInfo {
-                id: create_declaration_id(seed),
-                provider_id: create_provider_id(seed),
-                service: service_type,
-                locators,
-                zk_id,
-            },
-            DeclarationState {
-                created: 0,
-                active: 1,
-                withdrawn: None,
-                nonce: 1,
-            },
-        )
->>>>>>> 56bbf833
     }
 
     #[tokio::test]
@@ -324,7 +252,6 @@
         assert_eq!(providers.get(&p1).unwrap(), &p1_locs);
     }
 
-    #[expect(clippy::too_many_lines, reason = "comprehensive test case")]
     #[tokio::test]
     async fn forming_promotes_on_last_block_of_session() {
         let service = ServiceType::DataAvailability;
@@ -345,54 +272,9 @@
 
         // Small session size for easy boundary testing
         let settings = MockMembershipBackendSettings {
-<<<<<<< HEAD
             session_size_blocks: 3, // blocks 0,1,2 => session 0; 3,4,5 => session 1; etc.
             session_zero_membership: session0_membership,
             session_zero_locators_mapping: session0_locators,
-=======
-            settings_per_service,
-            initial_membership: HashMap::from([
-                (
-                    100,
-                    HashMap::from([(service_type, HashSet::from([provider_info_1.0.provider_id]))]),
-                ),
-                (
-                    101,
-                    HashMap::from([(
-                        service_type,
-                        HashSet::from([
-                            provider_info_1.0.provider_id,
-                            provider_info_2.0.provider_id,
-                        ]),
-                    )]),
-                ),
-                (
-                    102,
-                    HashMap::from([(
-                        service_type,
-                        HashSet::from([
-                            provider_info_1.0.provider_id,
-                            provider_info_3.0.provider_id,
-                        ]),
-                    )]),
-                ),
-            ]),
-            initial_locators_mapping: HashMap::from([
-                (
-                    provider_info_1.0.provider_id,
-                    BTreeSet::from_iter(declaration_update_1.0.locators.clone()),
-                ),
-                (
-                    provider_info_2.0.provider_id,
-                    BTreeSet::from_iter(declaration_update_2.0.locators.clone()),
-                ),
-                (
-                    provider_info_3.0.provider_id,
-                    BTreeSet::from_iter(declaration_update_3.0.locators.clone()),
-                ),
-            ]),
-            latest_block_number: 102,
->>>>>>> 56bbf833
         };
 
         let mut backend = MockMembershipBackend::init(settings);
@@ -401,14 +283,13 @@
         let p2 = pid(2);
         let p2_locs = locs::<3>(10);
 
-<<<<<<< HEAD
         // Block 1: activate P2 (goes into forming S=1)
         let ev1 = FinalizedBlockEvent {
             block_number: 1,
             updates: vec![update(
                 service,
                 p2,
-                DeclarationState::Active,
+                FinalizedDeclarationState::Active,
                 p2_locs.clone(),
             )],
         };
@@ -428,7 +309,7 @@
             updates: vec![update(
                 service,
                 p1,
-                DeclarationState::Withdrawn,
+                FinalizedDeclarationState::Withdrawn,
                 BTreeSet::new(),
             )],
         };
@@ -447,270 +328,5 @@
         let (sid_a2, prov_a2) = backend.get_latest_providers(service).await.unwrap();
         assert_eq!(sid_a2, 1);
         assert_eq!(prov_a2, *prov_promoted);
-=======
-        assert_eq!(providers.len(), 1);
-        assert!(providers.contains_key(&provider_info_1.0.provider_id));
-        assert_eq!(
-            providers.get(&provider_info_1.0.provider_id).unwrap(),
-            &BTreeSet::from_iter(declaration_update_1.0.locators.clone())
-        );
-
-        // (second entry)
-        // should have 1st and 2nd
-        let (_, providers) = backend.get_providers_at(service_type, 106).await.unwrap();
-        assert_eq!(providers.len(), 2);
-        assert!(providers.contains_key(&provider_info_1.0.provider_id));
-        assert!(providers.contains_key(&provider_info_2.0.provider_id));
-
-        assert_eq!(
-            providers.get(&provider_info_2.0.provider_id).unwrap(),
-            &BTreeSet::from_iter(declaration_update_2.0.locators)
-        );
-        assert_eq!(
-            providers.get(&provider_info_1.0.provider_id).unwrap(),
-            &BTreeSet::from_iter(declaration_update_1.0.locators.clone())
-        );
-
-        // (third entry)
-        // should have 1st and 3rd
-        let (_, providers) = backend.get_providers_at(service_type, 107).await.unwrap();
-        assert_eq!(providers.len(), 2);
-        assert!(providers.contains_key(&provider_info_1.0.provider_id));
-        assert!(providers.contains_key(&provider_info_3.0.provider_id));
-        assert_eq!(
-            providers.get(&provider_info_1.0.provider_id).unwrap(),
-            &BTreeSet::from_iter(declaration_update_1.0.locators.clone())
-        );
-        assert_eq!(
-            providers.get(&provider_info_3.0.provider_id).unwrap(),
-            &BTreeSet::from_iter(declaration_update_3.0.locators.clone())
-        );
-
-        // latest one should be same as the one we just added
-        let (_, providers) = backend.get_latest_providers(service_type).await.unwrap();
-        assert_eq!(providers.len(), 2);
-        assert!(providers.contains_key(&provider_info_1.0.provider_id));
-        assert!(providers.contains_key(&provider_info_3.0.provider_id));
-        assert_eq!(
-            providers.get(&provider_info_1.0.provider_id).unwrap(),
-            &BTreeSet::from_iter(declaration_update_1.0.locators)
-        );
-        assert_eq!(
-            providers.get(&provider_info_3.0.provider_id).unwrap(),
-            &BTreeSet::from_iter(declaration_update_3.0.locators)
-        );
->>>>>>> 56bbf833
-    }
-
-    #[tokio::test]
-    async fn locators_are_replaced_before_promotion() {
-        let service = ServiceType::DataAvailability;
-
-        let p1 = pid(1);
-        let p1_locs_initial = locs::<1>(1);
-        let p1_locs_new = locs::<2>(21);
-
-        // Seed S=0 with P1
-        let mut session0_membership = HashMap::new();
-        session0_membership.insert(service, HashSet::from([p1]));
-        let mut session0_locators = HashMap::new();
-        session0_locators.insert(service, HashMap::new());
-        session0_locators
-            .get_mut(&service)
-            .unwrap()
-            .insert(p1, p1_locs_initial.clone());
-
-        let settings = MockMembershipBackendSettings {
-            session_size_blocks: 3, // blocks {0,1,2} -> S=0; boundary after block 2
-            session_zero_membership: session0_membership,
-            session_zero_locators_mapping: session0_locators,
-        };
-<<<<<<< HEAD
-        let mut backend = MockMembershipBackend::init(settings);
-
-        // Block 1: update forming S=1, not yet boundary -> None
-        let r1 = backend
-            .update(FinalizedBlockEvent {
-                block_number: 1,
-                updates: vec![update(
-                    service,
-                    p1,
-                    DeclarationState::Active,
-                    p1_locs_new.clone(),
-                )],
-            })
-            .await
-            .unwrap();
-        assert!(r1.is_none(), "no promotion yet inside session");
-
-        // Block 2: end of S=0 -> promotion -> Some(...)
-        let r2 = backend
-            .update(FinalizedBlockEvent {
-                block_number: 2,
-                updates: vec![],
-            })
-            .await
-            .unwrap();
-=======
-        let result = backend.update(event).await.unwrap();
-        assert_update_result(&result, service_type, expected_providers);
-    }
-
-    fn create_block_update(
-        service_type: ServiceType,
-        provider_id: ProviderId,
-        state: FinalizedDeclarationState,
-        locators: Vec<Locator>,
-    ) -> FinalizedBlockEventUpdate {
-        FinalizedBlockEventUpdate {
-            service_type,
-            provider_id,
-            state,
-            locators: BTreeSet::from_iter(locators),
-        }
-    }
-
-    #[tokio::test]
-    async fn test_update() {
-        let service_type = ServiceType::BlendNetwork;
-        let mut backend = create_test_backend(service_type);
-
-        // Create test data
-        let provider_info_1 = create_provider_info(1, 100);
-        let provider_info_2 = create_provider_info(2, 100);
-        let provider_info_3 = create_provider_info(3, 100);
-
-        let decl_update_1 = create_declaration_update(1, service_type, 3);
-        let decl_update_2 = create_declaration_update(2, service_type, 3);
-        let decl_update_3 = create_declaration_update(3, service_type, 3);
-
-        // Test Phase 1: Add provider 1
-        update_and_assert(
-            &mut backend,
-            100,
-            vec![create_block_update(
-                service_type,
-                provider_info_1.0.provider_id,
-                FinalizedDeclarationState::Active,
-                decl_update_1.0.locators.clone(),
-            )],
-            &[(
-                provider_info_1.0.provider_id,
-                decl_update_1.0.locators.clone(),
-            )],
-            service_type,
-        )
-        .await;
-
-        // Test Phase 2: Add provider 2
-        update_and_assert(
-            &mut backend,
-            101,
-            vec![create_block_update(
-                service_type,
-                provider_info_2.0.provider_id,
-                FinalizedDeclarationState::Active,
-                decl_update_2.0.locators.clone(),
-            )],
-            &[
-                (
-                    provider_info_1.0.provider_id,
-                    decl_update_1.0.locators.clone(),
-                ),
-                (
-                    provider_info_2.0.provider_id,
-                    decl_update_2.0.locators.clone(),
-                ),
-            ],
-            service_type,
-        )
-        .await;
-
-        // Test Phase 3: Remove provider 2, add provider 3
-        update_and_assert(
-            &mut backend,
-            102,
-            vec![
-                create_block_update(
-                    service_type,
-                    provider_info_2.0.provider_id,
-                    FinalizedDeclarationState::Withdrawn,
-                    Vec::new(),
-                ),
-                create_block_update(
-                    service_type,
-                    provider_info_3.0.provider_id,
-                    FinalizedDeclarationState::Active,
-                    decl_update_3.0.locators.clone(),
-                ),
-            ],
-            &[
-                (provider_info_1.0.provider_id, decl_update_1.0.locators),
-                (provider_info_3.0.provider_id, decl_update_3.0.locators),
-            ],
-            service_type,
-        )
-        .await;
-    }
->>>>>>> 56bbf833
-
-        let promoted = r2.expect("promotion at end of session 0");
-        let (_, prov) = promoted.get(&service).unwrap();
-        assert_eq!(prov.get(&p1).unwrap(), &p1_locs_new);
-
-        // Latest reflects new locators
-        let (_, latest) = backend.get_latest_providers(service).await.unwrap();
-        assert_eq!(latest.get(&p1).unwrap(), &p1_locs_new);
-    }
-
-    #[tokio::test]
-    async fn block_from_past_is_rejected() {
-        let settings = MockMembershipBackendSettings {
-            session_size_blocks: 3,
-            session_zero_membership: HashMap::new(),
-            session_zero_locators_mapping: HashMap::new(),
-        };
-
-        let mut backend = MockMembershipBackend::init(settings);
-
-<<<<<<< HEAD
-        let ok = backend
-            .update(FinalizedBlockEvent {
-                block_number: 10,
-                updates: vec![],
-            })
-            .await;
-        assert!(ok.is_ok());
-
-        // Same block number again -> should fail with BlockFromPast
-        let err = backend
-            .update(FinalizedBlockEvent {
-                block_number: 10,
-                updates: vec![],
-            })
-            .await
-            .unwrap_err();
-=======
-        // unknown service type
-        let provider_info = create_provider_info(1, 5);
-        let declaration_update = create_declaration_update(1, unknown_service_type, 3);
-
-        let updates = vec![FinalizedBlockEventUpdate {
-            service_type: declaration_update.0.service,
-            provider_id: provider_info.0.provider_id,
-            state: FinalizedDeclarationState::Active,
-            locators: BTreeSet::from_iter(declaration_update.0.locators),
-        }];
-
-        let event = FinalizedBlockEvent {
-            block_number: 5,
-            updates,
-        };
->>>>>>> 56bbf833
-
-        match err {
-            MembershipBackendError::BlockFromPast => {}
-            MembershipBackendError::Other(err) => panic!("Expected BlockFromPast, got {err}"),
-        }
     }
 }