use std::{
    collections::{BTreeSet, HashMap},
    fmt::{Debug, Display},
    pin::Pin,
};

use adapters::SdpAdapter;
use async_trait::async_trait;
use backends::{MembershipBackend, MembershipBackendError};
use futures::{Stream, StreamExt as _};
use nomos_sdp_core::{BlockNumber, Locator, ProviderId};
use overwatch::{
    services::{
        state::{NoOperator, NoState},
        AsServiceId, ServiceCore, ServiceData,
    },
    OpaqueServiceResourcesHandle,
};
use serde::{Deserialize, Serialize};
use tokio::sync::{broadcast, oneshot};
use tokio_stream::wrappers::BroadcastStream;

pub mod adapters;
pub mod backends;

pub type MembershipProviders = HashMap<ProviderId, BTreeSet<Locator>>;

pub type MembershipSnapshotStream =
    Pin<Box<dyn Stream<Item = MembershipProviders> + Send + Sync + Unpin>>;

const BROADCAST_CHANNEL_SIZE: usize = 128;

#[derive(Clone, Debug, Serialize, Deserialize)]
pub struct MembershipServiceSettings<Settings> {
    pub backend: Settings,
}

pub enum MembershipMessage {
    GetSnapshotAt {
        reply_channel: oneshot::Sender<Result<MembershipProviders, MembershipBackendError>>,
        block_number: BlockNumber,
        service_type: nomos_sdp_core::ServiceType,
    },
    Subscribe {
        service_type: nomos_sdp_core::ServiceType,
        result_sender: oneshot::Sender<Result<MembershipSnapshotStream, MembershipBackendError>>,
    },
}

pub struct MembershipService<Backend, Sdp, RuntimeServiceId>
where
    Backend: MembershipBackend,
    Sdp: SdpAdapter,
    Backend::Settings: Clone,
{
<<<<<<< HEAD
    backend: Backend,
    service_state: OpaqueServiceStateHandle<Self, RuntimeServiceId>,
    subscribe_channels: HashMap<ServiceType, broadcast::Sender<MembershipProviders>>,
=======
    backend: B,
    service_resources_handle: OpaqueServiceResourcesHandle<Self, RuntimeServiceId>,
    subscribe_channels:
        HashMap<nomos_sdp_core::ServiceType, broadcast::Sender<MembershipProviders>>,
>>>>>>> 5cb9f46e
}

impl<B, S, RuntimeServiceId> ServiceData for MembershipService<B, S, RuntimeServiceId>
where
    B: MembershipBackend,
    S: SdpAdapter,
    B::Settings: Clone,
{
    type Settings = MembershipServiceSettings<B::Settings>;
    type State = NoState<Self::Settings>;
    type StateOperator = NoOperator<Self::State>;
    type Message = MembershipMessage;
}

#[async_trait]
impl<B, S, RuntimeServiceId> ServiceCore<RuntimeServiceId>
    for MembershipService<B, S, RuntimeServiceId>
where
    B: MembershipBackend + Send + Sync + 'static,
    B::Settings: Clone,

    RuntimeServiceId: AsServiceId<Self>
        + AsServiceId<S::SdpService>
        + Clone
        + Display
        + Send
        + Sync
        + 'static
        + Debug,
    S: SdpAdapter + Send + Sync + 'static,
    <<S as SdpAdapter>::SdpService as ServiceData>::Message: 'static,
{
    fn init(
        service_resources_handle: OpaqueServiceResourcesHandle<Self, RuntimeServiceId>,
        _initstate: Self::State,
    ) -> Result<Self, overwatch::DynError> {
        let MembershipServiceSettings {
            backend: backend_settings,
        } = service_resources_handle
            .settings_handle
            .notifier()
            .get_updated_settings();

        Ok(Self {
            backend: B::init(backend_settings),
            service_resources_handle,
            subscribe_channels: HashMap::new(),
        })
    }

    async fn run(mut self) -> Result<(), overwatch::DynError> {
        let sdp_relay = self
            .service_resources_handle
            .overwatch_handle
            .relay::<S::SdpService>()
            .await?;

        let sdp_adapter = S::new(sdp_relay);
        let mut sdp_stream = sdp_adapter
            .finalized_blocks_stream()
            .await
            .map_err(|e| match e {
                adapters::SdpAdapterError::Other(error) => error,
            })?;

        loop {
            tokio::select! {
                Some(msg) = self.service_resources_handle.inbound_relay.recv()  => {
                    self.handle_message(msg).await;
                }
                Some(sdp_msg) = sdp_stream.next() => {
                     self.handle_sdp_update(sdp_msg).await;
                },
            }
        }
    }
}

impl<B, S, RuntimeServiceId> MembershipService<B, S, RuntimeServiceId>
where
    B: MembershipBackend,
    S: SdpAdapter,
    B::Settings: Clone,
    RuntimeServiceId: Send + Sync + 'static,
{
    async fn handle_message(&mut self, msg: MembershipMessage) {
        match msg {
            MembershipMessage::GetSnapshotAt {
                reply_channel,
                block_number,
                service_type,
            } => {
                let result = self
                    .backend
                    .get_providers_at(service_type, block_number)
                    .await;
                if let Err(e) = reply_channel.send(result) {
                    tracing::error!("Failed to send response: {:?}", e);
                }
            }
            MembershipMessage::Subscribe {
                service_type,
                result_sender,
            } => {
                let tx = self
                    .subscribe_channels
                    .entry(service_type)
                    .or_insert_with(|| {
                        let (tx, _) = broadcast::channel(BROADCAST_CHANNEL_SIZE);
                        tx
                    });

                let stream = make_pin_broadcast_stream(tx.subscribe());
                let providers = self.backend.get_latest_providers(service_type).await;

                if let Ok(providers) = providers {
                    if !providers.is_empty() && tx.send(providers).is_err() {
                        tracing::error!("Error sending initial membership snapshot");
                    }

                    if result_sender.send(Ok(stream)).is_err() {
                        tracing::error!(
                            "Error sending finalized updates receiver for service type: {:?}",
                            service_type
                        );
                    }
                } else {
                    tracing::error!(
                        "Failed to get latest providers for service type: {:?}",
                        service_type
                    );

                    if result_sender
                        .send(Err(MembershipBackendError::Other(
                            "Failed to get latest providers".into(),
                        )))
                        .is_err()
                    {
                        tracing::error!(
                            "Error sending error response for service type: {:?}",
                            service_type
                        );
                    }
                }
            }
        }
    }

    async fn handle_sdp_update(&mut self, sdp_msg: nomos_sdp_core::FinalizedBlockEvent) {
        match self.backend.update(sdp_msg).await {
            Ok(snapshot) => {
                // The list of all providers for each updated service type is sent to
                // appropriate subscribers per service type
                for (service_type, snapshot) in snapshot {
                    if let Some(tx) = self.subscribe_channels.get(&service_type) {
                        if tx.send(snapshot).is_err() {
                            tracing::error!("Error sending membership update");
                        }
                    }
                }
            }
            Err(e) => {
                tracing::error!("Failed to update backend: {:?}", e);
            }
        }
    }
}

fn make_pin_broadcast_stream(
    receiver: broadcast::Receiver<MembershipProviders>,
) -> MembershipSnapshotStream {
    Box::pin(BroadcastStream::new(receiver).filter_map(|res| {
        Box::pin(async move {
            match res {
                Ok(update) => Some(update),
                Err(e) => {
                    tracing::warn!("Lagging Membership subscriber: {e:?}");
                    None
                }
            }
        })
    }))
}<|MERGE_RESOLUTION|>--- conflicted
+++ resolved
@@ -53,16 +53,10 @@
     Sdp: SdpAdapter,
     Backend::Settings: Clone,
 {
-<<<<<<< HEAD
     backend: Backend,
-    service_state: OpaqueServiceStateHandle<Self, RuntimeServiceId>,
-    subscribe_channels: HashMap<ServiceType, broadcast::Sender<MembershipProviders>>,
-=======
-    backend: B,
     service_resources_handle: OpaqueServiceResourcesHandle<Self, RuntimeServiceId>,
     subscribe_channels:
         HashMap<nomos_sdp_core::ServiceType, broadcast::Sender<MembershipProviders>>,
->>>>>>> 5cb9f46e
 }
 
 impl<B, S, RuntimeServiceId> ServiceData for MembershipService<B, S, RuntimeServiceId>
