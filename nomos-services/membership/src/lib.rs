--- conflicted
+++ resolved
@@ -90,10 +90,7 @@
 where
     Backend: MembershipBackend<StorageAdapter = StorageAdapter> + Send + Sync + 'static,
     Backend::Settings: Clone,
-<<<<<<< HEAD
-=======
     StorageAdapter: MembershipStorageAdapter + Send + Sync + 'static,
->>>>>>> 056e49ae
     RuntimeServiceId: AsServiceId<Self>
         + AsServiceId<Sdp::SdpService>
         + AsServiceId<StorageAdapter::StorageService>
