use std::fmt::Debug;

use nomos_blend_message::crypto::proofs::quota::{
    self, VerifiedProofOfQuota,
    inputs::prove::{PrivateInputs, PublicInputs, private::ProofOfCoreQuotaInputs},
};
use poq::CorePathAndSelectors;
use poseidon2::ZkHash;
use tokio::{sync::oneshot, task::spawn_blocking};
use tracing::error;

use crate::keys::{
    ZkKey,
    secured_key::{SecureKeyOperator, SecuredKey},
};

pub struct PoQOperator {
    core_path_and_selectors: CorePathAndSelectors,
    public_inputs: PublicInputs,
    key_index: u64,
<<<<<<< HEAD
    response_channel: Option<oneshot::Sender<Result<(VerifiedProofOfQuota, ZkHash), quota::Error>>>,
=======
    response_channel: oneshot::Sender<Result<(ProofOfQuota, ZkHash), quota::Error>>,
>>>>>>> 31b5968c
}

impl Debug for PoQOperator {
    fn fmt(&self, f: &mut std::fmt::Formatter<'_>) -> std::fmt::Result {
        write!(f, "PoQOperator")
    }
}

impl PoQOperator {
    #[must_use]
    pub const fn new(
        core_path_and_selectors: CorePathAndSelectors,
        public_inputs: PublicInputs,
        key_index: u64,
        response_channel: oneshot::Sender<Result<(VerifiedProofOfQuota, ZkHash), quota::Error>>,
    ) -> Self {
        Self {
            core_path_and_selectors,
            public_inputs,
            key_index,
            response_channel,
        }
    }
}

#[async_trait::async_trait]
impl SecureKeyOperator for PoQOperator {
    type Key = ZkKey;
    type Error = <ZkKey as SecuredKey>::Error;

    async fn execute(mut self: Box<Self>, key: &Self::Key) -> Result<(), Self::Error> {
        let private_inputs = PrivateInputs::new_proof_of_core_quota_inputs(
            self.key_index,
            ProofOfCoreQuotaInputs {
                core_path_and_selectors: self.core_path_and_selectors,
                core_sk: *key.as_fr(),
            },
        );
        let public_inputs = self.public_inputs;
        // spawn a blocking task as this computation is heavy atm because it needs of an
        // external binary.
<<<<<<< HEAD
        let poq_result =
            spawn_blocking(move || VerifiedProofOfQuota::new(&public_inputs, private_inputs))
                .await
                .map_err(Self::Error::FailedOperatorCall)?;
        if let Err(e) = self
            .response_channel
            .take()
            .expect("Channel to be available")
            .send(poq_result)
        {
=======
        let poq_result = spawn_blocking(move || ProofOfQuota::new(&public_inputs, private_inputs))
            .await
            .map_err(Self::Error::FailedOperatorCall)?;
        if let Err(e) = self.response_channel.send(poq_result) {
>>>>>>> 31b5968c
            error!("Error building proof of quota: {e:?}");
        }
        Ok(())
    }
}<|MERGE_RESOLUTION|>--- conflicted
+++ resolved
@@ -18,11 +18,7 @@
     core_path_and_selectors: CorePathAndSelectors,
     public_inputs: PublicInputs,
     key_index: u64,
-<<<<<<< HEAD
-    response_channel: Option<oneshot::Sender<Result<(VerifiedProofOfQuota, ZkHash), quota::Error>>>,
-=======
-    response_channel: oneshot::Sender<Result<(ProofOfQuota, ZkHash), quota::Error>>,
->>>>>>> 31b5968c
+    response_channel: oneshot::Sender<Result<(VerifiedProofOfQuota, ZkHash), quota::Error>>,
 }
 
 impl Debug for PoQOperator {
@@ -64,23 +60,11 @@
         let public_inputs = self.public_inputs;
         // spawn a blocking task as this computation is heavy atm because it needs of an
         // external binary.
-<<<<<<< HEAD
         let poq_result =
             spawn_blocking(move || VerifiedProofOfQuota::new(&public_inputs, private_inputs))
                 .await
                 .map_err(Self::Error::FailedOperatorCall)?;
-        if let Err(e) = self
-            .response_channel
-            .take()
-            .expect("Channel to be available")
-            .send(poq_result)
-        {
-=======
-        let poq_result = spawn_blocking(move || ProofOfQuota::new(&public_inputs, private_inputs))
-            .await
-            .map_err(Self::Error::FailedOperatorCall)?;
         if let Err(e) = self.response_channel.send(poq_result) {
->>>>>>> 31b5968c
             error!("Error building proof of quota: {e:?}");
         }
         Ok(())
