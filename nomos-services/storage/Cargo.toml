[package]
edition = "2021"
license = { workspace = true }
name    = "nomos-storage"
version = "0.1.0"

# See more keys and their definitions at https://doc.rust-lang.org/cargo/reference/manifest.html

[dependencies]
<<<<<<< HEAD
async-trait  = "0.1"
bytes        = "1.2"
futures      = "0.3"
overwatch-rs = { workspace = true }
rocksdb      = { version = "0.22", optional = true }
serde        = { version = "1.0", features = ["derive"] }
sled         = { version = "0.34", optional = true }
thiserror    = "1.0"
tokio        = { version = "1", features = ["sync"] }
tracing      = "0.1"
=======
async-trait = "0.1"
futures = "0.3"
tokio = { version = "1", features = ["sync"] }
bytes = "1.2"
overwatch-rs = { git = "https://github.com/logos-co/Overwatch", rev = "f5f7ea0" }
serde = "1.0"
sled = { version = "0.34", optional = true }
rocksdb = { version = "0.22", optional = true }
thiserror = "1.0"
tracing = "0.1"
services-utils = { path = "../utils" }
>>>>>>> fb5bc6df

[dev-dependencies]
tempfile = "3"
tokio    = { version = "1", features = ["macros", "sync", "time"] }

[features]
default         = []
mock            = []
rocksdb-backend = ["rocksdb"]
sled-backend    = ["sled"]

[[bin]]
name              = "rocks"
path              = "src/bin/rocks.rs"
required-features = ["rocksdb-backend"]<|MERGE_RESOLUTION|>--- conflicted
+++ resolved
@@ -7,30 +7,17 @@
 # See more keys and their definitions at https://doc.rust-lang.org/cargo/reference/manifest.html
 
 [dependencies]
-<<<<<<< HEAD
-async-trait  = "0.1"
-bytes        = "1.2"
-futures      = "0.3"
-overwatch-rs = { workspace = true }
-rocksdb      = { version = "0.22", optional = true }
-serde        = { version = "1.0", features = ["derive"] }
-sled         = { version = "0.34", optional = true }
-thiserror    = "1.0"
-tokio        = { version = "1", features = ["sync"] }
-tracing      = "0.1"
-=======
-async-trait = "0.1"
-futures = "0.3"
-tokio = { version = "1", features = ["sync"] }
-bytes = "1.2"
-overwatch-rs = { git = "https://github.com/logos-co/Overwatch", rev = "f5f7ea0" }
-serde = "1.0"
-sled = { version = "0.34", optional = true }
-rocksdb = { version = "0.22", optional = true }
-thiserror = "1.0"
-tracing = "0.1"
-services-utils = { path = "../utils" }
->>>>>>> fb5bc6df
+async-trait    = "0.1"
+bytes          = "1.2"
+futures        = "0.3"
+overwatch-rs   = { workspace = true }
+rocksdb        = { version = "0.22", optional = true }
+serde          = { version = "1.0", features = ["derive"] }
+services-utils = { workspace = true }
+sled           = { version = "0.34", optional = true }
+thiserror      = "1.0"
+tokio          = { version = "1", features = ["sync"] }
+tracing        = "0.1"
 
 [dev-dependencies]
 tempfile = "3"
