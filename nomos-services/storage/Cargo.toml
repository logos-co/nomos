--- conflicted
+++ resolved
@@ -8,22 +8,11 @@
 workspace = true
 
 [dependencies]
-<<<<<<< HEAD
-async-trait     = "0.1"
-bytes           = { workspace = true }
-libp2p-identity = { version = "0.2", features = ["peerid", "serde"] }
-multiaddr       = { version = "0.18" }
-nomos-core      = { workspace = true }
-overwatch       = { workspace = true }
-rocksdb         = { version = "0.22", optional = true }
-serde           = { version = "1.0", features = ["derive"] }
-thiserror       = "1.0"
-tokio           = { version = "1", features = ["macros", "sync"] }
-tracing         = { workspace = true }
-=======
 async-trait        = "0.1"
 bytes              = { workspace = true }
 cryptarchia-engine = { workspace = true }
+libp2p-identity    = { version = "0.2", features = ["peerid", "serde"] }
+multiaddr          = { version = "0.18" }
 nomos-core         = { workspace = true }
 overwatch          = { workspace = true }
 rocksdb            = { version = "0.22", optional = true }
@@ -31,7 +20,6 @@
 thiserror          = "1.0"
 tokio              = { version = "1", features = ["macros", "sync"] }
 tracing            = { workspace = true }
->>>>>>> 217edeaa
 
 [dev-dependencies]
 tempfile = "3"
