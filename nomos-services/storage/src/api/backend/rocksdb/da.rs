use std::collections::{HashMap, HashSet};

use async_trait::async_trait;
use bytes::Bytes;
use libp2p_identity::PeerId;
use multiaddr::Multiaddr;
use nomos_core::{block::SessionNumber, da::BlobId, sdp::ProviderId};
use rocksdb::Error;
use tracing::{debug, error};

use crate::{
    api::{
        backend::rocksdb::utils::{create_share_idx, key_bytes},
        da::StorageDaApi,
    },
    backends::{SerdeOp as _, StorageBackend as _, rocksdb::RocksBackend},
};

pub const DA_VID_KEY_PREFIX: &str = "da/vid/";
pub const DA_BLOB_SHARES_INDEX_PREFIX: &str = concat!("da/verified/", "si");
pub const DA_SHARED_COMMITMENTS_PREFIX: &str = concat!("da/verified/", "sc");
pub const DA_SHARE_PREFIX: &str = concat!("da/verified/", "bl");
pub const DA_ASSIGNATIONS_PREFIX: &str = concat!("da/membership/", "as");
pub const DA_ADDRESSBOOK_PREFIX: &str = concat!("da/membership/", "ab");
pub const DA_TX_PREFIX: &str = concat!("da/verified/", "tx");
pub const DA_PROVIDER_MAPPINGS_PREFIX: &str = concat!("da/membership/", "pm");

#[async_trait]
impl StorageDaApi for RocksBackend {
    type Error = Error;
    type BlobId = BlobId;
    type Share = Bytes;
    type Commitments = Bytes;
    type Tx = Bytes;
    type ShareIndex = [u8; 2];
    type NetworkId = u16;
    type Id = PeerId;

    async fn get_light_share(
        &mut self,
        blob_id: Self::BlobId,
        share_idx: Self::ShareIndex,
    ) -> Result<Option<Self::Share>, Self::Error> {
        let share_idx_bytes = create_share_idx(blob_id.as_ref(), share_idx.as_ref());
        let share_key = key_bytes(DA_SHARE_PREFIX, share_idx_bytes);
        let share_bytes = self.load(&share_key).await?;
        Ok(share_bytes)
    }

    async fn get_blob_light_shares(
        &mut self,
        blob_id: Self::BlobId,
    ) -> Result<Option<Vec<Self::Share>>, Self::Error> {
        let shares_prefix_key = key_bytes(DA_SHARE_PREFIX, blob_id.as_ref());
        let shares_bytes = self
            .load_prefix(&shares_prefix_key, None, None, None)
            .await?;
        if shares_bytes.is_empty() {
            return Ok(None);
        }

        Ok(Some(shares_bytes))
    }

    async fn get_blob_share_indices(
        &mut self,
        blob_id: Self::BlobId,
    ) -> Result<Option<HashSet<Self::ShareIndex>>, Self::Error> {
        let index_key = key_bytes(DA_BLOB_SHARES_INDEX_PREFIX, blob_id.as_ref());
        let indices_bytes = self.load(&index_key).await?;
        let indices = indices_bytes.map(|bytes| {
            HashSet::from_bytes(&bytes).unwrap_or_else(|e| {
                error!("Failed to deserialize indices: {:?}", e);
                HashSet::new()
            })
        });
        Ok(indices)
    }

    async fn store_light_share(
        &mut self,
        blob_id: Self::BlobId,
        share_idx: Self::ShareIndex,
        light_share: Self::Share,
    ) -> Result<(), Self::Error> {
        let share_idx_bytes = create_share_idx(blob_id.as_ref(), share_idx.as_ref());
        let share_key = key_bytes(DA_SHARE_PREFIX, share_idx_bytes);
        let index_key = key_bytes(DA_BLOB_SHARES_INDEX_PREFIX, blob_id.as_ref());

        let txn = self.txn(move |db| {
            if let Err(e) = db.put(&share_key, &light_share) {
                error!("Failed to store share data: {:?}", e);
                return Err(e);
            }

            let mut indices = db.get(&index_key)?.map_or_else(HashSet::new, |bytes| {
                HashSet::from_bytes(&bytes).unwrap_or_else(|e| {
                    error!("Failed to deserialize indices: {:?}", e);
                    HashSet::new()
                })
            });

            indices.insert(share_idx);

            let serialized_indices = indices
                .to_bytes()
                .expect("Serialization of HashSet should not fail");

            if let Err(e) = db.put(&index_key, &serialized_indices) {
                error!("Failed to store indices: {:?}", e);
                return Err(e);
            }

            Ok(None)
        });

        match self.execute(txn).await {
            Ok(_) => {
                debug!("Successfully stored light share and updated indices");
                Ok(())
            }
            Err(e) => {
                error!("Failed to execute transaction: {:?}", e);
                Err(e)
            }
        }
    }

    async fn get_shared_commitments(
        &mut self,
        blob_id: Self::BlobId,
    ) -> Result<Option<Self::Commitments>, Self::Error> {
        let commitments_key = key_bytes(DA_SHARED_COMMITMENTS_PREFIX, blob_id.as_ref());
        let commitments_bytes = self.load(&commitments_key).await?;
        Ok(commitments_bytes)
    }

    async fn store_shared_commitments(
        &mut self,
        blob_id: Self::BlobId,
        shared_commitments: Self::Commitments,
    ) -> Result<(), Self::Error> {
        let commitments_key = key_bytes(DA_SHARED_COMMITMENTS_PREFIX, blob_id.as_ref());
        self.store(commitments_key, shared_commitments).await
    }

    async fn store_assignations(
        &mut self,
        sesion_id: SessionNumber,
        assignations: HashMap<Self::NetworkId, HashSet<Self::Id>>,
    ) -> Result<(), Self::Error> {
        let session_bytes = sesion_id.to_le_bytes();
        let assignations_key = key_bytes(DA_ASSIGNATIONS_PREFIX, session_bytes);
<<<<<<< HEAD
        let serialized_assignations = assignations
            .to_bytes()
            .expect("Serialization of HashMap should not fail");
=======
        let serialized_assignations =
            <HashMap<Self::NetworkId, HashSet<Self::Id>>>::serialize(&assignations)
                .expect("Serialization of HashMap should not fail");
>>>>>>> 42db902c

        match self.store(assignations_key, serialized_assignations).await {
            Ok(()) => {
                debug!("Successfully stored assignations for session {}", sesion_id);
                Ok(())
            }
            Err(e) => {
                error!(
                    "Failed to store assignations for session {}: {:?}",
                    sesion_id, e
                );
                Err(e)
            }
        }
    }

    async fn get_assignations(
        &mut self,
        sesion_id: SessionNumber,
    ) -> Result<Option<HashMap<Self::NetworkId, HashSet<Self::Id>>>, Self::Error> {
        let session_bytes = sesion_id.to_le_bytes();
        let assignations_key = key_bytes(DA_ASSIGNATIONS_PREFIX, session_bytes);
        let assignations_bytes = self.load(&assignations_key).await?;

        assignations_bytes.map_or_else(
            || {
                debug!("No membership data found for session {}", sesion_id);
                Ok(None)
            },
            |assignations_data| {
                let assignations = HashMap::from_bytes(&assignations_data).unwrap_or_else(|e| {
                    error!(
                        "Failed to deserialize assignations for session {}: {:?}",
                        sesion_id, e
                    );
                    HashMap::new()
                });

                debug!("Successfully loaded assignations for session {}", sesion_id);
                Ok(Some(assignations))
            },
        )
    }

    async fn store_providerid_mappings(
        &mut self,
        mappings: HashMap<Self::Id, ProviderId>,
    ) -> Result<(), Self::Error> {
        let mut key_provider_map = HashMap::new();

        for (peer_id, provider_id) in mappings {
            let provider_key = key_bytes(DA_PROVIDER_MAPPINGS_PREFIX, peer_id.to_bytes());
            let serialized_provider_id = <ProviderId>::serialize(&provider_id)
                .expect("Serialization of ProviderId should not fail");
            key_provider_map.insert(provider_key, serialized_provider_id);
        }

        self.bulk_store(key_provider_map).await.map_err(|e| {
            error!("Failed to store provider mappings: {:?}", e);
            e
        })?;

        debug!("Successfully stored provider mappings");
        Ok(())
    }

    async fn get_provider_id(&mut self, id: Self::Id) -> Result<Option<ProviderId>, Self::Error> {
        let provider_key = key_bytes(DA_PROVIDER_MAPPINGS_PREFIX, id.to_bytes());
        let provider_bytes = self.load(&provider_key).await?;

        provider_bytes.map_or_else(
            || {
                debug!("No ProviderId found for {}", id);
                Ok(None)
            },
            |bytes| match <ProviderId as SerdeOp>::deserialize(&bytes) {
                Ok(provider_id) => Ok(Some(provider_id)),
                Err(e) => {
                    error!("Failed to deserialize ProviderId for {}: {:?}", id, e);
                    Ok(None)
                }
            },
        )
    }

    async fn store_addresses(
        &mut self,
        ids: HashMap<Self::Id, Multiaddr>,
    ) -> Result<(), Self::Error> {
        let mut key_address_map = HashMap::new();

        for (id, addr) in ids {
            let addressbook_key = key_bytes(DA_ADDRESSBOOK_PREFIX, id.to_bytes());
<<<<<<< HEAD
            let serialized_address = addr
                .to_bytes()
                .expect("Serialization of Multiaddr should not fail");
=======
            let serialized_address =
                <Multiaddr>::serialize(&addr).expect("Serialization of Multiaddr should not fail");
>>>>>>> 42db902c
            key_address_map.insert(addressbook_key, serialized_address);
        }

        self.bulk_store(key_address_map).await.map_err(|e| {
            error!("Failed to store addresses: {:?}", e);
            e
        })?;

        Ok(())
    }

    async fn get_address(&mut self, id: Self::Id) -> Result<Option<Multiaddr>, Self::Error> {
        let addressbook_key = key_bytes(DA_ADDRESSBOOK_PREFIX, id.to_bytes());
        let address_bytes = self.load(&addressbook_key).await?;

        address_bytes.map_or_else(
            || {
                debug!("No address found for {}", id);
                Ok(None)
            },
            |bytes| {
                let address = Multiaddr::from_bytes(&bytes).unwrap_or_else(|e| {
                    error!("Failed to deserialize address for {}: {:?}", id, e);
                    Multiaddr::empty()
                });
                Ok(Some(address))
            },
        )
    }

    async fn store_tx(
        &mut self,
        blob_id: Self::BlobId,
        assignations: u16,
        tx: Self::Tx,
    ) -> Result<(), Self::Error> {
        let tx_key = key_bytes(DA_TX_PREFIX, blob_id.as_ref());
<<<<<<< HEAD
        let serialized_tx_body = tx
            .to_bytes()
            .expect("Serialization of transaction should not fail");
=======
        let serialized_tx_body =
            <Self::Tx>::serialize(&tx).expect("Serialization of transaction should not fail");
>>>>>>> 42db902c

        let mut serialized_tx = Vec::with_capacity(2 + serialized_tx_body.len());
        serialized_tx.extend_from_slice(&assignations.to_le_bytes());
        serialized_tx.extend_from_slice(&serialized_tx_body);

        self.store(tx_key, serialized_tx.into()).await
    }

    async fn get_tx(
        &mut self,
        blob_id: Self::BlobId,
    ) -> Result<Option<(u16, Self::Tx)>, Self::Error> {
        let tx_key = key_bytes(DA_TX_PREFIX, blob_id.as_ref());
        let storage_bytes = self.load(&tx_key).await?;

        let Some(mut assignations) = storage_bytes else {
            return Ok(None);
        };

        let tx_bytes = assignations.split_off(2);
        let assignations_arr: [u8; 2] = match assignations[..2].try_into() {
            Ok(arr) => arr,
            Err(e) => {
                error!("Failed to convert assignations: {:?}", e);
                return Ok(None);
            }
        };

        let assignations = u16::from_le_bytes(assignations_arr);

        let tx = match <Bytes>::from_bytes(&tx_bytes) {
            Ok(tx) => Some((assignations, tx)),
            Err(e) => {
                error!("Failed to deserialize tx: {:?}", e);
                None
            }
        };

        Ok(tx)
    }
}<|MERGE_RESOLUTION|>--- conflicted
+++ resolved
@@ -151,15 +151,9 @@
     ) -> Result<(), Self::Error> {
         let session_bytes = sesion_id.to_le_bytes();
         let assignations_key = key_bytes(DA_ASSIGNATIONS_PREFIX, session_bytes);
-<<<<<<< HEAD
         let serialized_assignations = assignations
             .to_bytes()
             .expect("Serialization of HashMap should not fail");
-=======
-        let serialized_assignations =
-            <HashMap<Self::NetworkId, HashSet<Self::Id>>>::serialize(&assignations)
-                .expect("Serialization of HashMap should not fail");
->>>>>>> 42db902c
 
         match self.store(assignations_key, serialized_assignations).await {
             Ok(()) => {
@@ -212,7 +206,7 @@
 
         for (peer_id, provider_id) in mappings {
             let provider_key = key_bytes(DA_PROVIDER_MAPPINGS_PREFIX, peer_id.to_bytes());
-            let serialized_provider_id = <ProviderId>::serialize(&provider_id)
+            let serialized_provider_id = <ProviderId>::to_bytes(&provider_id)
                 .expect("Serialization of ProviderId should not fail");
             key_provider_map.insert(provider_key, serialized_provider_id);
         }
@@ -235,7 +229,7 @@
                 debug!("No ProviderId found for {}", id);
                 Ok(None)
             },
-            |bytes| match <ProviderId as SerdeOp>::deserialize(&bytes) {
+            |bytes| match ProviderId::from_bytes(&bytes) {
                 Ok(provider_id) => Ok(Some(provider_id)),
                 Err(e) => {
                     error!("Failed to deserialize ProviderId for {}: {:?}", id, e);
@@ -253,14 +247,9 @@
 
         for (id, addr) in ids {
             let addressbook_key = key_bytes(DA_ADDRESSBOOK_PREFIX, id.to_bytes());
-<<<<<<< HEAD
             let serialized_address = addr
                 .to_bytes()
                 .expect("Serialization of Multiaddr should not fail");
-=======
-            let serialized_address =
-                <Multiaddr>::serialize(&addr).expect("Serialization of Multiaddr should not fail");
->>>>>>> 42db902c
             key_address_map.insert(addressbook_key, serialized_address);
         }
 
@@ -298,14 +287,9 @@
         tx: Self::Tx,
     ) -> Result<(), Self::Error> {
         let tx_key = key_bytes(DA_TX_PREFIX, blob_id.as_ref());
-<<<<<<< HEAD
         let serialized_tx_body = tx
             .to_bytes()
             .expect("Serialization of transaction should not fail");
-=======
-        let serialized_tx_body =
-            <Self::Tx>::serialize(&tx).expect("Serialization of transaction should not fail");
->>>>>>> 42db902c
 
         let mut serialized_tx = Vec::with_capacity(2 + serialized_tx_body.len());
         serialized_tx.extend_from_slice(&assignations.to_le_bytes());
