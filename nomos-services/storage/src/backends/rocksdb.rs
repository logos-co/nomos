--- conflicted
+++ resolved
@@ -233,12 +233,7 @@
     use super::*;
 
     #[tokio::test]
-<<<<<<< HEAD
-    async fn test_store_load_remove()
-    -> Result<(), <RocksBackend<NoStorageSerde> as StorageBackend>::Error> {
-=======
     async fn test_store_load_remove() -> Result<(), <RocksBackend as StorageBackend>::Error> {
->>>>>>> 056e49ae
         let temp_path = TempDir::new().unwrap();
         let sled_settings = RocksBackendSettings {
             db_path: temp_path.path().to_path_buf(),
@@ -376,12 +371,7 @@
     }
 
     #[tokio::test]
-<<<<<<< HEAD
-    async fn test_transaction()
-    -> Result<(), <RocksBackend<NoStorageSerde> as StorageBackend>::Error> {
-=======
     async fn test_transaction() -> Result<(), <RocksBackend as StorageBackend>::Error> {
->>>>>>> 056e49ae
         let temp_path = TempDir::new().unwrap();
 
         let sled_settings = RocksBackendSettings {
@@ -406,13 +396,8 @@
     }
 
     #[tokio::test]
-<<<<<<< HEAD
-    async fn test_multi_readers_single_writer()
-    -> Result<(), <RocksBackend<NoStorageSerde> as StorageBackend>::Error> {
-=======
     async fn test_multi_readers_single_writer(
     ) -> Result<(), <RocksBackend as StorageBackend>::Error> {
->>>>>>> 056e49ae
         use tokio::sync::mpsc::channel;
 
         let temp_path = TempDir::new().unwrap();
