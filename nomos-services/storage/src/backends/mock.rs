use std::{
    collections::{BTreeMap, HashMap, HashSet},
    marker::PhantomData,
    num::NonZeroUsize,
    ops::RangeInclusive,
};

use async_trait::async_trait;
use bytes::Bytes;
<<<<<<< HEAD
use libp2p_identity::PeerId;
use multiaddr::Multiaddr;
use nomos_core::{block::BlockNumber, header::HeaderId};
=======
use cryptarchia_engine::Slot;
use nomos_core::header::HeaderId;
>>>>>>> 217edeaa
use thiserror::Error;

use super::{StorageBackend, StorageSerde, StorageTransaction};
use crate::api::{chain::StorageChainApi, da::StorageDaApi, StorageBackendApi};

#[derive(Debug, Error)]
#[error("Errors in MockStorage should not happen")]
pub enum MockStorageError {}

pub type MockStorageTransaction = Box<dyn Fn(&mut HashMap<Bytes, Bytes>) + Send + Sync>;

impl StorageTransaction for MockStorageTransaction {
    type Result = ();
    type Transaction = Self;
}

//
pub struct MockStorage<SerdeOp> {
    inner: HashMap<Bytes, Bytes>,
    _serde_op: PhantomData<SerdeOp>,
}

impl<SerdeOp> core::fmt::Debug for MockStorage<SerdeOp> {
    fn fmt(&self, f: &mut core::fmt::Formatter<'_>) -> core::fmt::Result {
        format!("MockStorage {{ inner: {:?} }}", self.inner).fmt(f)
    }
}

#[async_trait]
impl<SerdeOp: StorageSerde + Send + Sync + 'static> StorageBackend for MockStorage<SerdeOp> {
    type Settings = ();
    type Error = MockStorageError;
    type Transaction = MockStorageTransaction;
    type SerdeOperator = SerdeOp;

    fn new(_config: Self::Settings) -> Result<Self, <Self as StorageBackend>::Error> {
        Ok(Self {
            inner: HashMap::new(),
            _serde_op: PhantomData,
        })
    }

    async fn store(
        &mut self,
        key: Bytes,
        value: Bytes,
    ) -> Result<(), <Self as StorageBackend>::Error> {
        let _ = self.inner.insert(key, value);
        Ok(())
    }

    async fn load(&mut self, key: &[u8]) -> Result<Option<Bytes>, <Self as StorageBackend>::Error> {
        Ok(self.inner.get(key).cloned())
    }

    async fn load_prefix(
        &mut self,
        _key: &[u8],
        _start_key: Option<&[u8]>,
        _end_key: Option<&[u8]>,
        _limit: Option<NonZeroUsize>,
    ) -> Result<Vec<Bytes>, <Self as StorageBackend>::Error> {
        unimplemented!()
    }

    async fn remove(
        &mut self,
        key: &[u8],
    ) -> Result<Option<Bytes>, <Self as StorageBackend>::Error> {
        Ok(self.inner.remove(key))
    }

    async fn execute(
        &mut self,
        transaction: Self::Transaction,
    ) -> Result<(), <Self as StorageBackend>::Error> {
        transaction(&mut self.inner);
        Ok(())
    }
}

#[async_trait]
impl<SerdeOp: StorageSerde + Send + Sync + 'static> StorageChainApi for MockStorage<SerdeOp> {
    type Error = MockStorageError;
    type Block = Bytes;

    async fn get_block(
        &mut self,
        _header_id: HeaderId,
    ) -> Result<Option<Self::Block>, Self::Error> {
        unimplemented!()
    }

    async fn store_block(
        &mut self,
        _header_id: HeaderId,
        _block: Self::Block,
    ) -> Result<(), Self::Error> {
        unimplemented!()
    }

    async fn remove_block(
        &mut self,
        _header_id: HeaderId,
    ) -> Result<Option<Self::Block>, Self::Error> {
        unimplemented!()
    }

    async fn store_immutable_block_ids(
        &mut self,
        _ids: BTreeMap<Slot, HeaderId>,
    ) -> Result<(), Self::Error> {
        unimplemented!()
    }

    async fn get_immutable_block_id(
        &mut self,
        _slot: Slot,
    ) -> Result<Option<HeaderId>, Self::Error> {
        unimplemented!()
    }

    async fn scan_immutable_block_ids(
        &mut self,
        _slot_range: RangeInclusive<Slot>,
        _limit: NonZeroUsize,
    ) -> Result<Vec<HeaderId>, Self::Error> {
        unimplemented!()
    }
}

#[async_trait]
impl<SerdeOp: StorageSerde + Send + Sync + 'static> StorageDaApi for MockStorage<SerdeOp> {
    type Error = MockStorageError;
    type BlobId = [u8; 32];
    type Share = Bytes;
    type Commitments = Bytes;
    type ShareIndex = [u8; 2];
    type Id = u16;
    type NetworkId = PeerId;

    async fn get_light_share(
        &mut self,
        _blob_id: Self::BlobId,
        _share_idx: Self::ShareIndex,
    ) -> Result<Option<Self::Share>, Self::Error> {
        unimplemented!()
    }

    async fn get_blob_share_indices(
        &mut self,
        _blob_id: Self::BlobId,
    ) -> Result<Option<HashSet<Self::ShareIndex>>, Self::Error> {
        unimplemented!()
    }

    async fn store_light_share(
        &mut self,
        _blob_id: Self::BlobId,
        _share_idx: Self::ShareIndex,
        _light_share: Self::Share,
    ) -> Result<(), Self::Error> {
        unimplemented!()
    }

    async fn get_shared_commitments(
        &mut self,
        _blob_id: Self::BlobId,
    ) -> Result<Option<Self::Commitments>, Self::Error> {
        unimplemented!()
    }

    async fn store_shared_commitments(
        &mut self,
        _blob_id: Self::BlobId,
        _shared_commitments: Self::Commitments,
    ) -> Result<(), Self::Error> {
        unimplemented!()
    }

    async fn get_blob_light_shares(
        &mut self,
        _blob_id: Self::BlobId,
    ) -> Result<Option<Vec<Self::Share>>, Self::Error> {
        unimplemented!()
    }

    async fn store_assignations(
        &mut self,
        _block_number: BlockNumber,
        _assignations: HashMap<Self::NetworkId, HashSet<Self::Id>>,
        _addressbook: HashMap<Self::Id, Multiaddr>,
    ) -> Result<(), Self::Error> {
        unimplemented!()
    }

    async fn get_assignations(
        &mut self,
        _block_number: BlockNumber,
    ) -> Result<
        (
            HashMap<Self::NetworkId, HashSet<Self::Id>>,
            HashMap<Self::Id, Multiaddr>,
        ),
        Self::Error,
    > {
        unimplemented!()
    }
}

#[async_trait]
impl<SerdeOp: StorageSerde + Send + Sync + 'static> StorageBackendApi for MockStorage<SerdeOp> {}<|MERGE_RESOLUTION|>--- conflicted
+++ resolved
@@ -7,14 +7,9 @@
 
 use async_trait::async_trait;
 use bytes::Bytes;
-<<<<<<< HEAD
+use cryptarchia_engine::Slot;
 use libp2p_identity::PeerId;
-use multiaddr::Multiaddr;
 use nomos_core::{block::BlockNumber, header::HeaderId};
-=======
-use cryptarchia_engine::Slot;
-use nomos_core::header::HeaderId;
->>>>>>> 217edeaa
 use thiserror::Error;
 
 use super::{StorageBackend, StorageSerde, StorageTransaction};
@@ -206,7 +201,6 @@
         &mut self,
         _block_number: BlockNumber,
         _assignations: HashMap<Self::NetworkId, HashSet<Self::Id>>,
-        _addressbook: HashMap<Self::Id, Multiaddr>,
     ) -> Result<(), Self::Error> {
         unimplemented!()
     }
@@ -214,13 +208,7 @@
     async fn get_assignations(
         &mut self,
         _block_number: BlockNumber,
-    ) -> Result<
-        (
-            HashMap<Self::NetworkId, HashSet<Self::Id>>,
-            HashMap<Self::Id, Multiaddr>,
-        ),
-        Self::Error,
-    > {
+    ) -> Result<HashMap<Self::NetworkId, HashSet<Self::Id>>, Self::Error> {
         unimplemented!()
     }
 }
