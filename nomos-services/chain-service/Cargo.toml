--- conflicted
+++ resolved
@@ -12,12 +12,8 @@
 bytes                  = { workspace = true }
 cryptarchia-engine     = { workspace = true }
 cryptarchia-sync       = { workspace = true }
-<<<<<<< HEAD
 futures                = { default-features = false, version = "0.3" }
-=======
-futures                = "0.3"
 groth16                = { workspace = true }
->>>>>>> 20a3bfc7
 nomos-blend-service    = { workspace = true }
 nomos-core             = { workspace = true }
 nomos-da-sampling      = { workspace = true }
