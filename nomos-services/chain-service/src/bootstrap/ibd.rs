--- conflicted
+++ resolved
@@ -135,18 +135,14 @@
         cryptarchia: &Cryptarchia,
         targets_in_progress: &HashSet<HeaderId>,
     ) -> Result<Option<Download<NetAdapter::PeerId, NetAdapter::Block>>, Error> {
-<<<<<<< HEAD
         // Get the most recent peer's tip.
-        let target = self
-=======
-        // Get the most recent peer's tip and set it as the target.
         let tip_response = self
->>>>>>> 7f9cec48
             .network
             .request_tip(peer)
             .await
             .map_err(Error::BlockProvider)?;
 
+        // Use the peer's tip as the target for the download.
         let target = match tip_response {
             GetTipResponse::Tip { tip, .. } => tip,
             GetTipResponse::Failure(reason) => {
@@ -158,7 +154,7 @@
             return Ok(None);
         }
 
-        // Request a block stream by setting the target block to the peer's tip.
+        // Request a block stream.
         let stream = self
             .network
             .request_blocks_from_peer(
