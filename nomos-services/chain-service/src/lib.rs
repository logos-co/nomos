--- conflicted
+++ resolved
@@ -16,12 +16,8 @@
     time::Duration,
 };
 
-<<<<<<< HEAD
 use cryptarchia_engine::{PrunedBlocks, Slot};
-=======
-use cryptarchia_engine::{CryptarchiaState, Online, PrunedBlocks, Slot};
 use cryptarchia_sync::GetTipResponse;
->>>>>>> 73566648
 use futures::StreamExt as _;
 pub use leadership::LeaderConfig;
 use network::NetworkAdapter;
@@ -617,7 +613,7 @@
 
         let mut incoming_blocks = network_adapter.blocks_stream().await?;
         let mut chainsync_events = network_adapter.chainsync_events_stream().await?;
-        let sync_blocks_provider: BlockProvider<_, _, _, _> =
+        let sync_blocks_provider: BlockProvider<_, _, _> =
             BlockProvider::new(relays.storage_adapter().storage_relay.clone());
 
         let mut slot_timer = {
@@ -666,7 +662,7 @@
                     () = &mut prolonged_bootstrap_timer, if cryptarchia.is_boostrapping() => {
                         info!("Prolonged Bootstrap Period has passed. Switching to Online.");
                         let (new_cryptarchia, pruned_blocks) = cryptarchia.online();
-                        storage_blocks_to_remove.extend(&pruned_blocks);
+                        storage_blocks_to_remove.extend(pruned_blocks.stale_blocks());
                         cryptarchia = new_cryptarchia;
                     }
 
@@ -1376,15 +1372,9 @@
         }
     }
 
-<<<<<<< HEAD
     async fn handle_chainsync_event(
         cryptarchia: &Cryptarchia,
-        sync_blocks_provider: &BlockProvider<Storage>,
-=======
-    async fn handle_chainsync_event<State>(
-        cryptarchia: &Cryptarchia<State>,
-        sync_blocks_provider: &BlockProvider<Storage, State, TxS::Tx, BS::BlobId>,
->>>>>>> 73566648
+        sync_blocks_provider: &BlockProvider<Storage, TxS::Tx, BS::BlobId>,
         event: ChainSyncEvent,
     ) {
         match event {
