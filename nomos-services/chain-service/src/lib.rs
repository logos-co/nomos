mod blend;
mod bootstrap;
mod leadership;
mod messages;
pub mod network;
mod relays;
mod states;
pub mod storage;
mod sync;

use core::fmt::Debug;
use std::{
    collections::{BTreeSet, HashSet},
    fmt::Display,
    hash::Hash,
    path::PathBuf,
    time::Duration,
};

use cryptarchia_engine::{PrunedBlocks, Slot};
use cryptarchia_sync::GetTipResponse;
use futures::StreamExt as _;
pub use leadership::LeaderConfig;
use network::NetworkAdapter;
pub use nomos_blend_service::ServiceExt as BlendServiceExt;
use nomos_core::{
    block::{builder::BlockBuilder, Block},
    da::blob::{info::DispersedBlobInfo, metadata::Metadata as BlobMetadata, BlobSelect},
    header::{Builder, Header, HeaderId},
    mantle::{gas::MainnetGasConstants, SignedMantleTx, Transaction, TxSelect},
    proofs::leader_proof::Risc0LeaderProof,
};
use nomos_da_sampling::{
    backend::DaSamplingServiceBackend, DaSamplingService, DaSamplingServiceMsg,
};
use nomos_ledger::LedgerState;
use nomos_mempool::{
    backend::RecoverableMempool, network::NetworkAdapter as MempoolAdapter, DaMempoolService,
    MempoolMsg, TxMempoolService,
};
use nomos_network::{message::ChainSyncEvent, NetworkService};
use nomos_storage::{api::chain::StorageChainApi, backends::StorageBackend, StorageService};
use nomos_time::{SlotTick, TimeService, TimeServiceMessage};
use overwatch::{
    services::{relay::OutboundRelay, state::StateUpdater, AsServiceId, ServiceCore, ServiceData},
    DynError, OpaqueServiceResourcesHandle,
};
use serde::{de::DeserializeOwned, Deserialize, Serialize};
use serde_with::serde_as;
use services_utils::{
    overwatch::{recovery::backends::FileBackendSettings, JsonFileBackend, RecoveryOperator},
    wait_until_services_are_ready,
};
use thiserror::Error;
use tokio::{
    sync::{broadcast, oneshot},
    time::Instant,
};
use tracing::{debug, error, info, instrument, span, Level};
use tracing_futures::Instrument as _;

pub use crate::bootstrap::config::{BootstrapConfig, IbdConfig};
use crate::{
    blend::BlendAdapter,
    bootstrap::{ibd::InitialBlockDownload, state::choose_engine_state},
    leadership::Leader,
    relays::CryptarchiaConsensusRelays,
    states::CryptarchiaConsensusState,
    storage::{adapters::StorageAdapter, StorageAdapter as _},
    sync::block_provider::BlockProvider,
};

type MempoolRelay<Payload, Item, Key> = OutboundRelay<MempoolMsg<HeaderId, Payload, Item, Key>>;
type SamplingRelay<BlobId> = OutboundRelay<DaSamplingServiceMsg<BlobId>>;

// Limit the number of blocks returned by GetHeaders
const HEADERS_LIMIT: usize = 512;
const CRYPTARCHIA_ID: &str = "Cryptarchia";

pub(crate) const LOG_TARGET: &str = "cryptarchia::service";

#[derive(Debug, Clone, Error)]
pub enum Error {
    #[error("Ledger error: {0}")]
    Ledger(#[from] nomos_ledger::LedgerError<HeaderId>),
    #[error("Consensus error: {0}")]
    Consensus(#[from] cryptarchia_engine::Error<HeaderId>),
}

#[derive(Clone)]
struct Cryptarchia {
    ledger: nomos_ledger::Ledger<HeaderId>,
    consensus: cryptarchia_engine::Cryptarchia<HeaderId>,
}

impl Cryptarchia {
    /// Initialize a new [`Cryptarchia`] instance.
    pub fn from_lib(
        lib_id: HeaderId,
        lib_ledger_state: LedgerState,
        ledger_config: nomos_ledger::Config,
        state: cryptarchia_engine::State,
    ) -> Self {
        Self {
            consensus: <cryptarchia_engine::Cryptarchia<_>>::from_lib(
                lib_id,
                ledger_config.consensus_config,
                state,
            ),
            ledger: <nomos_ledger::Ledger<_>>::new(lib_id, lib_ledger_state, ledger_config),
        }
    }

    const fn tip(&self) -> HeaderId {
        self.consensus.tip()
    }

    fn tip_state(&self) -> &LedgerState {
        self.ledger
            .state(&self.tip())
            .expect("tip state not available")
    }

    const fn lib(&self) -> HeaderId {
        self.consensus.lib()
    }

    /// Create a new [`Cryptarchia`] with the updated state.
    #[must_use = "Returns a new instance with the updated state, without modifying the original."]
    fn try_apply_header(&self, header: &Header) -> Result<(Self, PrunedBlocks<HeaderId>), Error> {
        let id = header.id();
        let parent = header.parent();
        let slot = header.slot();
        let ledger = self.ledger.try_update::<_, MainnetGasConstants>(
            id,
            parent,
            slot,
            header.leader_proof(),
            std::iter::empty::<&SignedMantleTx>(),
        )?;
        let (consensus, pruned_blocks) = self.consensus.receive_block(id, parent, slot)?;

        let mut cryptarchia = Self { ledger, consensus };
        // Prune the ledger states of all the pruned blocks.
        cryptarchia.prune_ledger_states(pruned_blocks.all());

        Ok((cryptarchia, pruned_blocks))
    }

    fn epoch_state_for_slot(&self, slot: Slot) -> Option<&nomos_ledger::EpochState> {
        let tip = self.tip();
        let state = self.ledger.state(&tip).expect("no state for tip");
        let requested_epoch = self.ledger.config().epoch(slot);
        if state.epoch_state().epoch() == requested_epoch {
            Some(state.epoch_state())
        } else if requested_epoch == state.next_epoch_state().epoch() {
            Some(state.next_epoch_state())
        } else {
            None
        }
    }

    /// Remove the ledger states associated with blocks that have been pruned by
    /// the [`cryptarchia_engine::Cryptarchia`].
    ///
    /// Details on which blocks are pruned can be found in the
    /// [`cryptarchia_engine::Cryptarchia::receive_block`].
    fn prune_ledger_states<'a>(&'a mut self, blocks: impl Iterator<Item = &'a HeaderId>) {
        let mut pruned_states_count = 0usize;
        for block in blocks {
            if self.ledger.prune_state_at(block) {
                pruned_states_count = pruned_states_count.saturating_add(1);
            } else {
                tracing::error!(
                   target: LOG_TARGET,
                    "Failed to prune ledger state for block {:?} which should exist.",
                    block
                );
            }
        }
        tracing::debug!(target: LOG_TARGET, "Pruned {pruned_states_count} old forks and their ledger states.");
    }

    fn online(self) -> (Self, PrunedBlocks<HeaderId>) {
        let (consensus, pruned_blocks) = self.consensus.online();
        (
            Self {
                ledger: self.ledger,
                consensus,
            },
            pruned_blocks,
        )
    }

    const fn is_boostrapping(&self) -> bool {
        self.consensus.state().is_bootstrapping()
    }

    const fn state(&self) -> &cryptarchia_engine::State {
        self.consensus.state()
    }
}

#[derive(Debug, Deserialize, Serialize, Clone)]
<<<<<<< HEAD
pub struct CryptarchiaSettings<Ts, Bs, NetworkAdapterSettings, BlendBroadcastSettings> {
=======
pub struct CryptarchiaSettings<Ts, Bs, NodeId, NetworkAdapterSettings, BlendAdapterSettings>
where
    NodeId: Clone + Eq + Hash,
{
>>>>>>> 425b0c82
    #[serde(default)]
    pub transaction_selector_settings: Ts,
    #[serde(default)]
    pub blob_selector_settings: Bs,
    pub config: nomos_ledger::Config,
    pub genesis_id: HeaderId,
    pub genesis_state: LedgerState,
    pub leader_config: LeaderConfig,
    pub network_adapter_settings: NetworkAdapterSettings,
    pub blend_broadcast_settings: BlendBroadcastSettings,
    pub recovery_file: PathBuf,
    pub bootstrap: BootstrapConfig<NodeId>,
}

<<<<<<< HEAD
impl<Ts, Bs, NetworkAdapterSettings, BlendBroadcastSettings> FileBackendSettings
    for CryptarchiaSettings<Ts, Bs, NetworkAdapterSettings, BlendBroadcastSettings>
=======
impl<Ts, Bs, NodeId, NetworkAdapterSettings, BlendAdapterSettings> FileBackendSettings
    for CryptarchiaSettings<Ts, Bs, NodeId, NetworkAdapterSettings, BlendAdapterSettings>
where
    NodeId: Clone + Eq + Hash,
>>>>>>> 425b0c82
{
    fn recovery_file(&self) -> &PathBuf {
        &self.recovery_file
    }
}

#[expect(clippy::allow_attributes_without_reason)]
pub struct CryptarchiaConsensus<
    NetAdapter,
    BlendService,
    ClPool,
    ClPoolAdapter,
    DaPool,
    DaPoolAdapter,
    TxS,
    BS,
    Storage,
    SamplingBackend,
    SamplingNetworkAdapter,
    SamplingStorage,
    DaVerifierBackend,
    DaVerifierNetwork,
    DaVerifierStorage,
    TimeBackend,
    RuntimeServiceId,
> where
    NetAdapter: NetworkAdapter<RuntimeServiceId>,
    NetAdapter::Backend: 'static,
    NetAdapter::Settings: Send,
<<<<<<< HEAD
    BlendService: BlendServiceExt,
=======
    NetAdapter::PeerId: Clone + Eq + Hash,
    BlendAdapter: blend::BlendAdapter<RuntimeServiceId>,
    BlendAdapter::Settings: Send,
>>>>>>> 425b0c82
    ClPool: RecoverableMempool<BlockId = HeaderId>,
    ClPool::RecoveryState: Serialize + for<'de> Deserialize<'de>,
    ClPool::Settings: Clone,
    ClPool::Item: Clone + Eq + Debug + 'static,
    ClPool::Key: Debug + 'static,
    ClPoolAdapter: MempoolAdapter<RuntimeServiceId, Payload = ClPool::Item, Key = ClPool::Key>,
    DaPool: RecoverableMempool<BlockId = HeaderId>,
    DaPool::RecoveryState: Serialize + for<'de> Deserialize<'de>,
    DaPool::Item: Clone + Eq + Debug + 'static,
    DaPool::Key: Debug + 'static,
    DaPool::Settings: Clone,
    DaPoolAdapter: MempoolAdapter<RuntimeServiceId, Key = DaPool::Key>,
    DaPoolAdapter::Payload: DispersedBlobInfo + Into<DaPool::Item> + Debug,
    TxS: TxSelect<Tx = ClPool::Item>,
    TxS::Settings: Send,
    BS: BlobSelect<BlobId = DaPool::Item>,
    BS::Settings: Send,
    Storage: StorageBackend + Send + Sync + 'static,
    SamplingBackend: DaSamplingServiceBackend<BlobId = DaPool::Key> + Send,
    SamplingBackend::Settings: Clone,
    SamplingBackend::Share: Debug + 'static,
    SamplingBackend::BlobId: Debug + 'static,
    SamplingNetworkAdapter: nomos_da_sampling::network::NetworkAdapter<RuntimeServiceId>,
    SamplingStorage: nomos_da_sampling::storage::DaStorageAdapter<RuntimeServiceId>,
    DaVerifierStorage: nomos_da_verifier::storage::DaStorageAdapter<RuntimeServiceId>,
    DaVerifierBackend: nomos_da_verifier::backend::VerifierBackend + Send + 'static,
    DaVerifierBackend::Settings: Clone,
    DaVerifierNetwork: nomos_da_verifier::network::NetworkAdapter<RuntimeServiceId>,
    DaVerifierNetwork::Settings: Clone,
    TimeBackend: nomos_time::backends::TimeBackend,
    TimeBackend::Settings: Clone + Send + Sync,
{
    service_resources_handle: OpaqueServiceResourcesHandle<Self, RuntimeServiceId>,
    block_subscription_sender: broadcast::Sender<Block<ClPool::Item, DaPool::Item>>,
    initial_state: <Self as ServiceData>::State,
}

impl<
        NetAdapter,
        BlendService,
        ClPool,
        ClPoolAdapter,
        DaPool,
        DaPoolAdapter,
        TxS,
        BS,
        Storage,
        SamplingBackend,
        SamplingNetworkAdapter,
        SamplingStorage,
        DaVerifierBackend,
        DaVerifierNetwork,
        DaVerifierStorage,
        TimeBackend,
        RuntimeServiceId,
    > ServiceData
    for CryptarchiaConsensus<
        NetAdapter,
        BlendService,
        ClPool,
        ClPoolAdapter,
        DaPool,
        DaPoolAdapter,
        TxS,
        BS,
        Storage,
        SamplingBackend,
        SamplingNetworkAdapter,
        SamplingStorage,
        DaVerifierBackend,
        DaVerifierNetwork,
        DaVerifierStorage,
        TimeBackend,
        RuntimeServiceId,
    >
where
    NetAdapter: NetworkAdapter<RuntimeServiceId>,
    NetAdapter::Settings: Send,
<<<<<<< HEAD
    BlendService: BlendServiceExt,
=======
    NetAdapter::PeerId: Clone + Eq + Hash,
    BlendAdapter: blend::BlendAdapter<RuntimeServiceId>,
    BlendAdapter::Settings: Send,
>>>>>>> 425b0c82
    ClPool: RecoverableMempool<BlockId = HeaderId>,
    ClPool::RecoveryState: Serialize + for<'de> Deserialize<'de>,
    ClPool::Settings: Clone,
    ClPool::Item: Clone + Eq + Debug,
    ClPool::Key: Debug,
    ClPoolAdapter: MempoolAdapter<RuntimeServiceId, Payload = ClPool::Item, Key = ClPool::Key>,
    DaPool: RecoverableMempool<BlockId = HeaderId>,
    DaPool::RecoveryState: Serialize + for<'de> Deserialize<'de>,
    DaPool::Item: Clone + Eq + Debug,
    DaPool::Key: Debug,
    DaPool::Settings: Clone,
    DaPoolAdapter: MempoolAdapter<RuntimeServiceId, Key = DaPool::Key>,
    DaPoolAdapter::Payload: DispersedBlobInfo + Into<DaPool::Item> + Debug,
    TxS: TxSelect<Tx = ClPool::Item>,
    TxS::Settings: Send,
    BS: BlobSelect<BlobId = DaPool::Item>,
    BS::Settings: Send,
    Storage: StorageBackend + Send + Sync + 'static,
    SamplingBackend: DaSamplingServiceBackend<BlobId = DaPool::Key> + Send,
    SamplingBackend::Settings: Clone,
    SamplingBackend::Share: Debug + 'static,
    SamplingBackend::BlobId: Debug + 'static,
    SamplingNetworkAdapter: nomos_da_sampling::network::NetworkAdapter<RuntimeServiceId>,
    SamplingStorage: nomos_da_sampling::storage::DaStorageAdapter<RuntimeServiceId>,
    DaVerifierStorage: nomos_da_verifier::storage::DaStorageAdapter<RuntimeServiceId>,
    DaVerifierBackend: nomos_da_verifier::backend::VerifierBackend + Send + 'static,
    DaVerifierBackend::Settings: Clone,
    DaVerifierNetwork: nomos_da_verifier::network::NetworkAdapter<RuntimeServiceId>,
    DaVerifierNetwork::Settings: Clone,
    TimeBackend: nomos_time::backends::TimeBackend,
    TimeBackend::Settings: Clone + Send + Sync,
{
    type Settings = CryptarchiaSettings<
        TxS::Settings,
        BS::Settings,
        NetAdapter::PeerId,
        NetAdapter::Settings,
        <BlendService as BlendServiceExt>::BroadcastSettings,
    >;
    type State = CryptarchiaConsensusState<
        TxS::Settings,
        BS::Settings,
        NetAdapter::PeerId,
        NetAdapter::Settings,
        <BlendService as BlendServiceExt>::BroadcastSettings,
    >;
    type StateOperator = RecoveryOperator<JsonFileBackend<Self::State, Self::Settings>>;
    type Message = ConsensusMsg<Block<ClPool::Item, DaPool::Item>>;
}

#[async_trait::async_trait]
impl<
        NetAdapter,
        BlendService,
        ClPool,
        ClPoolAdapter,
        DaPool,
        DaPoolAdapter,
        TxS,
        BS,
        Storage,
        SamplingBackend,
        SamplingNetworkAdapter,
        SamplingStorage,
        DaVerifierBackend,
        DaVerifierNetwork,
        DaVerifierStorage,
        TimeBackend,
        RuntimeServiceId,
    > ServiceCore<RuntimeServiceId>
    for CryptarchiaConsensus<
        NetAdapter,
        BlendService,
        ClPool,
        ClPoolAdapter,
        DaPool,
        DaPoolAdapter,
        TxS,
        BS,
        Storage,
        SamplingBackend,
        SamplingNetworkAdapter,
        SamplingStorage,
        DaVerifierBackend,
        DaVerifierNetwork,
        DaVerifierStorage,
        TimeBackend,
        RuntimeServiceId,
    >
where
    NetAdapter: NetworkAdapter<RuntimeServiceId, Block = Block<ClPool::Item, DaPool::Item>>
        + Clone
        + Send
        + Sync
        + 'static,
    NetAdapter::Settings: Send + Sync + 'static,
<<<<<<< HEAD
    BlendService: ServiceData<
            Message = nomos_blend_service::message::ServiceMessage<
                <BlendService as BlendServiceExt>::BroadcastSettings,
            >,
        > + BlendServiceExt
=======
    NetAdapter::PeerId: Clone + Eq + Hash + Copy + Debug + Send + Sync + 'static,
    BlendAdapter: blend::BlendAdapter<RuntimeServiceId, Tx = ClPool::Item, BlobCertificate = DaPool::Item>
        + Clone
>>>>>>> 425b0c82
        + Send
        + Sync
        + 'static,
    <BlendService as BlendServiceExt>::BroadcastSettings: Clone + Send + Sync,
    ClPool: RecoverableMempool<BlockId = HeaderId> + Send + Sync + 'static,
    ClPool::RecoveryState: Serialize + for<'de> Deserialize<'de>,
    ClPool::Settings: Clone + Send + Sync + 'static,
    ClPool::Item: Transaction<Hash = ClPool::Key>
        + Debug
        + Clone
        + Eq
        + Serialize
        + DeserializeOwned
        + Send
        + Sync
        + 'static,
    ClPool::Key: Debug + Send + Sync,
    ClPoolAdapter: MempoolAdapter<RuntimeServiceId, Payload = ClPool::Item, Key = ClPool::Key>
        + Send
        + Sync
        + 'static,
    DaPool: RecoverableMempool<BlockId = HeaderId, Key = SamplingBackend::BlobId>
        + Send
        + Sync
        + 'static,
    DaPool::RecoveryState: Serialize + for<'de> Deserialize<'de>,
    DaPool::Settings: Clone + Send + Sync + 'static,
    // TODO: Change to specific certificate bounds here
    DaPool::Item: DispersedBlobInfo<BlobId = DaPool::Key>
        + BlobMetadata
        + Debug
        + Clone
        + Eq
        + Serialize
        + DeserializeOwned
        + Send
        + Sync
        + 'static,
    DaPoolAdapter: MempoolAdapter<RuntimeServiceId, Key = DaPool::Key> + Send + Sync + 'static,
    DaPoolAdapter::Payload: DispersedBlobInfo + Into<DaPool::Item> + Debug,
    TxS: TxSelect<Tx = ClPool::Item> + Clone + Send + Sync + 'static,
    TxS::Settings: Send + Sync + 'static,
    BS: BlobSelect<BlobId = DaPool::Item> + Clone + Send + Sync + 'static,
    BS::Settings: Send + Sync + 'static,
    Storage: StorageBackend + Send + Sync + 'static,
    <Storage as StorageChainApi>::Block:
        TryFrom<Block<ClPool::Item, DaPool::Item>> + TryInto<Block<ClPool::Item, DaPool::Item>>,
    SamplingBackend: DaSamplingServiceBackend + Send,
    SamplingBackend::Settings: Clone,
    SamplingBackend::Share: Debug + Send + 'static,
    SamplingBackend::BlobId: Debug + Ord + Send + Sync + 'static,
    SamplingNetworkAdapter:
        nomos_da_sampling::network::NetworkAdapter<RuntimeServiceId> + Send + Sync,
    SamplingStorage: nomos_da_sampling::storage::DaStorageAdapter<RuntimeServiceId> + Send + Sync,
    DaVerifierStorage: nomos_da_verifier::storage::DaStorageAdapter<RuntimeServiceId> + Send + Sync,
    DaVerifierBackend: nomos_da_verifier::backend::VerifierBackend + Send + Sync + 'static,
    DaVerifierBackend::Settings: Clone,
    DaVerifierNetwork: nomos_da_verifier::network::NetworkAdapter<RuntimeServiceId> + Send + Sync,
    DaVerifierNetwork::Settings: Clone,
    TimeBackend: nomos_time::backends::TimeBackend,
    TimeBackend::Settings: Clone + Send + Sync,
    RuntimeServiceId: Debug
        + Send
        + Sync
        + Display
        + 'static
        + AsServiceId<Self>
        + AsServiceId<NetworkService<NetAdapter::Backend, RuntimeServiceId>>
        + AsServiceId<BlendService>
        + AsServiceId<
            TxMempoolService<
                ClPoolAdapter,
                SamplingNetworkAdapter,
                DaVerifierNetwork,
                SamplingStorage,
                DaVerifierStorage,
                ClPool,
                RuntimeServiceId,
            >,
        >
        + AsServiceId<
            DaMempoolService<
                DaPoolAdapter,
                DaPool,
                SamplingBackend,
                SamplingNetworkAdapter,
                SamplingStorage,
                DaVerifierBackend,
                DaVerifierNetwork,
                DaVerifierStorage,
                RuntimeServiceId,
            >,
        >
        + AsServiceId<
            DaSamplingService<
                SamplingBackend,
                SamplingNetworkAdapter,
                SamplingStorage,
                DaVerifierBackend,
                DaVerifierNetwork,
                DaVerifierStorage,
                RuntimeServiceId,
            >,
        >
        + AsServiceId<StorageService<Storage, RuntimeServiceId>>
        + AsServiceId<TimeService<TimeBackend, RuntimeServiceId>>,
{
    fn init(
        service_resources_handle: OpaqueServiceResourcesHandle<Self, RuntimeServiceId>,
        initial_state: Self::State,
    ) -> Result<Self, DynError> {
        let (block_subscription_sender, _) = broadcast::channel(16);

        Ok(Self {
            service_resources_handle,
            block_subscription_sender,
            initial_state,
        })
    }

    #[expect(clippy::too_many_lines, reason = "TODO: Address this at some point.")]
    async fn run(mut self) -> Result<(), DynError> {
        let relays: CryptarchiaConsensusRelays<
            BlendService,
            BS,
            ClPool,
            ClPoolAdapter,
            DaPool,
            DaPoolAdapter,
            NetAdapter,
            SamplingBackend,
            Storage,
            TxS,
            DaVerifierBackend,
            RuntimeServiceId,
        > = CryptarchiaConsensusRelays::from_service_resources_handle::<_, _, _, _, _>(
            &self.service_resources_handle,
        )
        .await;

        let CryptarchiaSettings {
            config: ledger_config,
            genesis_id,
            transaction_selector_settings,
            blob_selector_settings,
            leader_config,
            network_adapter_settings,
            blend_broadcast_settings,
            bootstrap: bootstrap_config,
            ..
        } = self
            .service_resources_handle
            .settings_handle
            .notifier()
            .get_updated_settings();

        // These are blocks that have been pruned by the cryptarchia engine but have not
        // yet been deleted from the storage layer.
        let storage_blocks_to_remove = self.initial_state.storage_blocks_to_remove.clone();
        let (cryptarchia, pruned_blocks, leader) = self
            .initialize_cryptarchia(
                genesis_id,
                &bootstrap_config,
                ledger_config,
                leader_config,
                &relays,
            )
            .await;
        let storage_blocks_to_remove = Self::delete_pruned_blocks_from_storage(
            pruned_blocks.stale_blocks().copied(),
            &storage_blocks_to_remove,
            relays.storage_adapter(),
        )
        .await;

        let network_adapter =
            NetAdapter::new(network_adapter_settings, relays.network_relay().clone()).await;
        let tx_selector = TxS::new(transaction_selector_settings);
        let blob_selector = BS::new(blob_selector_settings);

        let mut incoming_blocks = network_adapter.blocks_stream().await?;
        let mut chainsync_events = network_adapter.chainsync_events_stream().await?;
        let sync_blocks_provider: BlockProvider<_, _, _> =
            BlockProvider::new(relays.storage_adapter().storage_relay.clone());

        let mut slot_timer = {
            let (sender, receiver) = oneshot::channel();
            relays
                .time_relay()
                .send(TimeServiceMessage::Subscribe { sender })
                .await
                .expect("Request time subscription to time service should succeed");
            receiver.await?
        };

        let blend_adapter = BlendAdapter::<BlendService>::new(
            relays.blend_relay().clone(),
            blend_broadcast_settings.clone(),
        );

        self.service_resources_handle.status_updater.notify_ready();
        info!(
            "Service '{}' is ready.",
            <RuntimeServiceId as AsServiceId<Self>>::SERVICE_ID
        );

        wait_until_services_are_ready!(
            &self.service_resources_handle.overwatch_handle,
            Some(Duration::from_secs(60)),
            NetworkService<_, _>,
            BlendService,
            TxMempoolService<_, _, _, _, _, _, _>,
            DaMempoolService<_, _, _, _, _, _, _, _, _>,
            DaSamplingService<_, _, _, _, _, _, _>,
            StorageService<_, _>,
            TimeService<_, _>
        )
        .await?;

        // Run IBD (Initial Block Download).
        // TODO: Currently, we're passing a closure that processes each block.
        //       It needs to be replaced with a trait, which requires substantial
        // refactoring.       https://github.com/logos-co/nomos/issues/1505
        let initial_block_download = InitialBlockDownload::new(
            bootstrap_config.ibd,
            network_adapter,
            |cryptarchia, storage_blocks_to_remove, block| {
                let leader = &leader;
                let relays = &relays;
                let block_subscription_sender = &self.block_subscription_sender;
                let state_updater = &self.service_resources_handle.state_updater;
                async move {
                    Self::process_block_and_update_state(
                        cryptarchia,
                        leader,
                        block,
                        &storage_blocks_to_remove,
                        relays,
                        block_subscription_sender,
                        state_updater,
                    )
                    .await
                }
            },
        );

        let (mut cryptarchia, mut storage_blocks_to_remove) = match initial_block_download
            .run(cryptarchia, storage_blocks_to_remove)
            .await
        {
            Ok((cryptarchia, storage_blocks_to_remove)) => {
                info!("Initial Block Download completed successfully.");
                (cryptarchia, storage_blocks_to_remove)
            }
            Err(e) => {
                panic!("Initial Block Download failed: {e:?}");
            }
        };

        // Start the timer for Prelonged Bootstrap Period.
        let mut prolonged_bootstrap_timer = Box::pin(tokio::time::sleep_until(
            Instant::now() + bootstrap_config.prolonged_bootstrap_period,
        ));

        let async_loop = async {
            loop {
                tokio::select! {
                    () = &mut prolonged_bootstrap_timer, if cryptarchia.is_boostrapping() => {
                        info!("Prolonged Bootstrap Period has passed. Switching to Online.");
                        (cryptarchia, storage_blocks_to_remove) = Self::switch_to_online(
                            cryptarchia,
                            &storage_blocks_to_remove,
                            relays.storage_adapter(),
                        ).await;
                        Self::update_state(
                            &cryptarchia,
                            &leader,
                            storage_blocks_to_remove.clone(),
                            &self.service_resources_handle.state_updater,
                        );
                    }

                    Some(block) = incoming_blocks.next() => {
                        Self::log_received_block(&block);

                        // Process the received block and update the cryptarchia state.
                        (cryptarchia, storage_blocks_to_remove) = Self::process_block_and_update_state(
                            cryptarchia,
                            &leader,
                            block.clone(),
                            &storage_blocks_to_remove,
                            &relays,
                            &self.block_subscription_sender,
                            &self.service_resources_handle.state_updater
                        ).await;

                        info!(counter.consensus_processed_blocks = 1);
                    }

                    Some(SlotTick { slot, .. }) = slot_timer.next() => {
                        let parent = cryptarchia.tip();
                        let aged_tree = cryptarchia.tip_state().aged_commitments();
                        let latest_tree = cryptarchia.tip_state().latest_commitments();
                        debug!("ticking for slot {}", u64::from(slot));

                        let Some(epoch_state) = cryptarchia.epoch_state_for_slot(slot) else {
                            error!("trying to propose a block for slot {} but epoch state is not available", u64::from(slot));
                            continue;
                        };
                        if let Some(proof) = leader.build_proof_for(aged_tree, latest_tree, epoch_state, slot).await {
                            debug!("proposing block...");
                            // TODO: spawn as a separate task?
                            let block = Self::propose_block(
                                parent,
                                slot,
                                proof,
                                tx_selector.clone(),
                                blob_selector.clone(),
                                &relays
                            ).await;

                            if let Some(block) = block {
                                // apply our own block
                                (cryptarchia, storage_blocks_to_remove) = Self::process_block_and_update_state(
                                    cryptarchia,
                                    &leader,
                                    block.clone(),
                                    &storage_blocks_to_remove,
                                    &relays,
                                    &self.block_subscription_sender,
                                    &self.service_resources_handle.state_updater,
                                )
                                .await;
                                blend_adapter.publish_block(
                                    block,
                                ).await;
                            }
                        }
                    }

                    Some(msg) = self.service_resources_handle.inbound_relay.next() => {
                        Self::process_message(&cryptarchia, &self.block_subscription_sender, msg);
                    }

                    Some(event) = chainsync_events.next() => {
                        if cryptarchia.state().is_online() {
                            // Only process sync requests if we are in online mode
                            // TODO: Reject chain sync requests explicitly, so that requesters aren't
                            //       blocked for a long time.
                            //       https://github.com/logos-co/nomos/issues/1451
                           Self::handle_chainsync_event(&cryptarchia, &sync_blocks_provider, event).await;
                        }
                    }
                }
            }
        };

        // It sucks to use `CRYPTARCHIA_ID` when we have `<RuntimeServiceId as
        // AsServiceId<Self>>::SERVICE_ID`.
        // Somehow it just does not let us use it.
        //
        // Hypothesis:
        // 1. Probably related to too many generics.
        // 2. It seems `span` requires a `const` string literal.
        async_loop
            .instrument(span!(Level::TRACE, CRYPTARCHIA_ID))
            .await;

        Ok(())
    }
}

impl<
        NetAdapter,
        BlendService,
        ClPool,
        ClPoolAdapter,
        DaPool,
        DaPoolAdapter,
        TxS,
        BS,
        Storage,
        SamplingBackend,
        SamplingNetworkAdapter,
        SamplingStorage,
        DaVerifierBackend,
        DaVerifierNetwork,
        DaVerifierStorage,
        TimeBackend,
        RuntimeServiceId,
    >
    CryptarchiaConsensus<
        NetAdapter,
        BlendService,
        ClPool,
        ClPoolAdapter,
        DaPool,
        DaPoolAdapter,
        TxS,
        BS,
        Storage,
        SamplingBackend,
        SamplingNetworkAdapter,
        SamplingStorage,
        DaVerifierBackend,
        DaVerifierNetwork,
        DaVerifierStorage,
        TimeBackend,
        RuntimeServiceId,
    >
where
    NetAdapter: NetworkAdapter<RuntimeServiceId, Block = Block<ClPool::Item, DaPool::Item>>
        + Clone
        + Send
        + Sync
        + 'static,
    NetAdapter::Settings: Send + Sync + 'static,
<<<<<<< HEAD
    BlendService: ServiceData<
            Message = nomos_blend_service::message::ServiceMessage<
                <BlendService as BlendServiceExt>::BroadcastSettings,
            >,
        > + BlendServiceExt
=======
    NetAdapter::PeerId: Clone + Eq + Hash + Copy + Debug + Send + Sync,
    BlendAdapter: blend::BlendAdapter<RuntimeServiceId, Tx = ClPool::Item, BlobCertificate = DaPool::Item>
        + Clone
>>>>>>> 425b0c82
        + Send
        + Sync
        + 'static,
    <BlendService as BlendServiceExt>::BroadcastSettings: Send + Sync,
    ClPool: RecoverableMempool<BlockId = HeaderId> + Send + Sync + 'static,
    ClPool::RecoveryState: Serialize + for<'de> Deserialize<'de>,
    ClPool::Settings: Clone + Send + Sync + 'static,
    ClPool::Item: Transaction<Hash = ClPool::Key>
        + Debug
        + Clone
        + Eq
        + Serialize
        + DeserializeOwned
        + Send
        + Sync
        + 'static,
    ClPool::Key: Debug + Send + Sync,
    ClPoolAdapter: MempoolAdapter<RuntimeServiceId, Payload = ClPool::Item, Key = ClPool::Key>
        + Send
        + Sync
        + 'static,
    DaPool::Item: DispersedBlobInfo<BlobId = DaPool::Key>
        + BlobMetadata
        + Debug
        + Clone
        + Eq
        + Serialize
        + DeserializeOwned
        + Send
        + Sync
        + 'static,
    DaPool: RecoverableMempool<BlockId = HeaderId, Key = SamplingBackend::BlobId>
        + Send
        + Sync
        + 'static,
    DaPool::RecoveryState: Serialize + for<'de> Deserialize<'de>,
    DaPool::Settings: Clone + Send + Sync + 'static,
    DaPoolAdapter: MempoolAdapter<RuntimeServiceId, Key = DaPool::Key> + Send + Sync + 'static,
    DaPoolAdapter::Payload: DispersedBlobInfo + Into<DaPool::Item> + Debug,
    TxS: TxSelect<Tx = ClPool::Item> + Clone + Send + Sync + 'static,
    TxS::Settings: Send + Sync + 'static,
    BS: BlobSelect<BlobId = DaPool::Item> + Clone + Send + Sync + 'static,
    BS::Settings: Send + Sync + 'static,
    Storage: StorageBackend + Send + Sync + 'static,
    <Storage as StorageChainApi>::Block:
        TryFrom<Block<ClPool::Item, DaPool::Item>> + TryInto<Block<ClPool::Item, DaPool::Item>>,
    SamplingBackend: DaSamplingServiceBackend + Send,
    SamplingBackend::Settings: Clone,
    SamplingBackend::Share: Debug + 'static,
    SamplingBackend::BlobId: Debug + Ord + Send + Sync + 'static,
    SamplingNetworkAdapter: nomos_da_sampling::network::NetworkAdapter<RuntimeServiceId>,
    SamplingStorage: nomos_da_sampling::storage::DaStorageAdapter<RuntimeServiceId>,
    DaVerifierStorage: nomos_da_verifier::storage::DaStorageAdapter<RuntimeServiceId> + Send + Sync,
    DaVerifierBackend: nomos_da_verifier::backend::VerifierBackend + Send + Sync + 'static,
    DaVerifierBackend::Settings: Clone,
    DaVerifierNetwork: nomos_da_verifier::network::NetworkAdapter<RuntimeServiceId> + Send + Sync,
    DaVerifierNetwork::Settings: Clone,
    TimeBackend: nomos_time::backends::TimeBackend,
    TimeBackend::Settings: Clone + Send + Sync,
{
    fn process_message(
        cryptarchia: &Cryptarchia,
        block_channel: &broadcast::Sender<Block<ClPool::Item, DaPool::Item>>,
        msg: ConsensusMsg<Block<ClPool::Item, DaPool::Item>>,
    ) {
        match msg {
            ConsensusMsg::Info { tx } => {
                let info = CryptarchiaInfo {
                    tip: cryptarchia.tip(),
                    slot: cryptarchia
                        .ledger
                        .state(&cryptarchia.tip())
                        .expect("tip state not available")
                        .slot(),
                    height: cryptarchia
                        .consensus
                        .branches()
                        .get(&cryptarchia.tip())
                        .expect("tip branch not available")
                        .length(),
                    mode: *cryptarchia.consensus.state(),
                };
                tx.send(info).unwrap_or_else(|e| {
                    error!("Could not send consensus info through channel: {:?}", e);
                });
            }
            ConsensusMsg::BlockSubscribe { sender } => {
                sender.send(block_channel.subscribe()).unwrap_or_else(|_| {
                    error!("Could not subscribe to block subscription channel");
                });
            }
            ConsensusMsg::GetHeaders { from, to, tx } => {
                // default to tip block if not present
                let from = from.unwrap_or_else(|| cryptarchia.tip());
                // default to LIB block if not present
                // TODO: for a full history, we should use genesis, but we don't want to
                // keep it all in memory, headers past LIB should be fetched from storage
                let to = to.unwrap_or_else(|| cryptarchia.lib());

                let mut res = Vec::new();
                let mut cur = from;

                let branches = cryptarchia.consensus.branches();
                while let Some(h) = branches.get(&cur) {
                    res.push(h.id());
                    // limit the response size
                    if cur == to || cur == cryptarchia.lib() || res.len() >= HEADERS_LIMIT {
                        break;
                    }
                    cur = h.parent();
                }

                tx.send(res)
                    .unwrap_or_else(|_| error!("could not send blocks through channel"));
            }
        }
    }

    #[expect(
        clippy::type_complexity,
        reason = "CryptarchiaConsensusState and CryptarchiaConsensusRelays amount of generics."
    )]
    async fn process_block_and_update_state(
        cryptarchia: Cryptarchia,
        leader: &Leader,
        block: Block<ClPool::Item, DaPool::Item>,
        storage_blocks_to_remove: &HashSet<HeaderId>,
        relays: &CryptarchiaConsensusRelays<
            BlendService,
            BS,
            ClPool,
            ClPoolAdapter,
            DaPool,
            DaPoolAdapter,
            NetAdapter,
            SamplingBackend,
            Storage,
            TxS,
            DaVerifierBackend,
            RuntimeServiceId,
        >,
        block_subscription_sender: &broadcast::Sender<Block<ClPool::Item, DaPool::Item>>,
        state_updater: &StateUpdater<
            Option<
                CryptarchiaConsensusState<
                    TxS::Settings,
                    BS::Settings,
                    NetAdapter::PeerId,
                    NetAdapter::Settings,
                    <BlendService as BlendServiceExt>::BroadcastSettings,
                >,
            >,
        >,
    ) -> (Cryptarchia, HashSet<HeaderId>) {
        let (cryptarchia, pruned_blocks) =
            Self::process_block(cryptarchia, block, relays, block_subscription_sender).await;

        let storage_blocks_to_remove = Self::delete_pruned_blocks_from_storage(
            pruned_blocks.stale_blocks().copied(),
            storage_blocks_to_remove,
            relays.storage_adapter(),
        )
        .await;

        Self::update_state(
            &cryptarchia,
            leader,
            storage_blocks_to_remove.clone(),
            state_updater,
        );

        (cryptarchia, storage_blocks_to_remove)
    }

    #[expect(clippy::type_complexity, reason = "StateUpdater")]
    fn update_state(
        cryptarchia: &Cryptarchia,
        leader: &Leader,
        storage_blocks_to_remove: HashSet<HeaderId>,
        state_updater: &StateUpdater<
            Option<
                CryptarchiaConsensusState<
                    TxS::Settings,
                    BS::Settings,
                    NetAdapter::PeerId,
                    NetAdapter::Settings,
                    <BlendService as BlendServiceExt>::BroadcastSettings,
                >,
            >,
        >,
    ) {
        match <Self as ServiceData>::State::from_cryptarchia_and_unpruned_blocks(
            cryptarchia,
            leader,
            storage_blocks_to_remove,
        ) {
            Ok(state) => {
                state_updater.update(Some(state));
            }
            Err(e) => {
                error!(target: LOG_TARGET, "Failed to update state: {}", e);
            }
        }
    }

    /// Try to add a [`Block`] to [`Cryptarchia`].
    /// A [`Block`] is only added if it's valid
    #[expect(clippy::allow_attributes_without_reason)]
    #[expect(clippy::type_complexity)]
    #[instrument(level = "debug", skip(cryptarchia, relays))]
    async fn process_block(
        cryptarchia: Cryptarchia,
        block: Block<ClPool::Item, DaPool::Item>,
        relays: &CryptarchiaConsensusRelays<
            BlendService,
            BS,
            ClPool,
            ClPoolAdapter,
            DaPool,
            DaPoolAdapter,
            NetAdapter,
            SamplingBackend,
            Storage,
            TxS,
            DaVerifierBackend,
            RuntimeServiceId,
        >,
        block_broadcaster: &broadcast::Sender<Block<ClPool::Item, DaPool::Item>>,
    ) -> (Cryptarchia, PrunedBlocks<HeaderId>) {
        debug!("received proposal {:?}", block);

        let sampled_blobs = match get_sampled_blobs(relays.sampling_relay().clone()).await {
            Ok(sampled_blobs) => sampled_blobs,
            Err(error) => {
                error!("Unable to retrieved sampled blobs: {error}");
                return (cryptarchia, PrunedBlocks::new());
            }
        };
        if !Self::validate_blocks_blobs(&block, &sampled_blobs) {
            error!("Invalid block: {block:?}");
            return (cryptarchia, PrunedBlocks::new());
        }

        // TODO: filter on time?
        let header = block.header();
        let id = header.id();

        match cryptarchia.try_apply_header(header) {
            Ok((cryptarchia, pruned_blocks)) => {
                // remove included content from mempool
                mark_in_block(
                    relays.cl_mempool_relay().clone(),
                    block.transactions().map(Transaction::hash),
                    id,
                )
                .await;
                mark_in_block(
                    relays.da_mempool_relay().clone(),
                    block.blobs().map(DispersedBlobInfo::blob_id),
                    id,
                )
                .await;

                mark_blob_in_block(
                    relays.sampling_relay().clone(),
                    block.blobs().map(DispersedBlobInfo::blob_id).collect(),
                )
                .await;

                if let Err(e) = relays
                    .storage_adapter()
                    .store_block(header.id(), block.clone())
                    .await
                {
                    error!("Could not store block {e}");
                }

                if let Err(e) = relays
                    .storage_adapter()
                    .store_immutable_block_ids(pruned_blocks.immutable_blocks().clone())
                    .await
                {
                    error!("Could not store immutable block IDs: {e}");
                }

                if let Err(e) = block_broadcaster.send(block) {
                    error!("Could not notify block to services {e}");
                }

                return (cryptarchia, pruned_blocks);
            }
            Err(
                Error::Ledger(nomos_ledger::LedgerError::ParentNotFound(parent))
                | Error::Consensus(cryptarchia_engine::Error::ParentMissing(parent)),
            ) => {
                debug!("missing parent {:?}", parent);
                // TODO: request parent block
            }
            Err(e) => {
                debug!("invalid block {:?}: {e:?}", block);
            }
        }

        (cryptarchia, PrunedBlocks::new())
    }

    #[expect(clippy::allow_attributes_without_reason)]
    #[expect(clippy::type_complexity)]
    #[instrument(level = "debug", skip(tx_selector, blob_selector, relays))]
    async fn propose_block(
        parent: HeaderId,
        slot: Slot,
        proof: Risc0LeaderProof,
        tx_selector: TxS,
        blob_selector: BS,
        relays: &CryptarchiaConsensusRelays<
            BlendService,
            BS,
            ClPool,
            ClPoolAdapter,
            DaPool,
            DaPoolAdapter,
            NetAdapter,
            SamplingBackend,
            Storage,
            TxS,
            DaVerifierBackend,
            RuntimeServiceId,
        >,
    ) -> Option<Block<ClPool::Item, DaPool::Item>> {
        let mut output = None;
        let cl_txs = get_mempool_contents(relays.cl_mempool_relay().clone());
        let da_certs = get_mempool_contents(relays.da_mempool_relay().clone());
        let blobs_ids = get_sampled_blobs(relays.sampling_relay().clone());
        match futures::join!(cl_txs, da_certs, blobs_ids) {
            (Ok(cl_txs), Ok(da_blobs_info), Ok(blobs_ids)) => {
                let block = BlockBuilder::new(
                    tx_selector,
                    blob_selector,
                    Builder::new(parent, slot, proof),
                )
                .with_transactions(cl_txs)
                .with_blobs_info(
                    da_blobs_info.filter(move |info| blobs_ids.contains(&info.blob_id())),
                )
                .build()
                .expect("Proposal block should always succeed to be built");
                debug!("proposed block with id {:?}", block.header().id());
                output = Some(block);
            }
            (tx_error, da_certificate_error, blobs_error) => {
                if let Err(_tx_error) = tx_error {
                    error!("Could not fetch block cl transactions");
                }
                if let Err(_da_certificate_error) = da_certificate_error {
                    error!("Could not fetch block da certificates");
                }
                if let Err(_blobs_error) = blobs_error {
                    error!("Could not fetch block da blobs");
                }
            }
        }

        output
    }

    fn validate_blocks_blobs(
        block: &Block<ClPool::Item, DaPool::Item>,
        sampled_blobs_ids: &BTreeSet<DaPool::Key>,
    ) -> bool {
        let validated_blobs = block
            .blobs()
            .all(|blob| sampled_blobs_ids.contains(&blob.blob_id()));
        validated_blobs
    }

    fn log_received_block(block: &Block<ClPool::Item, DaPool::Item>) {
        let content_size = block.header().content_size();
        let transactions = block.cl_transactions_len();
        let blobs = block.bl_blobs_len();

        info!(
            counter.received_blocks = 1,
            transactions = transactions,
            blobs = blobs,
            bytes = content_size
        );
        info!(
            histogram.received_blocks_data = content_size,
            transactions = transactions,
            blobs = blobs
        );
    }

    /// Retrieves the blocks in the range from `from` to `to` from the storage.
    /// Both `from` and `to` are included in the range.
    /// This is implemented here, and not as a method of `StorageAdapter`, to
    /// simplify the panic and error message handling.
    ///
    /// # Panics
    ///
    /// Panics if any of the blocks in the range are not found in the storage.
    ///
    /// # Parameters
    ///
    /// * `from` - The header id of the first block in the range. Must be a
    ///   valid header.
    /// * `to` - The header id of the last block in the range. Must be a valid
    ///   header.
    ///
    /// # Returns
    ///
    /// A vector of blocks in the range from `from` to `to`.
    /// If no blocks are found, returns an empty vector.
    /// If any of the [`HeaderId`]s are invalid, returns an error with the first
    /// invalid header id.
    async fn get_blocks_in_range(
        from: HeaderId,
        to: HeaderId,
        storage_adapter: &StorageAdapter<Storage, TxS::Tx, BS::BlobId, RuntimeServiceId>,
    ) -> Vec<Block<ClPool::Item, DaPool::Item>> {
        // Due to the blocks traversal order, this yields `to..from` order
        let blocks = futures::stream::unfold(to, |header_id| async move {
            if header_id == from {
                None
            } else {
                let block = storage_adapter
                    .get_block(&header_id)
                    .await
                    .unwrap_or_else(|| {
                        panic!("Could not retrieve block {to} from storage during recovery")
                    });
                let parent_header_id = block.header().parent();
                Some((block, parent_header_id))
            }
        });

        // To avoid confusion, the order is reversed so it fits the natural `from..to`
        // order
        blocks.collect::<Vec<_>>().await.into_iter().rev().collect()
    }

    /// Initialize cryptarchia
    /// It initialize cryptarchia from the LIB (initially genesis) +
    /// (optionally) known blocks which were received before the service
    /// restarted.
    ///
    /// # Arguments
    ///
    /// * `initial_state` - The initial state of cryptarchia.
    /// * `lib_id` - The LIB block id.
    /// * `lib_state` - The LIB ledger state.
    /// * `leader` - The leader instance. It needs to be a Leader initialised to
    ///   genesis. This function will update the leader if needed.
    /// * `ledger_config` - The ledger configuration.
    /// * `relays` - The relays object containing all the necessary relays for
    ///   the consensus.
    /// * `block_subscription_sender` - The broadcast channel to send the blocks
    ///   to the services.
    #[expect(
        clippy::type_complexity,
        reason = "CryptarchiaConsensusState and CryptarchiaConsensusRelays amount of generics."
    )]
    async fn initialize_cryptarchia(
        &self,
        genesis_id: HeaderId,
        bootstrap_config: &BootstrapConfig<NetAdapter::PeerId>,
        ledger_config: nomos_ledger::Config,
        leader_config: LeaderConfig,
        relays: &CryptarchiaConsensusRelays<
            BlendService,
            BS,
            ClPool,
            ClPoolAdapter,
            DaPool,
            DaPoolAdapter,
            NetAdapter,
            SamplingBackend,
            Storage,
            TxS,
            DaVerifierBackend,
            RuntimeServiceId,
        >,
    ) -> (Cryptarchia, PrunedBlocks<HeaderId>, Leader) {
        let lib_id = self.initial_state.lib;
        let state = choose_engine_state(lib_id, genesis_id, bootstrap_config);
        let mut cryptarchia = Cryptarchia::from_lib(
            lib_id,
            self.initial_state.lib_ledger_state.clone(),
            ledger_config,
            state,
        );
        let leader = Leader::new(
            self.initial_state.lib_leader_utxos.clone(),
            leader_config.sk,
            ledger_config,
        );

        let blocks =
            Self::get_blocks_in_range(lib_id, self.initial_state.tip, relays.storage_adapter())
                .await;

        // Skip LIB block since it's already applied
        let blocks = blocks.into_iter().skip(1);

        let mut pruned_blocks = PrunedBlocks::new();
        for block in blocks {
            let (new_cryptarchia, new_pruned_blocks) =
                Self::process_block(cryptarchia, block, relays, &self.block_subscription_sender)
                    .await;
            cryptarchia = new_cryptarchia;
            pruned_blocks.extend(&new_pruned_blocks);
        }

        (cryptarchia, pruned_blocks, leader)
    }

    /// Remove the pruned blocks from the storage layer.
    ///
    /// Also, this removes the `additional_blocks` from the storage
    /// layer. These blocks might belong to previous pruning operations and
    /// that failed to be removed from the storage for some reason.
    ///
    /// This function returns any block that fails to be deleted from the
    /// storage layer.
    async fn delete_pruned_blocks_from_storage(
        pruned_blocks: impl Iterator<Item = HeaderId> + Send,
        additional_blocks: &HashSet<HeaderId>,
        storage_adapter: &StorageAdapter<Storage, TxS::Tx, BS::BlobId, RuntimeServiceId>,
    ) -> HashSet<HeaderId> {
        match Self::delete_blocks_from_storage(
            pruned_blocks.chain(additional_blocks.iter().copied()),
            storage_adapter,
        )
        .await
        {
            // No blocks failed to be deleted.
            Ok(()) => HashSet::new(),
            // We retain the blocks that failed to be deleted.
            Err(failed_blocks) => failed_blocks
                .into_iter()
                .map(|(block_id, _)| block_id)
                .collect(),
        }
    }

    /// Send a bulk blocks deletion request to the storage adapter.
    ///
    /// If no request fails, the method returns `Ok()`.
    /// If any request fails, the header ID and the generated error for each
    /// failing request are collected and returned as part of the `Err`
    /// result.
    async fn delete_blocks_from_storage<Headers>(
        block_headers: Headers,
        storage_adapter: &StorageAdapter<Storage, TxS::Tx, BS::BlobId, RuntimeServiceId>,
    ) -> Result<(), Vec<(HeaderId, DynError)>>
    where
        Headers: Iterator<Item = HeaderId> + Send,
    {
        let blocks_to_delete = block_headers.collect::<Vec<_>>();
        let block_deletion_outcomes = blocks_to_delete.iter().copied().zip(
            storage_adapter
                .remove_blocks(blocks_to_delete.iter().copied())
                .await,
        );

        let errors: Vec<_> = block_deletion_outcomes
            .filter_map(|(block_id, outcome)| match outcome {
                Ok(Some(_)) => {
                    tracing::debug!(
                        target: LOG_TARGET,
                        "Block {block_id:#?} successfully deleted from storage."
                    );
                    None
                }
                Ok(None) => {
                    tracing::trace!(
                        target: LOG_TARGET,
                        "Block {block_id:#?} was not found in storage."
                    );
                    None
                }
                Err(e) => {
                    tracing::error!(
                        target: LOG_TARGET,
                        "Error deleting block {block_id:#?} from storage: {e}."
                    );
                    Some((block_id, e))
                }
            })
            .collect();

        if errors.is_empty() {
            Ok(())
        } else {
            Err(errors)
        }
    }

    async fn handle_chainsync_event(
        cryptarchia: &Cryptarchia,
        sync_blocks_provider: &BlockProvider<Storage, TxS::Tx, BS::BlobId>,
        event: ChainSyncEvent,
    ) {
        match event {
            ChainSyncEvent::ProvideBlocksRequest {
                target_block,
                local_tip,
                latest_immutable_block,
                additional_blocks,
                reply_sender,
            } => {
                let known_blocks = vec![local_tip, latest_immutable_block]
                    .into_iter()
                    .chain(additional_blocks.into_iter())
                    .collect::<HashSet<_>>();

                sync_blocks_provider
                    .send_blocks(
                        &cryptarchia.consensus,
                        target_block,
                        &known_blocks,
                        reply_sender,
                    )
                    .await;
            }
            ChainSyncEvent::ProvideTipRequest { reply_sender } => {
                let tip = cryptarchia.consensus.tip_branch();
                let response = GetTipResponse {
                    id: tip.id(),
                    slot: tip.slot(),
                };
                info!("Sending tip response: {response:?}");
                if let Err(e) = reply_sender.send(response).await {
                    error!("Failed to send tip header: {e}");
                }
            }
        }
    }

    async fn switch_to_online(
        cryptarchia: Cryptarchia,
        storage_blocks_to_remove: &HashSet<HeaderId>,
        storage_adapter: &StorageAdapter<Storage, TxS::Tx, BS::BlobId, RuntimeServiceId>,
    ) -> (Cryptarchia, HashSet<HeaderId>) {
        let (cryptarchia, pruned_blocks) = cryptarchia.online();
        if let Err(e) = storage_adapter
            .store_immutable_block_ids(pruned_blocks.immutable_blocks().clone())
            .await
        {
            error!("Could not store immutable block IDs: {e}");
        }

        let storage_blocks_to_remove = Self::delete_pruned_blocks_from_storage(
            pruned_blocks.stale_blocks().copied(),
            storage_blocks_to_remove,
            storage_adapter,
        )
        .await;

        (cryptarchia, storage_blocks_to_remove)
    }
}

#[derive(Debug)]
pub enum ConsensusMsg<Block> {
    Info {
        tx: oneshot::Sender<CryptarchiaInfo>,
    },
    BlockSubscribe {
        sender: oneshot::Sender<broadcast::Receiver<Block>>,
    },
    GetHeaders {
        from: Option<HeaderId>,
        to: Option<HeaderId>,
        tx: oneshot::Sender<Vec<HeaderId>>,
    },
}

#[serde_as]
#[derive(Debug, Clone, Serialize, Deserialize, PartialEq, Eq)]
#[cfg_attr(feature = "openapi", derive(utoipa::ToSchema))]
pub struct CryptarchiaInfo {
    pub tip: HeaderId,
    pub slot: Slot,
    pub height: u64,
    pub mode: cryptarchia_engine::State,
}

async fn get_mempool_contents<Payload, Item, Key>(
    mempool: OutboundRelay<MempoolMsg<HeaderId, Payload, Item, Key>>,
) -> Result<Box<dyn Iterator<Item = Item> + Send>, oneshot::error::RecvError>
where
    Key: Send,
    Payload: Send,
{
    let (reply_channel, rx) = oneshot::channel();

    mempool
        .send(MempoolMsg::View {
            ancestor_hint: [0; 32].into(),
            reply_channel,
        })
        .await
        .unwrap_or_else(|(e, _)| eprintln!("Could not get transactions from mempool {e}"));

    rx.await
}

async fn mark_in_block<Payload, Item, Key>(
    mempool: OutboundRelay<MempoolMsg<HeaderId, Payload, Item, Key>>,
    ids: impl Iterator<Item = Key>,
    block: HeaderId,
) where
    Key: Send,
    Payload: Send,
{
    mempool
        .send(MempoolMsg::MarkInBlock {
            ids: ids.collect(),
            block,
        })
        .await
        .unwrap_or_else(|(e, _)| error!("Could not mark items in block: {e}"));
}

async fn mark_blob_in_block<BlobId: Debug + Send>(
    sampling_relay: SamplingRelay<BlobId>,
    blobs_id: Vec<BlobId>,
) {
    if let Err((_e, DaSamplingServiceMsg::MarkInBlock { blobs_id })) = sampling_relay
        .send(DaSamplingServiceMsg::MarkInBlock { blobs_id })
        .await
    {
        error!("Error marking in block for blobs ids: {blobs_id:?}");
    }
}

async fn get_sampled_blobs<BlobId>(
    sampling_relay: SamplingRelay<BlobId>,
) -> Result<BTreeSet<BlobId>, DynError>
where
    BlobId: Send,
{
    let (sender, receiver) = oneshot::channel();
    sampling_relay
        .send(DaSamplingServiceMsg::GetValidatedBlobs {
            reply_channel: sender,
        })
        .await
        .map_err(|(error, _)| Box::new(error) as DynError)?;
    receiver.await.map_err(|error| Box::new(error) as DynError)
}<|MERGE_RESOLUTION|>--- conflicted
+++ resolved
@@ -202,14 +202,10 @@
 }
 
 #[derive(Debug, Deserialize, Serialize, Clone)]
-<<<<<<< HEAD
-pub struct CryptarchiaSettings<Ts, Bs, NetworkAdapterSettings, BlendBroadcastSettings> {
-=======
-pub struct CryptarchiaSettings<Ts, Bs, NodeId, NetworkAdapterSettings, BlendAdapterSettings>
+pub struct CryptarchiaSettings<Ts, Bs, NodeId, NetworkAdapterSettings, BlendBroadcastSettings>
 where
     NodeId: Clone + Eq + Hash,
 {
->>>>>>> 425b0c82
     #[serde(default)]
     pub transaction_selector_settings: Ts,
     #[serde(default)]
@@ -224,15 +220,10 @@
     pub bootstrap: BootstrapConfig<NodeId>,
 }
 
-<<<<<<< HEAD
-impl<Ts, Bs, NetworkAdapterSettings, BlendBroadcastSettings> FileBackendSettings
-    for CryptarchiaSettings<Ts, Bs, NetworkAdapterSettings, BlendBroadcastSettings>
-=======
-impl<Ts, Bs, NodeId, NetworkAdapterSettings, BlendAdapterSettings> FileBackendSettings
-    for CryptarchiaSettings<Ts, Bs, NodeId, NetworkAdapterSettings, BlendAdapterSettings>
+impl<Ts, Bs, NodeId, NetworkAdapterSettings, BlendBroadcastSettings> FileBackendSettings
+    for CryptarchiaSettings<Ts, Bs, NodeId, NetworkAdapterSettings, BlendBroadcastSettings>
 where
     NodeId: Clone + Eq + Hash,
->>>>>>> 425b0c82
 {
     fn recovery_file(&self) -> &PathBuf {
         &self.recovery_file
@@ -262,13 +253,8 @@
     NetAdapter: NetworkAdapter<RuntimeServiceId>,
     NetAdapter::Backend: 'static,
     NetAdapter::Settings: Send,
-<<<<<<< HEAD
+    NetAdapter::PeerId: Clone + Eq + Hash,
     BlendService: BlendServiceExt,
-=======
-    NetAdapter::PeerId: Clone + Eq + Hash,
-    BlendAdapter: blend::BlendAdapter<RuntimeServiceId>,
-    BlendAdapter::Settings: Send,
->>>>>>> 425b0c82
     ClPool: RecoverableMempool<BlockId = HeaderId>,
     ClPool::RecoveryState: Serialize + for<'de> Deserialize<'de>,
     ClPool::Settings: Clone,
@@ -347,13 +333,8 @@
 where
     NetAdapter: NetworkAdapter<RuntimeServiceId>,
     NetAdapter::Settings: Send,
-<<<<<<< HEAD
+    NetAdapter::PeerId: Clone + Eq + Hash,
     BlendService: BlendServiceExt,
-=======
-    NetAdapter::PeerId: Clone + Eq + Hash,
-    BlendAdapter: blend::BlendAdapter<RuntimeServiceId>,
-    BlendAdapter::Settings: Send,
->>>>>>> 425b0c82
     ClPool: RecoverableMempool<BlockId = HeaderId>,
     ClPool::RecoveryState: Serialize + for<'de> Deserialize<'de>,
     ClPool::Settings: Clone,
@@ -450,17 +431,12 @@
         + Sync
         + 'static,
     NetAdapter::Settings: Send + Sync + 'static,
-<<<<<<< HEAD
+    NetAdapter::PeerId: Clone + Eq + Hash + Copy + Debug + Send + Sync + 'static,
     BlendService: ServiceData<
             Message = nomos_blend_service::message::ServiceMessage<
                 <BlendService as BlendServiceExt>::BroadcastSettings,
             >,
         > + BlendServiceExt
-=======
-    NetAdapter::PeerId: Clone + Eq + Hash + Copy + Debug + Send + Sync + 'static,
-    BlendAdapter: blend::BlendAdapter<RuntimeServiceId, Tx = ClPool::Item, BlobCertificate = DaPool::Item>
-        + Clone
->>>>>>> 425b0c82
         + Send
         + Sync
         + 'static,
@@ -878,17 +854,12 @@
         + Sync
         + 'static,
     NetAdapter::Settings: Send + Sync + 'static,
-<<<<<<< HEAD
+    NetAdapter::PeerId: Clone + Eq + Hash + Copy + Debug + Send + Sync,
     BlendService: ServiceData<
             Message = nomos_blend_service::message::ServiceMessage<
                 <BlendService as BlendServiceExt>::BroadcastSettings,
             >,
         > + BlendServiceExt
-=======
-    NetAdapter::PeerId: Clone + Eq + Hash + Copy + Debug + Send + Sync,
-    BlendAdapter: blend::BlendAdapter<RuntimeServiceId, Tx = ClPool::Item, BlobCertificate = DaPool::Item>
-        + Clone
->>>>>>> 425b0c82
         + Send
         + Sync
         + 'static,
