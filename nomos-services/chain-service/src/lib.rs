--- conflicted
+++ resolved
@@ -74,7 +74,7 @@
     processor::{BlockProcessor as _, NomosBlockProcessor},
     relays::CryptarchiaConsensusRelays,
     states::CryptarchiaConsensusState,
-    storage::{adapters::StorageAdapter, StorageAdapterExt as _},
+    storage::{adapters::StorageAdapter, StorageAdapter as _, StorageAdapterExt as _},
     sync::block_provider::BlockProvider,
 };
 
@@ -624,7 +624,6 @@
         let mut block_processor = NomosBlockProcessor::new(
             storage,
             &relays,
-<<<<<<< HEAD
             self.block_subscription_sender.clone(),
             self.service_resources_handle.state_updater.clone(),
             &leader,
@@ -633,36 +632,28 @@
             self.initial_state.storage_blocks_to_remove.clone(),
         );
 
+        let pruned_blocks = PrunedBlocks::new();
+        let mut _storage_blocks_to_remove = Self::delete_pruned_blocks_from_storage(
+            pruned_blocks.stale_blocks().copied(),
+            &self.initial_state.storage_blocks_to_remove, /* Fixed to use initial state to avoid
+                                                           * borrow error */
+            relays.storage_adapter(),
+        )
+        .await;
+
         // Recover cryptarchia by loading blocks from the storage.
         let cryptarchia = self
             .recovery_cryptarchia(cryptarchia, &mut block_processor, storage)
             .await;
-=======
-            &self.block_subscription_sender,
-        )
-        .await;
-        let mut storage_blocks_to_remove = Self::delete_pruned_blocks_from_storage(
-            pruned_blocks.stale_blocks().copied(),
-            &storage_blocks_to_remove,
-            relays.storage_adapter(),
-        )
-        .await;
->>>>>>> 2dac4a3a
 
         let network_adapter =
             NetAdapter::new(network_adapter_settings, relays.network_relay().clone()).await;
         let tx_selector = TxS::new(transaction_selector_settings);
         let blob_selector = BS::new(blob_selector_settings);
 
-<<<<<<< HEAD
         let incoming_blocks = network_adapter.blocks_stream().await?;
         let chainsync_events = network_adapter.chainsync_events_stream().await?;
-        let sync_blocks_provider: BlockProvider<_> =
-=======
-        let mut incoming_blocks = network_adapter.blocks_stream().await?;
-        let mut chainsync_events = network_adapter.chainsync_events_stream().await?;
-        let sync_blocks_provider: BlockProvider<_, _, _, _> =
->>>>>>> 2dac4a3a
+        let sync_blocks_provider: BlockProvider<_, _, _> =
             BlockProvider::new(relays.storage_adapter().storage_relay.clone());
 
         let slot_timer = {
@@ -926,7 +917,7 @@
         blob_selector: BS,
         blend_adapter: BlendAdapter,
         chainsync_events: BoxedStream<ChainSyncEvent>,
-        sync_blocks_provider: BlockProvider<Storage>,
+        sync_blocks_provider: BlockProvider<Storage, ClPool::Item, DaPool::Item>,
     ) {
         // Start the timer for Prelonged Bootstrap Period.
         let mut prolonged_bootstrap_timer = Box::pin(tokio::time::sleep_until(
@@ -969,7 +960,7 @@
 
         // Switch to Online mode.
         let (cryptarchia, pruned_blocks) = cryptarchia.online();
-        block_processor.add_storage_blocks_to_remove(pruned_blocks.iter().copied());
+        block_processor.add_storage_blocks_to_remove(pruned_blocks.all().copied());
         self.run_online_cryptarchia(
             cryptarchia,
             leader,
@@ -1036,12 +1027,11 @@
             DaVerifierBackend,
             RuntimeServiceId,
         >,
-<<<<<<< HEAD
         tx_selector: TxS,
         blob_selector: BS,
         blend_adapter: BlendAdapter,
         mut chainsync_events: BoxedStream<ChainSyncEvent>,
-        sync_blocks_provider: BlockProvider<Storage>,
+        sync_blocks_provider: BlockProvider<Storage, ClPool::Item, DaPool::Item>,
     ) {
         loop {
             tokio::select! {
@@ -1052,18 +1042,6 @@
                         block_processor,
                     ).await;
                 }
-=======
-    ) -> (Cryptarchia<Online>, HashSet<HeaderId>) {
-        let (cryptarchia, pruned_blocks) =
-            Self::process_block(cryptarchia, block, relays, block_subscription_sender).await;
-
-        let storage_blocks_to_remove = Self::delete_pruned_blocks_from_storage(
-            pruned_blocks.stale_blocks().copied(),
-            storage_blocks_to_remove,
-            relays.storage_adapter(),
-        )
-        .await;
->>>>>>> 2dac4a3a
 
                 Some(SlotTick { slot, .. }) = slot_timer.next() => {
                     cryptarchia = self.handle_new_slot(
@@ -1262,7 +1240,6 @@
                 let mut res = Vec::new();
                 let mut cur = from;
 
-<<<<<<< HEAD
                 let branches = cryptarchia.consensus.branches();
                 while let Some(h) = branches.get(&cur) {
                     res.push(h.id());
@@ -1271,18 +1248,6 @@
                         break;
                     }
                     cur = h.parent();
-=======
-                if let Err(e) = relays
-                    .storage_adapter()
-                    .store_immutable_block_ids(pruned_blocks.immutable_blocks().copied())
-                    .await
-                {
-                    error!("Could not store immutable block IDs: {e}");
-                }
-
-                if let Err(e) = block_broadcaster.send(block) {
-                    error!("Could not notify block to services {e}");
->>>>>>> 2dac4a3a
                 }
 
                 tx.send(res)
@@ -1419,22 +1384,43 @@
         // Skip LIB block since it's already applied
         let blocks = blocks.into_iter().skip(1);
 
-<<<<<<< HEAD
-        // Process blocks
+        // Process blocks (combined match from HEAD with pruning collection from branch)
         match cryptarchia {
             InitialCryptarchia::Bootstrapping(mut cryptarchia) => {
+                let pruned_blocks = PrunedBlocks::new();
                 for block in blocks {
-                    cryptarchia = block_processor.process_block(cryptarchia, block).await;
-=======
-        let mut pruned_blocks = PrunedBlocks::new();
-        for block in blocks {
-            let (new_cryptarchia, new_pruned_blocks) =
-                Self::process_block(cryptarchia, block, relays, block_subscription_sender).await;
-            cryptarchia = new_cryptarchia;
-            pruned_blocks.extend(&new_pruned_blocks);
+                    let new_cryptarchia = block_processor.process_block(cryptarchia, block).await;
+                    cryptarchia = new_cryptarchia;
+
+                    // pruned_blocks.extend(&new_pruned_blocks);
+                }
+                // Add deletion from branch
+                Self::delete_pruned_blocks_from_storage(
+                    pruned_blocks.stale_blocks().copied(),
+                    &self.initial_state.storage_blocks_to_remove,
+                    storage,
+                )
+                .await;
+                InitialCryptarchia::Bootstrapping(cryptarchia)
+            }
+            InitialCryptarchia::Online(mut cryptarchia) => {
+                let pruned_blocks = PrunedBlocks::new();
+                for block in blocks {
+                    let new_cryptarchia = block_processor
+                        .process_block_and_update_service_state(cryptarchia, block)
+                        .await;
+                    cryptarchia = new_cryptarchia;
+                    // pruned_blocks.extend(&new_pruned_blocks);
+                }
+                Self::delete_pruned_blocks_from_storage(
+                    pruned_blocks.stale_blocks().copied(),
+                    &self.initial_state.storage_blocks_to_remove,
+                    storage,
+                )
+                .await;
+                InitialCryptarchia::Online(cryptarchia)
+            }
         }
-
-        (cryptarchia, pruned_blocks, leader)
     }
 
     /// Remove the pruned blocks from the storage layer.
@@ -1496,27 +1482,32 @@
                     None
                 }
                 Ok(None) => {
-                    tracing::trace!(
+                    tracing::warn!(
                         target: LOG_TARGET,
-                        "Block {block_id:#?} was not found in storage."
+                        "Block {block_id:#?} not found in storage."
                     );
                     None
->>>>>>> 2dac4a3a
                 }
-                InitialCryptarchia::Bootstrapping(cryptarchia)
-            }
-            InitialCryptarchia::Online(mut cryptarchia) => {
-                for block in blocks {
-                    cryptarchia = block_processor.process_block(cryptarchia, block).await;
+                Err(error) => {
+                    tracing::error!(
+                        target: LOG_TARGET,
+                        "Failed to delete block {block_id:#?} from storage: {error}"
+                    );
+                    Some((block_id, error))
                 }
-                InitialCryptarchia::Online(cryptarchia)
-            }
+            })
+            .collect();
+
+        if errors.is_empty() {
+            Ok(())
+        } else {
+            Err(errors)
         }
     }
 
     async fn handle_chainsync_event<State>(
         cryptarchia: &Cryptarchia<State>,
-        sync_blocks_provider: &BlockProvider<Storage, State, TxS::Tx, BS::BlobId>,
+        sync_blocks_provider: &BlockProvider<Storage, TxS::Tx, BS::BlobId>,
         event: ChainSyncEvent,
     ) where
         State: CryptarchiaState + Send + Sync + 'static,
