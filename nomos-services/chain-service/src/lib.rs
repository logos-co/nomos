--- conflicted
+++ resolved
@@ -67,12 +67,8 @@
         ibd::{IbdCompletedCryptarchia, InitialBlockDownload},
     },
     leadership::Leader,
-<<<<<<< HEAD
     network::BoxedStream,
-    processor::BlockProcessor,
-=======
     processor::{BlockProcessor as _, NomosBlockProcessor},
->>>>>>> 9bd577ac
     relays::CryptarchiaConsensusRelays,
     states::CryptarchiaConsensusState,
     storage::{adapters::StorageAdapter, StorageAdapterExt as _},
@@ -597,10 +593,12 @@
             .get_updated_settings();
 
         // Initialize cryptarchia and leader.
-        let cryptarchia = <Cryptarchia<Online>>::from_lib(
+        let cryptarchia = InitialCryptarchia::new(
             self.initial_state.lib,
             self.initial_state.lib_ledger_state.clone(),
             ledger_config,
+            genesis_id,
+            &bootstrap_config,
         );
         let leader = Leader::new(
             self.initial_state.lib_leader_utxos.clone(),
@@ -621,32 +619,9 @@
             self.initial_state.storage_blocks_to_remove.clone(),
         );
 
-<<<<<<< HEAD
-        // These are blocks that have been pruned by the cryptarchia engine but have not
-        // yet been deleted from the storage layer.
-        let storage_blocks_to_remove = self.initial_state.storage_blocks_to_remove.clone();
-        let (cryptarchia, pruned_blocks, leader) = self
-            .initialize_cryptarchia(
-                genesis_id,
-                &bootstrap_config,
-                ledger_config,
-                leader_config,
-                &block_processor,
-                storage,
-            )
-            .await;
-        let storage_blocks_to_remove = storage
-            .remove_blocks_and_collect_failures(
-                pruned_blocks
-                    .iter()
-                    .chain(storage_blocks_to_remove.iter())
-                    .copied(),
-            )
-=======
         // Recover cryptarchia by loading blocks from the storage.
-        let mut cryptarchia = self
+        let cryptarchia = self
             .recovery_cryptarchia(cryptarchia, &mut block_processor, storage)
->>>>>>> 9bd577ac
             .await;
 
         let network_adapter =
@@ -691,7 +666,6 @@
         )
         .await?;
 
-<<<<<<< HEAD
         // Run IBD (Initial Block Download).
         let cryptarchia = InitialBlockDownload::run(cryptarchia, network_adapter).await;
 
@@ -701,12 +675,11 @@
                 self.run_bootstrap_cryptarchia(
                     &bootstrap_config,
                     cryptarchia,
-                    leader,
-                    storage_blocks_to_remove,
+                    &leader,
                     incoming_blocks,
                     slot_timer,
                     &relays,
-                    &block_processor,
+                    &mut block_processor,
                     tx_selector,
                     blob_selector,
                     blend_adapter,
@@ -715,75 +688,15 @@
                 )
                 .instrument(span())
                 .await;
-=======
-        let async_loop = async {
-            loop {
-                tokio::select! {
-                    Some(block) = incoming_blocks.next() => {
-                        Self::log_received_block(&block);
-
-                        // Process the received block and update the cryptarchia state.
-                        cryptarchia = block_processor.process_block_and_update_service_state(
-                            cryptarchia,
-                            block.clone(),
-                        ).await;
-
-                        info!(counter.consensus_processed_blocks = 1);
-                    }
-
-                    Some(SlotTick { slot, .. }) = slot_timer.next() => {
-                        let parent = cryptarchia.tip();
-                        let aged_tree = cryptarchia.tip_state().aged_commitments();
-                        let latest_tree = cryptarchia.tip_state().latest_commitments();
-                        debug!("ticking for slot {}", u64::from(slot));
-
-                        let Some(epoch_state) = cryptarchia.epoch_state_for_slot(slot) else {
-                            error!("trying to propose a block for slot {} but epoch state is not available", u64::from(slot));
-                            continue;
-                        };
-                        if let Some(proof) = leader.build_proof_for(aged_tree, latest_tree, epoch_state, slot).await {
-                            debug!("proposing block...");
-                            // TODO: spawn as a separate task?
-                            let block = Self::propose_block(
-                                parent,
-                                slot,
-                                proof,
-                                tx_selector.clone(),
-                                blob_selector.clone(),
-                                &relays
-                            ).await;
-
-                            if let Some(block) = block {
-                                // apply our own block
-                                cryptarchia = block_processor.process_block_and_update_service_state(
-                                    cryptarchia,
-                                    block.clone(),
-                                )
-                                .await;
-                                blend_adapter.blend(block).await;
-                            }
-                        }
-                    }
-
-                    Some(msg) = self.service_resources_handle.inbound_relay.next() => {
-                        Self::process_message(&cryptarchia, &self.block_subscription_sender, msg);
-                    }
-
-                    Some(event) = chainsync_events.next() => {
-                       Self::handle_chainsync_event(&cryptarchia, &sync_blocks_provider, event).await;
-                    }
-                }
->>>>>>> 9bd577ac
             }
             IbdCompletedCryptarchia::Online(cryptarchia) => {
                 self.run_online_cryptarchia(
                     cryptarchia,
-                    leader,
-                    storage_blocks_to_remove,
+                    &leader,
                     incoming_blocks,
                     slot_timer,
                     &relays,
-                    &block_processor,
+                    &mut block_processor,
                     tx_selector,
                     blob_selector,
                     blend_adapter,
@@ -941,8 +854,7 @@
         mut self,
         config: &BootstrapConfig,
         mut cryptarchia: Cryptarchia<Boostrapping>,
-        leader: Leader,
-        mut storage_blocks_to_remove: HashSet<HeaderId>,
+        leader: &Leader,
         mut incoming_blocks: BoxedStream<Block<ClPool::Item, DaPool::Item>>,
         mut slot_timer: EpochSlotTickStream,
         relays: &CryptarchiaConsensusRelays<
@@ -960,7 +872,7 @@
             DaVerifierBackend,
             RuntimeServiceId,
         >,
-        block_processor: &BlockProcessor<
+        block_processor: &mut NomosBlockProcessor<
             '_,
             BlendAdapter,
             BS,
@@ -995,21 +907,18 @@
                 }
 
                 Some(block) = incoming_blocks.next() => {
-                    (cryptarchia, storage_blocks_to_remove) = self.handle_incoming_block(
+                    cryptarchia = self.handle_incoming_block(
                         cryptarchia,
-                        &leader,
                         block.clone(),
-                        storage_blocks_to_remove,
                         block_processor,
                     ).await;
                 }
 
                 Some(SlotTick { slot, .. }) = slot_timer.next() => {
-                    (cryptarchia, storage_blocks_to_remove) = self.handle_new_slot(
+                    cryptarchia = self.handle_new_slot(
                         slot,
                         cryptarchia,
-                        &leader,
-                        storage_blocks_to_remove,
+                        leader,
                         relays,
                         block_processor,
                         tx_selector.clone(),
@@ -1026,11 +935,10 @@
 
         // Switch to Online mode.
         let (cryptarchia, pruned_blocks) = cryptarchia.online();
-        storage_blocks_to_remove.extend(&pruned_blocks);
+        block_processor.add_storage_blocks_to_remove(pruned_blocks.iter().copied());
         self.run_online_cryptarchia(
             cryptarchia,
             leader,
-            storage_blocks_to_remove,
             incoming_blocks,
             slot_timer,
             relays,
@@ -1060,8 +968,7 @@
     async fn run_online_cryptarchia(
         mut self,
         mut cryptarchia: Cryptarchia<Online>,
-        leader: Leader,
-        mut storage_blocks_to_remove: HashSet<HeaderId>,
+        leader: &Leader,
         mut incoming_blocks: BoxedStream<Block<ClPool::Item, DaPool::Item>>,
         mut slot_timer: EpochSlotTickStream,
         relays: &CryptarchiaConsensusRelays<
@@ -1079,7 +986,7 @@
             DaVerifierBackend,
             RuntimeServiceId,
         >,
-        block_processor: &BlockProcessor<
+        block_processor: &mut NomosBlockProcessor<
             '_,
             BlendAdapter,
             BS,
@@ -1104,21 +1011,18 @@
         loop {
             tokio::select! {
                 Some(block) = incoming_blocks.next() => {
-                    (cryptarchia, storage_blocks_to_remove) = self.handle_incoming_block(
+                    cryptarchia = self.handle_incoming_block(
                         cryptarchia,
-                        &leader,
                         block.clone(),
-                        storage_blocks_to_remove,
                         block_processor,
                     ).await;
                 }
 
                 Some(SlotTick { slot, .. }) = slot_timer.next() => {
-                    (cryptarchia, storage_blocks_to_remove) = self.handle_new_slot(
+                    cryptarchia = self.handle_new_slot(
                         slot,
                         cryptarchia,
-                        &leader,
-                        storage_blocks_to_remove,
+                        leader,
                         relays,
                         block_processor,
                         tx_selector.clone(),
@@ -1146,10 +1050,8 @@
     async fn handle_incoming_block<State>(
         &self,
         cryptarchia: Cryptarchia<State>,
-        leader: &Leader,
         block: Block<ClPool::Item, DaPool::Item>,
-        storage_blocks_to_remove: HashSet<HeaderId>,
-        block_processor: &BlockProcessor<
+        block_processor: &mut NomosBlockProcessor<
             '_,
             BlendAdapter,
             BS,
@@ -1165,24 +1067,19 @@
             DaVerifierBackend,
             RuntimeServiceId,
         >,
-    ) -> (Cryptarchia<State>, HashSet<HeaderId>)
+    ) -> Cryptarchia<State>
     where
         State: CryptarchiaState + Send,
     {
         Self::log_received_block(&block);
 
         // Process the received block and update the cryptarchia state.
-        let (cryptarchia, storage_blocks_to_remove) = block_processor
-            .process_block_and_update_service_state(
-                cryptarchia,
-                leader,
-                block.clone(),
-                &storage_blocks_to_remove,
-            )
+        let cryptarchia = block_processor
+            .process_block_and_update_service_state(cryptarchia, block)
             .await;
 
         info!(counter.consensus_processed_blocks = 1);
-        (cryptarchia, storage_blocks_to_remove)
+        cryptarchia
     }
 
     /// Handle a new slot tick by proposing a new block if the `leader` is
@@ -1204,7 +1101,6 @@
         slot: Slot,
         cryptarchia: Cryptarchia<State>,
         leader: &Leader,
-        storage_blocks_to_remove: HashSet<HeaderId>,
         relays: &CryptarchiaConsensusRelays<
             BlendAdapter,
             BS,
@@ -1220,7 +1116,7 @@
             DaVerifierBackend,
             RuntimeServiceId,
         >,
-        block_processor: &BlockProcessor<
+        block_processor: &mut NomosBlockProcessor<
             '_,
             BlendAdapter,
             BS,
@@ -1239,7 +1135,7 @@
         tx_selector: TxS,
         blob_selector: BS,
         blend_adapter: &BlendAdapter,
-    ) -> (Cryptarchia<State>, HashSet<HeaderId>)
+    ) -> Cryptarchia<State>
     where
         State: CryptarchiaState + Send,
     {
@@ -1253,7 +1149,7 @@
                 "trying to propose a block for slot {} but epoch state is not available",
                 u64::from(slot)
             );
-            return (cryptarchia, storage_blocks_to_remove);
+            return cryptarchia;
         };
 
         if let Some(proof) = leader
@@ -1267,20 +1163,15 @@
 
             if let Some(block) = block {
                 // apply our own block
-                let (cryptarchia, storage_blocks_to_remove) = block_processor
-                    .process_block_and_update_service_state(
-                        cryptarchia,
-                        leader,
-                        block.clone(),
-                        &storage_blocks_to_remove,
-                    )
+                let cryptarchia = block_processor
+                    .process_block_and_update_service_state(cryptarchia, block.clone())
                     .await;
                 blend_adapter.blend(block).await;
-                return (cryptarchia, storage_blocks_to_remove);
+                return cryptarchia;
             }
         }
 
-        (cryptarchia, storage_blocks_to_remove)
+        cryptarchia
     }
 
     fn process_message<State: CryptarchiaState>(
@@ -1440,20 +1331,10 @@
         clippy::type_complexity,
         reason = "CryptarchiaConsensusState and CryptarchiaConsensusRelays amount of generics."
     )]
-<<<<<<< HEAD
-    async fn initialize_cryptarchia(
+    async fn recovery_cryptarchia(
         &self,
-        genesis_id: HeaderId,
-        bootstrap_config: &BootstrapConfig,
-        ledger_config: nomos_ledger::Config,
-        leader_config: LeaderConfig,
-        block_processor: &BlockProcessor<
-=======
-    async fn recovery_cryptarchia<State>(
-        &self,
-        mut cryptarchia: Cryptarchia<State>,
+        cryptarchia: InitialCryptarchia,
         block_processor: &mut NomosBlockProcessor<
->>>>>>> 9bd577ac
             '_,
             BlendAdapter,
             BS,
@@ -1470,103 +1351,29 @@
             RuntimeServiceId,
         >,
         storage: &StorageAdapter<Storage, ClPool::Item, DaPool::Item, RuntimeServiceId>,
-<<<<<<< HEAD
-    ) -> (InitialCryptarchia, PrunedBlocks<HeaderId>, Leader) {
-        let lib_id = self.initial_state.lib;
-        let cryptarchia = InitialCryptarchia::new(
-            lib_id,
-            self.initial_state.lib_ledger_state.clone(),
-            ledger_config,
-            genesis_id,
-            bootstrap_config,
-        );
-        let leader = Leader::new(
-            self.initial_state.lib_leader_utxos.clone(),
-            leader_config.sk,
-            ledger_config,
-        );
-
-        let blocks = storage
-            .get_blocks_in_range(lib_id, self.initial_state.tip)
-=======
-    ) -> Cryptarchia<State>
-    where
-        State: CryptarchiaState + Send,
-    {
+    ) -> InitialCryptarchia {
         let blocks = storage
             .get_blocks_in_range(cryptarchia.lib(), self.initial_state.tip)
->>>>>>> 9bd577ac
             .await;
 
         // Skip LIB block since it's already applied
         let blocks = blocks.into_iter().skip(1);
 
         // Process blocks
-<<<<<<< HEAD
         match cryptarchia {
-            InitialCryptarchia::Bootstrapping(cryptarchia) => {
-                let (cryptarchia, pruned_blocks) = self
-                    .process_blocks(blocks, cryptarchia, block_processor)
-                    .await;
-                (
-                    InitialCryptarchia::Bootstrapping(cryptarchia),
-                    pruned_blocks,
-                    leader,
-                )
+            InitialCryptarchia::Bootstrapping(mut cryptarchia) => {
+                for block in blocks {
+                    cryptarchia = block_processor.process_block(cryptarchia, block).await;
+                }
+                InitialCryptarchia::Bootstrapping(cryptarchia)
             }
-            InitialCryptarchia::Online(cryptarchia) => {
-                let (cryptarchia, pruned_blocks) = self
-                    .process_blocks(blocks, cryptarchia, block_processor)
-                    .await;
-                (
-                    InitialCryptarchia::Online(cryptarchia),
-                    pruned_blocks,
-                    leader,
-                )
+            InitialCryptarchia::Online(mut cryptarchia) => {
+                for block in blocks {
+                    cryptarchia = block_processor.process_block(cryptarchia, block).await;
+                }
+                InitialCryptarchia::Online(cryptarchia)
             }
         }
-    }
-
-    /// Try to add multiple [`Block`]s to [`Cryptarchia`].
-    #[expect(
-        clippy::type_complexity,
-        reason = "CryptarchiaConsensusRelays amount of generics."
-    )]
-    async fn process_blocks<State>(
-        &self,
-        blocks: impl Iterator<Item = Block<ClPool::Item, DaPool::Item>>,
-        mut cryptarchia: Cryptarchia<State>,
-        block_processor: &BlockProcessor<
-            '_,
-            BlendAdapter,
-            BS,
-            ClPool,
-            ClPoolAdapter,
-            DaPool,
-            DaPoolAdapter,
-            NetAdapter,
-            SamplingBackend,
-            SamplingRng,
-            Storage,
-            TxS,
-            DaVerifierBackend,
-            RuntimeServiceId,
-        >,
-    ) -> (Cryptarchia<State>, PrunedBlocks<HeaderId>)
-    where
-        State: CryptarchiaState + Send,
-    {
-        let mut pruned_blocks = PrunedBlocks::new();
-=======
->>>>>>> 9bd577ac
-        for block in blocks {
-            cryptarchia = block_processor.process_block(cryptarchia, block).await;
-        }
-<<<<<<< HEAD
-        (cryptarchia, pruned_blocks)
-=======
-        cryptarchia
->>>>>>> 9bd577ac
     }
 
     async fn handle_chainsync_event<State>(
