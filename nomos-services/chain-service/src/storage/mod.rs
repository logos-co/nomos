pub mod adapters;

<<<<<<< HEAD
use std::collections::HashSet;

use futures::{future::join_all, StreamExt as _};
=======
use cryptarchia_engine::Slot;
use futures::future::join_all;
>>>>>>> 2dac4a3a
use nomos_core::header::HeaderId;
use nomos_storage::{backends::StorageBackend, StorageService};
use overwatch::services::{relay::OutboundRelay, ServiceData};

#[async_trait::async_trait]
pub trait StorageAdapter<RuntimeServiceId> {
    type Backend: StorageBackend + Send + Sync + 'static;
    type Block: Send;

    async fn new(
        network_relay: OutboundRelay<
            <StorageService<Self::Backend, RuntimeServiceId> as ServiceData>::Message,
        >,
    ) -> Self;

    /// Sends a store message to the storage service to retrieve a block by its
    /// header id
    ///
    /// # Returns
    ///
    /// The block with the given header id. If no block is found, returns None.
    async fn get_block(&self, key: &HeaderId) -> Option<Self::Block>;

    async fn store_block(
        &self,
        header_id: HeaderId,
        block: Self::Block,
    ) -> Result<(), overwatch::DynError>;

    /// Remove a block from the storage layer.
    ///
    /// * If the block exists, this function returns `Ok(Self::Block).`
    /// * If the block does not exist, this function returns `Ok(None)`.
    /// * If an error occurs, this function returns `Err(overwatch::DynError)`.
    async fn remove_block(
        &self,
        header_id: HeaderId,
    ) -> Result<Option<Self::Block>, overwatch::DynError>;

    /// Remove a batch of blocks from the storage layer.
    ///
    /// For each block being deleted:
    /// * If the block exists, this function returns `Ok(Self::Block).`
    /// * If the block does not exist, this function returns `Ok(None)`.
    /// * If an error occurs, this function returns `Err(overwatch::DynError)`.
    async fn remove_blocks<Headers>(
        &self,
        header_ids: Headers,
    ) -> impl Iterator<Item = Result<Option<Self::Block>, overwatch::DynError>>
    where
        Headers: Iterator<Item = HeaderId> + Send,
    {
        join_all(header_ids.map(|header_id| async move { self.remove_block(header_id).await }))
            .await
            .into_iter()
    }
<<<<<<< HEAD
}

const LOG_TARGET: &str = "cryptarchia::service::storage";

#[async_trait::async_trait]
pub trait StorageAdapterExt<RuntimeServiceId>: StorageAdapter<RuntimeServiceId> {
    /// Deletes multiple blocks from storage,
    /// and returns the header IDs of the blocks that failed to be deleted.
    async fn remove_blocks_and_collect_failures(
        &self,
        blocks: impl Iterator<Item = HeaderId> + Send,
    ) -> HashSet<HeaderId> {
        let blocks = blocks.collect::<Vec<_>>();
        let outcomes = blocks
            .iter()
            .copied()
            .zip(self.remove_blocks(blocks.iter().copied()).await);

        outcomes
            .filter_map(|(block_id, outcome)| match outcome {
                Ok(Some(_)) => {
                    tracing::debug!(
                        target: LOG_TARGET,
                        "Block {block_id:#?} successfully deleted from storage."
                    );
                    None
                }
                Ok(None) => {
                    tracing::trace!(
                        target: LOG_TARGET,
                        "Block {block_id:#?} was not found in storage."
                    );
                    None
                }
                Err(e) => {
                    tracing::error!(
                        target: LOG_TARGET,
                        "Error deleting block {block_id:#?} from storage: {e}."
                    );
                    Some(block_id)
                }
            })
            .collect()
    }

    /// Retrieves the blocks in the range from `from` to `to` from the storage.
    /// Both `from` and `to` are included in the range.
    ///
    /// # Panics
    ///
    /// Panics if any of the blocks in the range are not found in the storage.
    ///
    /// # Parameters
    ///
    /// * `from` - The header id of the first block in the range. Must be a
    ///   valid header.
    /// * `to` - The header id of the last block in the range. Must be a valid
    ///   header.
    ///
    /// # Returns
    ///
    /// A vector of blocks in the range from `from` to `to`.
    /// If no blocks are found, returns an empty vector.
    /// If any of the [`HeaderId`]s are invalid, returns an error with the first
    /// invalid header id.
    async fn get_blocks_in_range(&self, from: HeaderId, to: HeaderId) -> Vec<Self::Block> {
        // Due to the blocks traversal order, this yields `to..from` order
        let blocks = futures::stream::unfold(to, |header_id| async move {
            if header_id == from {
                None
            } else {
                let block = self.get_block(&header_id).await.unwrap_or_else(|| {
                    panic!("Could not retrieve block {to} from storage during recovery")
                });
                let parent_header_id = Self::parent_id(&block);
                Some((block, parent_header_id))
            }
        });

        // To avoid confusion, the order is reversed so it fits the natural `from..to`
        // order
        blocks.collect::<Vec<_>>().await.into_iter().rev().collect()
    }

    fn parent_id(block: &Self::Block) -> HeaderId;
=======

    /// Store immutable block ids with their slots.
    async fn store_immutable_block_ids(
        &self,
        blocks: impl Iterator<Item = (Slot, HeaderId)> + Send,
    ) -> Result<(), overwatch::DynError>;
>>>>>>> 2dac4a3a
}<|MERGE_RESOLUTION|>--- conflicted
+++ resolved
@@ -1,13 +1,9 @@
 pub mod adapters;
 
-<<<<<<< HEAD
 use std::collections::HashSet;
 
+use cryptarchia_engine::Slot;
 use futures::{future::join_all, StreamExt as _};
-=======
-use cryptarchia_engine::Slot;
-use futures::future::join_all;
->>>>>>> 2dac4a3a
 use nomos_core::header::HeaderId;
 use nomos_storage::{backends::StorageBackend, StorageService};
 use overwatch::services::{relay::OutboundRelay, ServiceData};
@@ -64,7 +60,12 @@
             .await
             .into_iter()
     }
-<<<<<<< HEAD
+
+    /// Store immutable block ids with their slots.
+    async fn store_immutable_block_ids(
+        &self,
+        blocks: impl Iterator<Item = (Slot, HeaderId)> + Send,
+    ) -> Result<(), overwatch::DynError>;
 }
 
 const LOG_TARGET: &str = "cryptarchia::service::storage";
@@ -150,12 +151,4 @@
     }
 
     fn parent_id(block: &Self::Block) -> HeaderId;
-=======
-
-    /// Store immutable block ids with their slots.
-    async fn store_immutable_block_ids(
-        &self,
-        blocks: impl Iterator<Item = (Slot, HeaderId)> + Send,
-    ) -> Result<(), overwatch::DynError>;
->>>>>>> 2dac4a3a
 }