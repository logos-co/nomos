--- conflicted
+++ resolved
@@ -106,21 +106,6 @@
 
         Ok(Some(deserialized_block))
     }
-<<<<<<< HEAD
-}
-
-impl<Storage, Tx, BlobCertificate, RuntimeServiceId> StorageAdapterExt<RuntimeServiceId>
-    for StorageAdapter<Storage, Tx, BlobCertificate, RuntimeServiceId>
-where
-    Storage: StorageBackend + Send + Sync + 'static,
-    <Storage as StorageChainApi>::Block:
-        TryFrom<Block<Tx, BlobCertificate>> + TryInto<Block<Tx, BlobCertificate>>,
-    Tx: Clone + Eq + Serialize + DeserializeOwned + Send + Sync + 'static,
-    BlobCertificate: Clone + Eq + Serialize + DeserializeOwned + Send + Sync + 'static,
-{
-    fn parent_id(block: &Self::Block) -> HeaderId {
-        block.header().parent()
-=======
 
     async fn store_immutable_block_ids(
         &self,
@@ -135,6 +120,19 @@
                 .map_err(|_| "Failed to send store_immutable_block_id request to storage relay")?;
         }
         Ok(())
->>>>>>> 2dac4a3a
+    }
+}
+
+impl<Storage, Tx, BlobCertificate, RuntimeServiceId> StorageAdapterExt<RuntimeServiceId>
+    for StorageAdapter<Storage, Tx, BlobCertificate, RuntimeServiceId>
+where
+    Storage: StorageBackend + Send + Sync + 'static,
+    <Storage as StorageChainApi>::Block:
+        TryFrom<Block<Tx, BlobCertificate>> + TryInto<Block<Tx, BlobCertificate>>,
+    Tx: Clone + Eq + Serialize + DeserializeOwned + Send + Sync + 'static,
+    BlobCertificate: Clone + Eq + Serialize + DeserializeOwned + Send + Sync + 'static,
+{
+    fn parent_id(block: &Self::Block) -> HeaderId {
+        block.header().parent()
     }
 }