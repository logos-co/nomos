--- conflicted
+++ resolved
@@ -7,11 +7,7 @@
 };
 
 use bytes::Bytes;
-<<<<<<< HEAD
-use cryptarchia_engine::{Branch, Branches};
-=======
-use cryptarchia_engine::{Branch, CryptarchiaState, Slot};
->>>>>>> 73566648
+use cryptarchia_engine::{Branch, Slot};
 use futures::{future, stream, stream::BoxStream, StreamExt as _, TryStreamExt as _};
 use nomos_core::{block::Block, header::HeaderId, wire};
 use nomos_storage::{api::chain::StorageChainApi, backends::StorageBackend, StorageMsg};
@@ -54,20 +50,19 @@
     Storage,
 }
 
-pub struct BlockProvider<Storage, State, Tx, BlobCertificate>
+pub struct BlockProvider<Storage, Tx, BlobCertificate>
 where
     Storage: StorageBackend,
     Tx: Clone + Eq,
     BlobCertificate: Clone + Eq,
 {
     storage_relay: StorageRelay<Storage>,
-    _phantom: PhantomData<(State, Tx, BlobCertificate)>,
+    _phantom: PhantomData<(Tx, BlobCertificate)>,
 }
 
-impl<Storage, State, Tx, BlobCertificate> BlockProvider<Storage, State, Tx, BlobCertificate>
+impl<Storage, Tx, BlobCertificate> BlockProvider<Storage, Tx, BlobCertificate>
 where
     Storage: StorageBackend + 'static,
-    State: CryptarchiaState + Send + Sync + 'static,
     <Storage as StorageChainApi>::Block: TryInto<Block<Tx, BlobCertificate>>,
     Tx: Serialize + Clone + Eq + Send + Sync + 'static,
     BlobCertificate: Serialize + Clone + Eq + Send + Sync + 'static,
@@ -79,33 +74,15 @@
         }
     }
 
-<<<<<<< HEAD
-    /// Returns a stream of serialized blocks up to `MAX_NUMBER_OF_BLOCKS` from
-    /// a known block towards the `target_block`, in parent-to-child order.
-    /// The stream yields blocks one by one and terminates early if an error
-    /// is encountered.
-    pub async fn send_blocks<Tx, BlobCertificate>(
-        &self,
-        cryptarchia: &Cryptarchia,
-        target_block: HeaderId,
-        known_blocks: &HashSet<HeaderId>,
-        reply_sender: Sender<BoxStream<'static, Result<Bytes, DynError>>>,
-    ) where
-        <Storage as StorageChainApi>::Block: TryInto<Block<Tx, BlobCertificate>>,
-        Tx: Serialize + Clone + Eq + 'static,
-        BlobCertificate: Serialize + Clone + Eq + 'static,
-    {
-=======
     /// Creates a block stream that leads from one of the [`known_blocks`]
     /// to the [`target_block`], and sends it to the [`reply_sender`].
     pub async fn send_blocks(
         &self,
-        cryptarchia: &cryptarchia_engine::Cryptarchia<HeaderId, State>,
+        cryptarchia: &cryptarchia_engine::Cryptarchia<HeaderId>,
         target_block: HeaderId,
         known_blocks: &HashSet<HeaderId>,
         reply_sender: Sender<BoxStream<'static, Result<Bytes, DynError>>>,
     ) {
->>>>>>> 73566648
         info!(
             "Providing blocks:
             target_block={target_block:?},
@@ -146,7 +123,7 @@
         &self,
         target_block: HeaderId,
         known_blocks: &HashSet<HeaderId>,
-        cryptarchia: &cryptarchia_engine::Cryptarchia<HeaderId, State>,
+        cryptarchia: &cryptarchia_engine::Cryptarchia<HeaderId>,
     ) -> Result<BoxStream<'static, Result<Bytes, DynError>>, DynError> {
         let path = self
             .find_path(cryptarchia, target_block, known_blocks)
@@ -187,7 +164,7 @@
     /// Finds the path from one of the known blocks to the target block
     async fn find_path(
         &self,
-        cryptarchia: &cryptarchia_engine::Cryptarchia<HeaderId, State>,
+        cryptarchia: &cryptarchia_engine::Cryptarchia<HeaderId>,
         target_block: HeaderId,
         known_blocks: &HashSet<HeaderId>,
     ) -> Result<Vec<HeaderId>, GetBlocksError> {
@@ -204,7 +181,7 @@
     /// Locates the target block and determines its slot and location
     async fn find_target_block(
         &self,
-        cryptarchia: &cryptarchia_engine::Cryptarchia<HeaderId, State>,
+        cryptarchia: &cryptarchia_engine::Cryptarchia<HeaderId>,
         target_block: HeaderId,
     ) -> Result<BlockInfo, GetBlocksError> {
         if let Some(target_branch) = cryptarchia.branches().get(&target_block) {
@@ -243,7 +220,7 @@
     /// [`GetBlocksError::StartBlockNotFound`] is returned.
     async fn find_optimal_start_block(
         &self,
-        cryptarchia: &cryptarchia_engine::Cryptarchia<HeaderId, State>,
+        cryptarchia: &cryptarchia_engine::Cryptarchia<HeaderId>,
         known_blocks: &HashSet<HeaderId>,
         target_info: &BlockInfo,
     ) -> Result<BlockInfo, GetBlocksError> {
@@ -261,7 +238,7 @@
     }
 
     fn find_optimal_start_block_from_engine(
-        cryptarchia: &cryptarchia_engine::Cryptarchia<HeaderId, State>,
+        cryptarchia: &cryptarchia_engine::Cryptarchia<HeaderId>,
         known_blocks: &HashSet<HeaderId>,
         target_info: &BlockInfo,
     ) -> Result<Option<BlockInfo>, GetBlocksError> {
@@ -278,12 +255,8 @@
             }));
         }
 
-<<<<<<< HEAD
-    use cryptarchia_engine::{Config, Slot, State::Bootstrapping};
-=======
         Ok(None)
     }
->>>>>>> 73566648
 
     async fn find_optimal_start_block_from_storage(
         &self,
@@ -305,7 +278,7 @@
 
     async fn compute_path_between_endpoints(
         &self,
-        cryptarchia: &cryptarchia_engine::Cryptarchia<HeaderId, State>,
+        cryptarchia: &cryptarchia_engine::Cryptarchia<HeaderId>,
         start_info: BlockInfo,
         target_info: BlockInfo,
     ) -> Result<Vec<HeaderId>, GetBlocksError> {
@@ -333,7 +306,7 @@
     }
 
     fn compute_path_from_engine(
-        cryptarchia: &cryptarchia_engine::Cryptarchia<HeaderId, State>,
+        cryptarchia: &cryptarchia_engine::Cryptarchia<HeaderId>,
         start_block: HeaderId,
         target_block: HeaderId,
         limit: NonZeroUsize,
@@ -374,7 +347,7 @@
     /// Builds a list of block IDs using storage scan + engine path when needed
     async fn compute_path_from_storage_and_engine(
         &self,
-        cryptarchia: &cryptarchia_engine::Cryptarchia<HeaderId, State>,
+        cryptarchia: &cryptarchia_engine::Cryptarchia<HeaderId>,
         start_block_slot: Slot,
         target_block: HeaderId,
         target_block_slot: Slot,
@@ -404,7 +377,7 @@
     }
 
     fn max_lca(
-        cryptarchia: &cryptarchia_engine::Cryptarchia<HeaderId, State>,
+        cryptarchia: &cryptarchia_engine::Cryptarchia<HeaderId>,
         target_branch: &Branch<HeaderId>,
         known_blocks: &HashSet<HeaderId>,
     ) -> Option<Branch<HeaderId>> {
@@ -515,17 +488,6 @@
         rx.await.map_err(|_| GetBlocksError::ChannelDropped)
     }
 
-<<<<<<< HEAD
-    fn new_cryptarchia() -> cryptarchia_engine::Cryptarchia<[u8; 32]> {
-        <cryptarchia_engine::Cryptarchia<_>>::from_lib(
-            [0; 32],
-            Config {
-                security_param: NonZero::new(1).unwrap(),
-                active_slot_coeff: 1.0,
-            },
-            Bootstrapping,
-        )
-=======
     async fn send_error(msg: String, reply_sender: Sender<BoxStream<'_, Result<Bytes, DynError>>>) {
         error!(msg);
 
@@ -537,6 +499,5 @@
         {
             error!("Failed to send error stream: {e}");
         }
->>>>>>> 73566648
     }
 }