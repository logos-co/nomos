// std
use std::{collections::HashMap, sync::Arc};

// crates
use axum::{
    body::Bytes,
    extract::Query,
    http::HeaderValue,
    routing::{get, patch, post, put},
    Router,
};

use hyper::{
    header::{CONTENT_TYPE, USER_AGENT},
    Body, Request,
};
use overwatch_rs::{services::state::NoState, DynError};
use parking_lot::Mutex;
use tokio::sync::mpsc::Sender;
use tower::make::Shared;
use tower_http::{
    cors::{Any, CorsLayer},
    trace::TraceLayer,
};
use tower_service::Service;

// internal
use super::HttpBackend;
use crate::http::{HttpMethod, HttpRequest, Route};

/// Configuration for the Http Server
#[derive(Debug, Clone, clap::Args, serde::Deserialize, serde::Serialize)]
pub struct AxumBackendSettings {
    /// Socket where the server will be listening on for incoming requests.
    #[arg(
        short, long = "http-addr",
        default_value_t = std::net::SocketAddr::new(
            std::net::IpAddr::V4(std::net::Ipv4Addr::new(127, 0, 0, 1)),
            8080,
        ),
        env = "HTTP_BIND_ADDRESS"
    )]
    pub address: std::net::SocketAddr,
    /// Allowed origins for this server deployment requests.
    #[arg(long = "http-cors-origin")]
    pub cors_origins: Vec<String>,
}

#[derive(Debug, thiserror::Error)]
pub enum AxumBackendError {
    #[error("axum backend: send error: {0}")]
    SendError(#[from] tokio::sync::mpsc::error::SendError<HttpRequest>),

    #[error("axum backend: send error graphql endpoint error")]
    SendGraphqlError,

    #[error("axum backend: {0}")]
    Any(DynError),
}

#[derive(Debug, Clone)]
pub struct AxumBackend {
    config: AxumBackendSettings,
    router: Arc<Mutex<Router>>,
}

#[async_trait::async_trait]
impl HttpBackend for AxumBackend {
    type Config = AxumBackendSettings;
    type State = NoState<AxumBackendSettings>;
    type Error = AxumBackendError;

    fn new(config: Self::Config) -> Result<Self, Self::Error>
    where
        Self: Sized,
    {
        let mut builder = CorsLayer::new();
        if config.cors_origins.is_empty() {
            builder = builder.allow_origin(Any);
        }
        for origin in &config.cors_origins {
            builder = builder.allow_origin(
                origin
                    .as_str()
                    .parse::<HeaderValue>()
                    .expect("fail to parse origin"),
            );
        }
        let cors = builder
            .allow_headers([CONTENT_TYPE, USER_AGENT])
            .allow_methods(Any);

        let router = Router::new().layer(cors).layer(TraceLayer::new_for_http());
        let router = Arc::new(Mutex::new(router));

        Ok(Self { config, router })
    }

    fn add_route(
        &self,
        service_id: overwatch_rs::services::ServiceId,
        route: Route,
        req_stream: Sender<HttpRequest>,
    ) {
        let path = format!("/{}/{}", service_id.to_lowercase(), route.path);
        tracing::info!("Axum backend: adding route {}", path);
        match route.method {
            HttpMethod::GET => self.add_get_route(&path, req_stream),
            HttpMethod::POST | HttpMethod::PUT | HttpMethod::PATCH => {
                self.add_data_route(route.method, &path, req_stream)
            }
            _ => todo!(),
        };
    }

    async fn run(&self) -> Result<(), overwatch_rs::DynError> {
        let router = self.router.clone();
        let service = tower::service_fn(move |request: Request<Body>| {
            let mut router = router.lock().clone();
            async move { router.call(request).await }
        });

        axum::Server::bind(&self.config.address)
            .serve(Shared::new(service))
            .await?;
        Ok(())
    }
}

impl AxumBackend {
    fn add_get_route(&self, path: &str, req_stream: Sender<HttpRequest>) {
        let mut router = self.router.lock();
        *router = router.clone().route(
            path,
            get(|Query(query): Query<HashMap<String, String>>| async move {
<<<<<<< HEAD
                handle_req(req_stream, query, None).await
=======
                let (tx, mut rx) = tokio::sync::mpsc::channel(1);

                // Write Self::Request type message to req_stream.
                // TODO: handle result in a more elegant way.
                // Currently, convert to Result<String, String>
                match req_stream
                    .send(HttpRequest {
                        query,
                        payload: None,
                        res_tx: tx,
                    })
                    .await
                {
                    Ok(_) => {
                        // Wait for a response, then pass or serialize it?
                        match rx.recv().await {
                            Some(res) => Ok(res),
                            None => Ok("".into()),
                        }
                    }
                    Err(e) => Err(AxumBackendError::SendError(e).to_string()),
                }
>>>>>>> ddb0ecbb
            }),
        )
    }

    fn add_data_route(&self, method: HttpMethod, path: &str, req_stream: Sender<HttpRequest>) {
        let handler = match method {
            HttpMethod::POST => post(
                |Query(query): Query<HashMap<String, String>>, payload: Option<Bytes>| async move {
                    handle_req(req_stream, query, payload).await
                },
            ),
            HttpMethod::PUT => put(
                |Query(query): Query<HashMap<String, String>>, payload: Option<Bytes>| async move {
                    handle_req(req_stream, query, payload).await
                },
            ),
            HttpMethod::PATCH => patch(
                |Query(query): Query<HashMap<String, String>>, payload: Option<Bytes>| async move {
                    handle_req(req_stream, query, payload).await
                },
            ),
            _ => unimplemented!(),
        };

        let mut router = self.router.lock();
        *router = router.clone().route(path, handler)
    }
}

async fn handle_req(
    req_stream: Sender<HttpRequest>,
    query: HashMap<String, String>,
    payload: Option<Bytes>,
) -> Result<Bytes, String> {
    let (tx, mut rx) = tokio::sync::mpsc::channel(1);
    // Write Self::Request type message to req_stream.
    // TODO: handle result in a more elegant way.
    // Currently, convert to Result<String, String>
    match req_stream
        .send(HttpRequest {
            query,
            payload,
            res_tx: tx,
        })
        .await
    {
        Ok(_) => {
            // Wait for a response, then pass or serialize it?
            let res = rx.recv().await.ok_or("".into());
            res
        }
        Err(_e) => Err(AxnumBackendError::SendGraphqlError.to_string()),
    }
}<|MERGE_RESOLUTION|>--- conflicted
+++ resolved
@@ -133,32 +133,7 @@
         *router = router.clone().route(
             path,
             get(|Query(query): Query<HashMap<String, String>>| async move {
-<<<<<<< HEAD
                 handle_req(req_stream, query, None).await
-=======
-                let (tx, mut rx) = tokio::sync::mpsc::channel(1);
-
-                // Write Self::Request type message to req_stream.
-                // TODO: handle result in a more elegant way.
-                // Currently, convert to Result<String, String>
-                match req_stream
-                    .send(HttpRequest {
-                        query,
-                        payload: None,
-                        res_tx: tx,
-                    })
-                    .await
-                {
-                    Ok(_) => {
-                        // Wait for a response, then pass or serialize it?
-                        match rx.recv().await {
-                            Some(res) => Ok(res),
-                            None => Ok("".into()),
-                        }
-                    }
-                    Err(e) => Err(AxumBackendError::SendError(e).to_string()),
-                }
->>>>>>> ddb0ecbb
             }),
         )
     }
