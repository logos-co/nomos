<<<<<<< HEAD
use std::{fmt::Display, sync::OnceLock, time::Duration};
=======
use std::fmt::Display;
>>>>>>> 056e49ae

use overwatch::{
    DynError, OpaqueServiceResourcesHandle,
    overwatch::handle::OverwatchHandle,
    services::{
        AsServiceId, ServiceCore, ServiceData,
        state::{NoOperator, NoState},
    },
};

pub mod http;

/// A simple abstraction so that we can easily
/// change the underlying http server
#[async_trait::async_trait]
pub trait Backend<RuntimeServiceId> {
    type Error: std::error::Error + Send + Sync + 'static;
    type Settings: Clone + Send + Sync + 'static;

    async fn new(settings: Self::Settings) -> Result<Self, Self::Error>
    where
        Self: Sized;

    /// Wait until the backend is ready to serve requests.
    ///
    /// # Notes
    ///
    /// * Because this method is async and takes a `self` reference, it would
    ///   need to propagate `Sync` traits. To avoid this, we use a `&mut self`
    ///   reference. In addition, this also covers potential use-cases where the
    ///   backend might need to perform some `mut` operations when checking
    ///   readiness, such as sending/receiving messages.
    ///
    /// # Arguments
    ///
    /// * `overwatch_handle` - A handle to Overwatch. This is mainly used to
    ///   retrieve the
    ///   [`StatusWatcher`](overwatch::services::status::StatusWatcher) to read
    ///   the [`ServiceStatus`](overwatch::services::status::ServiceStatus) of
    ///   `Services` we depend on.
    ///
    /// # Returns
    ///
    /// Returns a `Result` indicating:
    /// * `Ok(())` if the backend is ready.
    /// * `Err(DynError)` if there was an error while waiting for readiness.
    async fn wait_until_ready(
        &mut self,
        overwatch_handle: OverwatchHandle<RuntimeServiceId>,
    ) -> Result<(), DynError>;

    async fn serve(self, handle: OverwatchHandle<RuntimeServiceId>) -> Result<(), Self::Error>;
}

#[derive(Debug, Clone, serde::Serialize, serde::Deserialize)]
pub struct ApiServiceSettings<S> {
    pub backend_settings: S,
}

pub struct ApiService<B: Backend<RuntimeServiceId>, RuntimeServiceId> {
    service_resources_handle: OpaqueServiceResourcesHandle<Self, RuntimeServiceId>,
    settings: ApiServiceSettings<B::Settings>,
}

impl<B: Backend<RuntimeServiceId>, RuntimeServiceId> ServiceData
    for ApiService<B, RuntimeServiceId>
{
    type Settings = ApiServiceSettings<B::Settings>;
    type State = NoState<Self::Settings>;
    type StateOperator = NoOperator<Self::State>;
    type Message = ();
}

#[async_trait::async_trait]
impl<B, RuntimeServiceId> ServiceCore<RuntimeServiceId> for ApiService<B, RuntimeServiceId>
where
    B: Backend<RuntimeServiceId> + Send + Sync + 'static,
    RuntimeServiceId: AsServiceId<Self> + Display + Send + Clone,
{
    /// Initialize the service with the given state
    fn init(
        service_resources_handle: OpaqueServiceResourcesHandle<Self, RuntimeServiceId>,
        _initial_state: Self::State,
    ) -> Result<Self, DynError> {
        let settings = service_resources_handle
            .settings_handle
            .notifier()
            .get_updated_settings();

        Ok(Self {
            service_resources_handle,
            settings,
        })
    }

    /// Service main loop
    async fn run(mut self) -> Result<(), DynError> {
        let mut endpoint = B::new(self.settings.backend_settings).await?;

        self.service_resources_handle.status_updater.notify_ready();
        tracing::info!(
            "Service '{}' is ready.",
            <RuntimeServiceId as AsServiceId<Self>>::SERVICE_ID
        );

        endpoint
            .wait_until_ready(self.service_resources_handle.overwatch_handle.clone())
            .await?;

        endpoint
            .serve(self.service_resources_handle.overwatch_handle)
            .await?;

        Ok(())
    }
}<|MERGE_RESOLUTION|>--- conflicted
+++ resolved
@@ -1,8 +1,4 @@
-<<<<<<< HEAD
-use std::{fmt::Display, sync::OnceLock, time::Duration};
-=======
 use std::fmt::Display;
->>>>>>> 056e49ae
 
 use overwatch::{
     DynError, OpaqueServiceResourcesHandle,
