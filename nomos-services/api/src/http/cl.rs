--- conflicted
+++ resolved
@@ -12,13 +12,8 @@
 use tokio::sync::oneshot;
 
 type ClMempoolService<T> = MempoolService<
-<<<<<<< HEAD
     MempoolNetworkAdapter<T, <T as Transaction>::Hash>,
-    MockPool<BlockId, T, <T as Transaction>::Hash>,
-=======
-    Libp2pAdapter<T, <T as Transaction>::Hash>,
     MockPool<HeaderId, T, <T as Transaction>::Hash>,
->>>>>>> 50cff241
     TxDiscriminant,
 >;
 
