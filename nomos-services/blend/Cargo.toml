[package]
edition = { workspace = true }
license = { workspace = true }
name    = "nomos-blend-service"
version = "0.1.0"

[lints]
workspace = true

[dependencies]
async-trait              = "0.1"
chain-service            = { workspace = true }
cryptarchia-engine       = { workspace = true }
fork_stream              = { workspace = true }
futures                  = { default-features = false, version = "0.3" }
groth16                  = { default-features = false, workspace = true }
libp2p                   = { optional = true, workspace = true }
libp2p-stream            = { optional = true, workspace = true }
nomos-blend-message      = { workspace = true }
nomos-blend-network      = { workspace = true }
nomos-blend-scheduling   = { workspace = true }
nomos-core               = { workspace = true }
nomos-ledger             = { workspace = true }
nomos-libp2p             = { optional = true, workspace = true }
nomos-membership-service = { workspace = true }
nomos-network            = { workspace = true }
nomos-time               = { workspace = true }
nomos-utils              = { features = ["serde"], workspace = true }
overwatch                = { workspace = true }
rand                     = { workspace = true }
serde                    = { default-features = false, version = "1.0" }
serde_with               = { workspace = true }
services-utils           = { workspace = true }
thiserror                = { default-features = false, version = "1" }
tokio                    = { default-features = false, version = "1" }
tokio-stream             = { default-features = false, version = "0.1" }
tracing                  = { workspace = true }

[dev-dependencies]
libp2p                 = { default-features = false, features = ["plaintext", "tcp", "yamux"], workspace = true }
libp2p-swarm-test      = { default-features = false, version = "0.5.0" }
nomos-blend-message    = { workspace = true }
nomos-blend-network    = { features = ["unsafe-test-functions"], workspace = true }
<<<<<<< HEAD
nomos-blend-scheduling = { features = ["unsafe-test-functions"], workspace = true }
test-log               = { default-features = false, version = "0.2.18" }
=======
nomos-blend-scheduling = { workspace = true, features = ["unsafe-test-functions"] }
test-log               = { default-features = false, version = "0.2.18", features = ["trace"] }
>>>>>>> 42db902c

[features]
default = []
libp2p  = ["dep:libp2p", "dep:libp2p-stream", "dep:nomos-libp2p", "nomos-network/libp2p"]<|MERGE_RESOLUTION|>--- conflicted
+++ resolved
@@ -41,13 +41,8 @@
 libp2p-swarm-test      = { default-features = false, version = "0.5.0" }
 nomos-blend-message    = { workspace = true }
 nomos-blend-network    = { features = ["unsafe-test-functions"], workspace = true }
-<<<<<<< HEAD
-nomos-blend-scheduling = { features = ["unsafe-test-functions"], workspace = true }
-test-log               = { default-features = false, version = "0.2.18" }
-=======
 nomos-blend-scheduling = { workspace = true, features = ["unsafe-test-functions"] }
 test-log               = { default-features = false, version = "0.2.18", features = ["trace"] }
->>>>>>> 42db902c
 
 [features]
 default = []
