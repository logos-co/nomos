--- conflicted
+++ resolved
@@ -5,12 +5,11 @@
     time::Duration,
 };
 
-<<<<<<< HEAD
-use futures::{StreamExt as _, stream::pending};
-=======
 use async_trait::async_trait;
-use futures::{Stream, StreamExt as _, stream::empty};
->>>>>>> 3699ac19
+use futures::{
+    Stream, StreamExt as _,
+    stream::{empty, pending},
+};
 use nomos_blend_scheduling::{
     EncapsulatedMessage,
     membership::Membership,
@@ -24,11 +23,7 @@
 
 use crate::{
     edge::{backends::BlendBackend, handlers::Error, run, settings::BlendConfig},
-<<<<<<< HEAD
-    epoch::EpochHandler,
-=======
-    epoch_info::{PolEpochInfo, PolInfoProvider},
->>>>>>> 3699ac19
+    epoch::{EpochHandler, PolEpochInfo, PolInfoProvider},
     mock_poq_inputs_stream,
     session::SessionInfo,
     settings::{FIRST_SESSION_READY_TIMEOUT, TimingSettings},
@@ -87,11 +82,7 @@
         });
 
     let join_handle = tokio::spawn(async move {
-<<<<<<< HEAD
-        run::<TestBackend, _, MockProofsGenerator, _, _>(
-=======
-        run::<TestBackend, _, MockProofsGenerator, EmptyPolStreamProvider, _>(
->>>>>>> 3699ac19
+        run::<TestBackend, _, MockProofsGenerator, _, EmptyPolStreamProvider, _>(
             UninitializedSessionEventStream::new(
                 aggregated_session_stream,
                 FIRST_SESSION_READY_TIMEOUT,
