pub mod core;
pub mod edge;
pub mod message;
<<<<<<< HEAD
pub mod network;
pub mod settings;

use std::{
    fmt::{Debug, Display},
    future::Future,
    time::Duration,
};

use async_trait::async_trait;
use backends::BlendBackend;
use futures::{future::join_all, StreamExt as _};
use network::NetworkAdapter;
use nomos_blend_message::{crypto::random_sized_bytes, encap::DecapsulationOutput, PayloadType};
use nomos_blend_scheduling::{
    membership::Membership,
    message_blend::crypto::CryptographicProcessor,
    message_scheduler::{round_info::RoundInfo, MessageScheduler},
    UninitializedMessageScheduler, UnwrappedMessage,
};
use nomos_core::wire;
use nomos_network::NetworkService;
use overwatch::{
    services::{
        state::{NoOperator, NoState},
        AsServiceId, ServiceCore, ServiceData,
    },
    OpaqueServiceResourcesHandle,
};
use rand::{seq::SliceRandom as _, RngCore, SeedableRng as _};
use rand_chacha::ChaCha12Rng;
use serde::{Deserialize, Serialize};
use services_utils::wait_until_services_are_ready;
use tokio::time::interval;
use tokio_stream::wrappers::IntervalStream;

use crate::{
    message::{NetworkMessage, ProcessedMessage, ServiceMessage},
    settings::BlendConfig,
};

const LOG_TARGET: &str = "blend::service";

/// A blend service that sends messages to the blend network
/// and broadcasts fully unwrapped messages through the [`NetworkService`].
///
/// The blend backend and the network adapter are generic types that are
/// independent of each other. For example, the blend backend can use the
/// libp2p network stack, while the network adapter can use the other network
/// backend.
pub struct BlendService<Backend, NodeId, Network, RuntimeServiceId>
where
    Backend: BlendBackend<NodeId, ChaCha12Rng, RuntimeServiceId>,
    Network: NetworkAdapter<RuntimeServiceId>,
{
    backend: Backend,
    service_resources_handle: OpaqueServiceResourcesHandle<Self, RuntimeServiceId>,
    membership: Membership<NodeId>,
}

impl<Backend, NodeId, Network, RuntimeServiceId> ServiceData
    for BlendService<Backend, NodeId, Network, RuntimeServiceId>
where
    Backend: BlendBackend<NodeId, ChaCha12Rng, RuntimeServiceId>,
    Network: NetworkAdapter<RuntimeServiceId>,
{
    type Settings = BlendConfig<Backend::Settings, NodeId>;
    type State = NoState<Self::Settings>;
    type StateOperator = NoOperator<Self::State>;
    type Message = ServiceMessage<Network::BroadcastSettings>;
}

#[async_trait]
impl<Backend, NodeId, Network, RuntimeServiceId> ServiceCore<RuntimeServiceId>
    for BlendService<Backend, NodeId, Network, RuntimeServiceId>
where
    Backend: BlendBackend<NodeId, ChaCha12Rng, RuntimeServiceId> + Send + Sync,
    NodeId: Clone + Send + Sync + 'static,
    Network: NetworkAdapter<RuntimeServiceId, BroadcastSettings: Unpin> + Send + Sync,
    RuntimeServiceId: AsServiceId<NetworkService<Network::Backend, RuntimeServiceId>>
        + AsServiceId<Self>
        + Clone
        + Debug
        + Display
        + Sync
        + Send
        + 'static,
{
    fn init(
        service_resources_handle: OpaqueServiceResourcesHandle<Self, RuntimeServiceId>,
        _initial_state: Self::State,
    ) -> Result<Self, overwatch::DynError> {
        let settings_reader = service_resources_handle.settings_handle.notifier();
        let blend_config = settings_reader.get_updated_settings();
        let membership = blend_config.membership();
        Ok(Self {
            backend: <Backend as BlendBackend<NodeId, ChaCha12Rng, RuntimeServiceId>>::new(
                settings_reader.get_updated_settings(),
                service_resources_handle.overwatch_handle.clone(),
                Box::pin(
                    IntervalStream::new(interval(blend_config.time.session_duration()))
                        .map(move |_| membership.clone()),
                ),
                ChaCha12Rng::from_entropy(),
            ),
            service_resources_handle,
            membership: blend_config.membership(),
        })
    }

    async fn run(mut self) -> Result<(), overwatch::DynError> {
        let Self {
            service_resources_handle:
                OpaqueServiceResourcesHandle::<Self, RuntimeServiceId> {
                    ref mut inbound_relay,
                    ref overwatch_handle,
                    ref settings_handle,
                    ref status_updater,
                    ..
                },
            ref mut backend,
            ref membership,
        } = self;
        let blend_config = settings_handle.notifier().get_updated_settings();
        let mut rng = ChaCha12Rng::from_entropy();
        let mut cryptographic_processor = CryptographicProcessor::new(
            blend_config.crypto.clone(),
            membership.clone(),
            rng.clone(),
        );
        let network_relay = overwatch_handle.relay::<NetworkService<_, _>>().await?;
        let network_adapter = Network::new(network_relay);

        // Incoming streams

        // Yields once every randomly-scheduled release round.
        let mut message_scheduler = UninitializedMessageScheduler::<
            _,
            _,
            ProcessedMessage<Network::BroadcastSettings>,
        >::new(
            blend_config.session_stream(),
            blend_config.scheduler_settings(),
            rng.clone(),
        )
        .wait_next_session_start()
        .await;

        // Yields new messages received via Blend peers.
        let mut blend_messages = backend.listen_to_incoming_messages();

        status_updater.notify_ready();
        tracing::info!(
            target: LOG_TARGET,
            "Service '{}' is ready.",
            <RuntimeServiceId as AsServiceId<Self>>::SERVICE_ID
        );

        wait_until_services_are_ready!(
            &self.service_resources_handle.overwatch_handle,
            Some(Duration::from_secs(60)),
            NetworkService<_, _>
        )
        .await?;

        loop {
            tokio::select! {
                Some(local_data_message) = inbound_relay.next() => {
                    handle_local_data_message(local_data_message, &mut cryptographic_processor, backend, &mut message_scheduler).await;
                }
                Some(incoming_message) = blend_messages.next() => {
                    handle_incoming_blend_message(incoming_message, &mut message_scheduler);
                }
                Some(round_info) = message_scheduler.next() => {
                    handle_release_round(round_info, &mut cryptographic_processor, &mut rng, backend, &network_adapter).await;
                }
            }
        }
    }
}

/// Blend a new message received from another service.
///
/// When a new local data message is received, an attempt to serialize and
/// encapsulate its payload is performed. If encapsulation is successful, the
/// message is sent over the Blend network and the Blend scheduler notified of
/// the new message sent.
/// These messages do not go through the Blend scheduler hence are not delayed,
/// as per the spec.
async fn handle_local_data_message<
    NodeId,
    Rng,
    Backend,
    SessionClock,
    BroadcastSettings,
    RuntimeServiceId,
>(
    local_data_message: ServiceMessage<BroadcastSettings>,
    cryptographic_processor: &mut CryptographicProcessor<NodeId, Rng>,
    backend: &Backend,
    scheduler: &mut MessageScheduler<SessionClock, Rng, ProcessedMessage<BroadcastSettings>>,
) where
    NodeId: Send,
    Rng: RngCore + Send,
    Backend: BlendBackend<NodeId, ChaCha12Rng, RuntimeServiceId> + Sync,
    BroadcastSettings: Serialize,
{
    let ServiceMessage::Blend(message_payload) = local_data_message;

    let Ok(serialized_data_message) = wire::serialize(&message_payload).inspect_err(|_| tracing::error!(target: LOG_TARGET, "Message from internal service failed to be serialized.")) else {
        return;
    };

    let Ok(wrapped_message) = cryptographic_processor
        .encapsulate_data_payload(&serialized_data_message)
        .inspect_err(|e| {
            tracing::error!(target: LOG_TARGET, "Failed to wrap message: {e:?}");
        })
    else {
        return;
    };
    backend.publish(wrapped_message).await;
    scheduler.notify_new_data_message();
}

/// Processes an already unwrapped and validated Blend message received from
/// a core or edge peer.
fn handle_incoming_blend_message<Rng, SessionClock, BroadcastSettings>(
    unwrapped_blend_message: UnwrappedMessage,
    scheduler: &mut MessageScheduler<SessionClock, Rng, ProcessedMessage<BroadcastSettings>>,
) where
    BroadcastSettings: for<'de> Deserialize<'de>,
{
    match unwrapped_blend_message {
        DecapsulationOutput::Completed(fully_decapsulated_message) => {
            match fully_decapsulated_message.into_components() {
                (PayloadType::Cover, _) => {
                    tracing::info!(target: LOG_TARGET, "Discarding received cover message.");
                }
                (PayloadType::Data, serialized_data_message) => {
                    tracing::debug!(target: LOG_TARGET, "Processing a fully decapsulated data message.");
                    if let Ok(deserialized_network_message) =
                        wire::deserialize::<NetworkMessage<BroadcastSettings>>(
                            serialized_data_message.as_ref(),
                        )
                    {
                        scheduler.schedule_message(deserialized_network_message.into());
                    } else {
                        tracing::debug!(target: LOG_TARGET, "Unrecognized data message from blend backend. Dropping.");
                    }
                }
            }
        }
        DecapsulationOutput::Incompleted(remaining_encapsulated_message) => {
            scheduler.schedule_message(remaining_encapsulated_message.into());
        }
    }
}

/// Reacts to a new release tick as returned by the scheduler.
///
/// When that happens, the previously processed messages (both encapsulated and
/// unencapsulated ones) as well as optionally a cover message are handled.
/// For unencapsulated messages, they are broadcasted to the rest of the network
/// using the configured network adapter. For encapsulated messages as well as
/// the optional cover message, they are forwarded to the rest of the connected
/// Blend peers.
async fn handle_release_round<NodeId, Rng, Backend, NetAdapter, RuntimeServiceId>(
    RoundInfo {
        cover_message_generation_flag,
        processed_messages,
    }: RoundInfo<ProcessedMessage<NetAdapter::BroadcastSettings>>,
    cryptographic_processor: &mut CryptographicProcessor<NodeId, Rng>,
    rng: &mut Rng,
    backend: &Backend,
    network_adapter: &NetAdapter,
) where
    Rng: RngCore + Send,
    Backend: BlendBackend<NodeId, ChaCha12Rng, RuntimeServiceId> + Sync,
    NetAdapter: NetworkAdapter<RuntimeServiceId> + Sync,
{
    let mut processed_messages_relay_futures = processed_messages
        .into_iter()
        .map(
            |message_to_release| -> Box<dyn Future<Output = ()> + Send + Unpin> {
                match message_to_release {
                    ProcessedMessage::Network(NetworkMessage {
                        broadcast_settings,
                        message,
                    }) => Box::new(network_adapter.broadcast(message, broadcast_settings)),
                    ProcessedMessage::Encapsulated(encapsulated_message) => {
                        Box::new(backend.publish(*encapsulated_message))
                    }
                }
            },
        )
        .collect::<Vec<_>>();
    if cover_message_generation_flag.is_some() {
        let cover_message = cryptographic_processor
            .encapsulate_cover_payload(&random_sized_bytes::<{ size_of::<u32>() }>())
            .expect("Should not fail to generate new cover message");
        processed_messages_relay_futures.push(Box::new(backend.publish(cover_message)));
    }
    // TODO: If we send all of them in parallel, do we still need to shuffle them?
    processed_messages_relay_futures.shuffle(rng);
    let total_message_count = processed_messages_relay_futures.len();

    // Release all messages concurrently, and wait for all of them to be sent.
    join_all(processed_messages_relay_futures).await;
    tracing::debug!(target: LOG_TARGET, "Sent out {total_message_count} processed and/or cover messages at this release window.");
}

impl<Backend, NodeId, Network, RuntimeServiceId> Drop
    for BlendService<Backend, NodeId, Network, RuntimeServiceId>
where
    Backend: BlendBackend<NodeId, ChaCha12Rng, RuntimeServiceId>,
    Network: NetworkAdapter<RuntimeServiceId>,
{
    fn drop(&mut self) {
        tracing::info!(target: LOG_TARGET, "Shutting down Blend backend");
        self.backend.shutdown();
    }
}
=======
pub mod settings;
>>>>>>> 64c8b0c6
<|MERGE_RESOLUTION|>--- conflicted
+++ resolved
@@ -1,330 +1,4 @@
 pub mod core;
 pub mod edge;
 pub mod message;
-<<<<<<< HEAD
-pub mod network;
-pub mod settings;
-
-use std::{
-    fmt::{Debug, Display},
-    future::Future,
-    time::Duration,
-};
-
-use async_trait::async_trait;
-use backends::BlendBackend;
-use futures::{future::join_all, StreamExt as _};
-use network::NetworkAdapter;
-use nomos_blend_message::{crypto::random_sized_bytes, encap::DecapsulationOutput, PayloadType};
-use nomos_blend_scheduling::{
-    membership::Membership,
-    message_blend::crypto::CryptographicProcessor,
-    message_scheduler::{round_info::RoundInfo, MessageScheduler},
-    UninitializedMessageScheduler, UnwrappedMessage,
-};
-use nomos_core::wire;
-use nomos_network::NetworkService;
-use overwatch::{
-    services::{
-        state::{NoOperator, NoState},
-        AsServiceId, ServiceCore, ServiceData,
-    },
-    OpaqueServiceResourcesHandle,
-};
-use rand::{seq::SliceRandom as _, RngCore, SeedableRng as _};
-use rand_chacha::ChaCha12Rng;
-use serde::{Deserialize, Serialize};
-use services_utils::wait_until_services_are_ready;
-use tokio::time::interval;
-use tokio_stream::wrappers::IntervalStream;
-
-use crate::{
-    message::{NetworkMessage, ProcessedMessage, ServiceMessage},
-    settings::BlendConfig,
-};
-
-const LOG_TARGET: &str = "blend::service";
-
-/// A blend service that sends messages to the blend network
-/// and broadcasts fully unwrapped messages through the [`NetworkService`].
-///
-/// The blend backend and the network adapter are generic types that are
-/// independent of each other. For example, the blend backend can use the
-/// libp2p network stack, while the network adapter can use the other network
-/// backend.
-pub struct BlendService<Backend, NodeId, Network, RuntimeServiceId>
-where
-    Backend: BlendBackend<NodeId, ChaCha12Rng, RuntimeServiceId>,
-    Network: NetworkAdapter<RuntimeServiceId>,
-{
-    backend: Backend,
-    service_resources_handle: OpaqueServiceResourcesHandle<Self, RuntimeServiceId>,
-    membership: Membership<NodeId>,
-}
-
-impl<Backend, NodeId, Network, RuntimeServiceId> ServiceData
-    for BlendService<Backend, NodeId, Network, RuntimeServiceId>
-where
-    Backend: BlendBackend<NodeId, ChaCha12Rng, RuntimeServiceId>,
-    Network: NetworkAdapter<RuntimeServiceId>,
-{
-    type Settings = BlendConfig<Backend::Settings, NodeId>;
-    type State = NoState<Self::Settings>;
-    type StateOperator = NoOperator<Self::State>;
-    type Message = ServiceMessage<Network::BroadcastSettings>;
-}
-
-#[async_trait]
-impl<Backend, NodeId, Network, RuntimeServiceId> ServiceCore<RuntimeServiceId>
-    for BlendService<Backend, NodeId, Network, RuntimeServiceId>
-where
-    Backend: BlendBackend<NodeId, ChaCha12Rng, RuntimeServiceId> + Send + Sync,
-    NodeId: Clone + Send + Sync + 'static,
-    Network: NetworkAdapter<RuntimeServiceId, BroadcastSettings: Unpin> + Send + Sync,
-    RuntimeServiceId: AsServiceId<NetworkService<Network::Backend, RuntimeServiceId>>
-        + AsServiceId<Self>
-        + Clone
-        + Debug
-        + Display
-        + Sync
-        + Send
-        + 'static,
-{
-    fn init(
-        service_resources_handle: OpaqueServiceResourcesHandle<Self, RuntimeServiceId>,
-        _initial_state: Self::State,
-    ) -> Result<Self, overwatch::DynError> {
-        let settings_reader = service_resources_handle.settings_handle.notifier();
-        let blend_config = settings_reader.get_updated_settings();
-        let membership = blend_config.membership();
-        Ok(Self {
-            backend: <Backend as BlendBackend<NodeId, ChaCha12Rng, RuntimeServiceId>>::new(
-                settings_reader.get_updated_settings(),
-                service_resources_handle.overwatch_handle.clone(),
-                Box::pin(
-                    IntervalStream::new(interval(blend_config.time.session_duration()))
-                        .map(move |_| membership.clone()),
-                ),
-                ChaCha12Rng::from_entropy(),
-            ),
-            service_resources_handle,
-            membership: blend_config.membership(),
-        })
-    }
-
-    async fn run(mut self) -> Result<(), overwatch::DynError> {
-        let Self {
-            service_resources_handle:
-                OpaqueServiceResourcesHandle::<Self, RuntimeServiceId> {
-                    ref mut inbound_relay,
-                    ref overwatch_handle,
-                    ref settings_handle,
-                    ref status_updater,
-                    ..
-                },
-            ref mut backend,
-            ref membership,
-        } = self;
-        let blend_config = settings_handle.notifier().get_updated_settings();
-        let mut rng = ChaCha12Rng::from_entropy();
-        let mut cryptographic_processor = CryptographicProcessor::new(
-            blend_config.crypto.clone(),
-            membership.clone(),
-            rng.clone(),
-        );
-        let network_relay = overwatch_handle.relay::<NetworkService<_, _>>().await?;
-        let network_adapter = Network::new(network_relay);
-
-        // Incoming streams
-
-        // Yields once every randomly-scheduled release round.
-        let mut message_scheduler = UninitializedMessageScheduler::<
-            _,
-            _,
-            ProcessedMessage<Network::BroadcastSettings>,
-        >::new(
-            blend_config.session_stream(),
-            blend_config.scheduler_settings(),
-            rng.clone(),
-        )
-        .wait_next_session_start()
-        .await;
-
-        // Yields new messages received via Blend peers.
-        let mut blend_messages = backend.listen_to_incoming_messages();
-
-        status_updater.notify_ready();
-        tracing::info!(
-            target: LOG_TARGET,
-            "Service '{}' is ready.",
-            <RuntimeServiceId as AsServiceId<Self>>::SERVICE_ID
-        );
-
-        wait_until_services_are_ready!(
-            &self.service_resources_handle.overwatch_handle,
-            Some(Duration::from_secs(60)),
-            NetworkService<_, _>
-        )
-        .await?;
-
-        loop {
-            tokio::select! {
-                Some(local_data_message) = inbound_relay.next() => {
-                    handle_local_data_message(local_data_message, &mut cryptographic_processor, backend, &mut message_scheduler).await;
-                }
-                Some(incoming_message) = blend_messages.next() => {
-                    handle_incoming_blend_message(incoming_message, &mut message_scheduler);
-                }
-                Some(round_info) = message_scheduler.next() => {
-                    handle_release_round(round_info, &mut cryptographic_processor, &mut rng, backend, &network_adapter).await;
-                }
-            }
-        }
-    }
-}
-
-/// Blend a new message received from another service.
-///
-/// When a new local data message is received, an attempt to serialize and
-/// encapsulate its payload is performed. If encapsulation is successful, the
-/// message is sent over the Blend network and the Blend scheduler notified of
-/// the new message sent.
-/// These messages do not go through the Blend scheduler hence are not delayed,
-/// as per the spec.
-async fn handle_local_data_message<
-    NodeId,
-    Rng,
-    Backend,
-    SessionClock,
-    BroadcastSettings,
-    RuntimeServiceId,
->(
-    local_data_message: ServiceMessage<BroadcastSettings>,
-    cryptographic_processor: &mut CryptographicProcessor<NodeId, Rng>,
-    backend: &Backend,
-    scheduler: &mut MessageScheduler<SessionClock, Rng, ProcessedMessage<BroadcastSettings>>,
-) where
-    NodeId: Send,
-    Rng: RngCore + Send,
-    Backend: BlendBackend<NodeId, ChaCha12Rng, RuntimeServiceId> + Sync,
-    BroadcastSettings: Serialize,
-{
-    let ServiceMessage::Blend(message_payload) = local_data_message;
-
-    let Ok(serialized_data_message) = wire::serialize(&message_payload).inspect_err(|_| tracing::error!(target: LOG_TARGET, "Message from internal service failed to be serialized.")) else {
-        return;
-    };
-
-    let Ok(wrapped_message) = cryptographic_processor
-        .encapsulate_data_payload(&serialized_data_message)
-        .inspect_err(|e| {
-            tracing::error!(target: LOG_TARGET, "Failed to wrap message: {e:?}");
-        })
-    else {
-        return;
-    };
-    backend.publish(wrapped_message).await;
-    scheduler.notify_new_data_message();
-}
-
-/// Processes an already unwrapped and validated Blend message received from
-/// a core or edge peer.
-fn handle_incoming_blend_message<Rng, SessionClock, BroadcastSettings>(
-    unwrapped_blend_message: UnwrappedMessage,
-    scheduler: &mut MessageScheduler<SessionClock, Rng, ProcessedMessage<BroadcastSettings>>,
-) where
-    BroadcastSettings: for<'de> Deserialize<'de>,
-{
-    match unwrapped_blend_message {
-        DecapsulationOutput::Completed(fully_decapsulated_message) => {
-            match fully_decapsulated_message.into_components() {
-                (PayloadType::Cover, _) => {
-                    tracing::info!(target: LOG_TARGET, "Discarding received cover message.");
-                }
-                (PayloadType::Data, serialized_data_message) => {
-                    tracing::debug!(target: LOG_TARGET, "Processing a fully decapsulated data message.");
-                    if let Ok(deserialized_network_message) =
-                        wire::deserialize::<NetworkMessage<BroadcastSettings>>(
-                            serialized_data_message.as_ref(),
-                        )
-                    {
-                        scheduler.schedule_message(deserialized_network_message.into());
-                    } else {
-                        tracing::debug!(target: LOG_TARGET, "Unrecognized data message from blend backend. Dropping.");
-                    }
-                }
-            }
-        }
-        DecapsulationOutput::Incompleted(remaining_encapsulated_message) => {
-            scheduler.schedule_message(remaining_encapsulated_message.into());
-        }
-    }
-}
-
-/// Reacts to a new release tick as returned by the scheduler.
-///
-/// When that happens, the previously processed messages (both encapsulated and
-/// unencapsulated ones) as well as optionally a cover message are handled.
-/// For unencapsulated messages, they are broadcasted to the rest of the network
-/// using the configured network adapter. For encapsulated messages as well as
-/// the optional cover message, they are forwarded to the rest of the connected
-/// Blend peers.
-async fn handle_release_round<NodeId, Rng, Backend, NetAdapter, RuntimeServiceId>(
-    RoundInfo {
-        cover_message_generation_flag,
-        processed_messages,
-    }: RoundInfo<ProcessedMessage<NetAdapter::BroadcastSettings>>,
-    cryptographic_processor: &mut CryptographicProcessor<NodeId, Rng>,
-    rng: &mut Rng,
-    backend: &Backend,
-    network_adapter: &NetAdapter,
-) where
-    Rng: RngCore + Send,
-    Backend: BlendBackend<NodeId, ChaCha12Rng, RuntimeServiceId> + Sync,
-    NetAdapter: NetworkAdapter<RuntimeServiceId> + Sync,
-{
-    let mut processed_messages_relay_futures = processed_messages
-        .into_iter()
-        .map(
-            |message_to_release| -> Box<dyn Future<Output = ()> + Send + Unpin> {
-                match message_to_release {
-                    ProcessedMessage::Network(NetworkMessage {
-                        broadcast_settings,
-                        message,
-                    }) => Box::new(network_adapter.broadcast(message, broadcast_settings)),
-                    ProcessedMessage::Encapsulated(encapsulated_message) => {
-                        Box::new(backend.publish(*encapsulated_message))
-                    }
-                }
-            },
-        )
-        .collect::<Vec<_>>();
-    if cover_message_generation_flag.is_some() {
-        let cover_message = cryptographic_processor
-            .encapsulate_cover_payload(&random_sized_bytes::<{ size_of::<u32>() }>())
-            .expect("Should not fail to generate new cover message");
-        processed_messages_relay_futures.push(Box::new(backend.publish(cover_message)));
-    }
-    // TODO: If we send all of them in parallel, do we still need to shuffle them?
-    processed_messages_relay_futures.shuffle(rng);
-    let total_message_count = processed_messages_relay_futures.len();
-
-    // Release all messages concurrently, and wait for all of them to be sent.
-    join_all(processed_messages_relay_futures).await;
-    tracing::debug!(target: LOG_TARGET, "Sent out {total_message_count} processed and/or cover messages at this release window.");
-}
-
-impl<Backend, NodeId, Network, RuntimeServiceId> Drop
-    for BlendService<Backend, NodeId, Network, RuntimeServiceId>
-where
-    Backend: BlendBackend<NodeId, ChaCha12Rng, RuntimeServiceId>,
-    Network: NetworkAdapter<RuntimeServiceId>,
-{
-    fn drop(&mut self) {
-        tracing::info!(target: LOG_TARGET, "Shutting down Blend backend");
-        self.backend.shutdown();
-    }
-}
-=======
-pub mod settings;
->>>>>>> 64c8b0c6
+pub mod settings;