use core::{
    iter::repeat_with,
    ops::{Deref, DerefMut},
    time::Duration,
};

use libp2p::{
    PeerId, StreamProtocol, Swarm, Transport as _, core::transport::MemoryTransport,
    identity::Keypair, plaintext, swarm, tcp, yamux,
};
use nomos_blend_message::{
    PayloadType,
    crypto::{
        keys::Ed25519PrivateKey,
        proofs::{quota::VerifiedProofOfQuota, selection::VerifiedProofOfSelection},
    },
    encap::encapsulated::EncapsulatedMessage,
    input::EncapsulationInput,
};
<<<<<<< HEAD
use nomos_blend_scheduling::{
    membership::Membership,
    message_blend::crypto::{EncapsulatedMessageWithVerifiedPublicHeader, EncapsulationInputs},
};
=======
use nomos_blend_scheduling::membership::Membership;
>>>>>>> 81a2564d
use nomos_libp2p::{NetworkBehaviour, upgrade::Version};

pub const PROTOCOL_NAME: StreamProtocol = StreamProtocol::new("/blend/swarm/test");

#[derive(Debug)]
pub struct TestEncapsulatedMessage(EncapsulatedMessageWithVerifiedPublicHeader);

impl TestEncapsulatedMessage {
    pub fn new(payload: &[u8]) -> Self {
<<<<<<< HEAD
        Self(
            EncapsulatedMessageWithVerifiedPublicHeader::new(
                &generate_valid_inputs(),
                PayloadType::Data,
                payload,
            )
            .unwrap(),
        )
=======
        Self(EncapsulatedMessage::new(
            &generate_valid_inputs(),
            PayloadType::Data,
            payload.try_into().unwrap(),
        ))
>>>>>>> 81a2564d
    }

    pub fn into_inner(self) -> EncapsulatedMessageWithVerifiedPublicHeader {
        self.0
    }
}

impl Deref for TestEncapsulatedMessage {
    type Target = EncapsulatedMessageWithVerifiedPublicHeader;

    fn deref(&self) -> &Self::Target {
        &self.0
    }
}

impl DerefMut for TestEncapsulatedMessage {
    fn deref_mut(&mut self) -> &mut Self::Target {
        &mut self.0
    }
}

<<<<<<< HEAD
fn generate_valid_inputs() -> EncapsulationInputs {
    EncapsulationInputs::new(
        repeat_with(Ed25519PrivateKey::generate)
            .take(3)
            .map(|recipient_signing_key| {
                let recipient_signing_pubkey = recipient_signing_key.public_key();
                EncapsulationInput::new(
                    Ed25519PrivateKey::generate(),
                    &recipient_signing_pubkey,
                    VerifiedProofOfQuota::from_bytes_unchecked([0; _]),
                    VerifiedProofOfSelection::from_bytes_unchecked([0; _]),
                )
            })
            .collect::<Vec<_>>()
            .into_boxed_slice(),
    )
    .unwrap()
=======
fn generate_valid_inputs() -> Vec<EncapsulationInput> {
    repeat_with(Ed25519PrivateKey::generate)
        .take(3)
        .map(|recipient_signing_key| {
            let recipient_signing_pubkey = recipient_signing_key.public_key();
            EncapsulationInput::new(
                Ed25519PrivateKey::generate(),
                &recipient_signing_pubkey,
                ProofOfQuota::from_bytes_unchecked([0; _]),
                ProofOfSelection::from_bytes_unchecked([0; _]),
            )
        })
        .collect::<Vec<_>>()
>>>>>>> 81a2564d
}

/// Instantiate a new memory-based Swarm that uses the configured timeout for
/// idle connections and instantiates the behaviour as returned by the provided
/// constructor.
pub fn memory_test_swarm<BehaviourConstructor, Behaviour>(
    identity: &Keypair,
    membership: Membership<PeerId>,
    idle_connection_timeout: Duration,
    behaviour_constructor: BehaviourConstructor,
) -> Swarm<Behaviour>
where
    BehaviourConstructor: FnOnce(PeerId, Membership<PeerId>) -> Behaviour,
    Behaviour: NetworkBehaviour,
{
    let peer_id = PeerId::from(identity.public());

    let transport = MemoryTransport::default()
        .or_transport(tcp::tokio::Transport::default())
        .upgrade(Version::V1)
        .authenticate(plaintext::Config::new(identity))
        .multiplex(yamux::Config::default())
        .timeout(Duration::from_secs(1))
        .boxed();

    Swarm::new(
        transport,
        behaviour_constructor(peer_id, membership),
        peer_id,
        swarm::Config::with_tokio_executor().with_idle_connection_timeout(idle_connection_timeout),
    )
}<|MERGE_RESOLUTION|>--- conflicted
+++ resolved
@@ -14,17 +14,10 @@
         keys::Ed25519PrivateKey,
         proofs::{quota::VerifiedProofOfQuota, selection::VerifiedProofOfSelection},
     },
-    encap::encapsulated::EncapsulatedMessage,
+    encap::validated::EncapsulatedMessageWithVerifiedPublicHeader,
     input::EncapsulationInput,
 };
-<<<<<<< HEAD
-use nomos_blend_scheduling::{
-    membership::Membership,
-    message_blend::crypto::{EncapsulatedMessageWithVerifiedPublicHeader, EncapsulationInputs},
-};
-=======
 use nomos_blend_scheduling::membership::Membership;
->>>>>>> 81a2564d
 use nomos_libp2p::{NetworkBehaviour, upgrade::Version};
 
 pub const PROTOCOL_NAME: StreamProtocol = StreamProtocol::new("/blend/swarm/test");
@@ -34,22 +27,11 @@
 
 impl TestEncapsulatedMessage {
     pub fn new(payload: &[u8]) -> Self {
-<<<<<<< HEAD
-        Self(
-            EncapsulatedMessageWithVerifiedPublicHeader::new(
-                &generate_valid_inputs(),
-                PayloadType::Data,
-                payload,
-            )
-            .unwrap(),
-        )
-=======
-        Self(EncapsulatedMessage::new(
+        Self(EncapsulatedMessageWithVerifiedPublicHeader::new(
             &generate_valid_inputs(),
             PayloadType::Data,
             payload.try_into().unwrap(),
         ))
->>>>>>> 81a2564d
     }
 
     pub fn into_inner(self) -> EncapsulatedMessageWithVerifiedPublicHeader {
@@ -71,25 +53,6 @@
     }
 }
 
-<<<<<<< HEAD
-fn generate_valid_inputs() -> EncapsulationInputs {
-    EncapsulationInputs::new(
-        repeat_with(Ed25519PrivateKey::generate)
-            .take(3)
-            .map(|recipient_signing_key| {
-                let recipient_signing_pubkey = recipient_signing_key.public_key();
-                EncapsulationInput::new(
-                    Ed25519PrivateKey::generate(),
-                    &recipient_signing_pubkey,
-                    VerifiedProofOfQuota::from_bytes_unchecked([0; _]),
-                    VerifiedProofOfSelection::from_bytes_unchecked([0; _]),
-                )
-            })
-            .collect::<Vec<_>>()
-            .into_boxed_slice(),
-    )
-    .unwrap()
-=======
 fn generate_valid_inputs() -> Vec<EncapsulationInput> {
     repeat_with(Ed25519PrivateKey::generate)
         .take(3)
@@ -98,12 +61,11 @@
             EncapsulationInput::new(
                 Ed25519PrivateKey::generate(),
                 &recipient_signing_pubkey,
-                ProofOfQuota::from_bytes_unchecked([0; _]),
-                ProofOfSelection::from_bytes_unchecked([0; _]),
+                VerifiedProofOfQuota::from_bytes_unchecked([0; _]),
+                VerifiedProofOfSelection::from_bytes_unchecked([0; _]),
             )
         })
         .collect::<Vec<_>>()
->>>>>>> 81a2564d
 }
 
 /// Instantiate a new memory-based Swarm that uses the configured timeout for
