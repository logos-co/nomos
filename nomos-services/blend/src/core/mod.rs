use std::{
    fmt::{Debug, Display},
    hash::Hash,
    marker::PhantomData,
    time::Duration,
};

use async_trait::async_trait;
use backends::BlendBackend;
use chain_service::api::{CryptarchiaServiceApi, CryptarchiaServiceData};
use fork_stream::StreamExt as _;
use futures::{
    FutureExt as _, Stream, StreamExt as _,
    future::{BoxFuture, join_all},
};
use key_management_system::{api::KmsServiceApi, keys::PublicKeyEncoding};
use network::NetworkAdapter;
use nomos_blend_message::{
    PayloadType,
    crypto::{
        proofs::quota::inputs::prove::{
            private::ProofOfLeadershipQuotaInputs,
            public::{CoreInputs, LeaderInputs},
        },
        random_sized_bytes,
    },
    encap::{
        ProofsVerifier as ProofsVerifierTrait, encapsulated::EncapsulatedMessage,
        validated::IncomingEncapsulatedMessageWithValidatedPublicHeader,
    },
    reward::{
        self, ActivityProof, BlendingTokenCollector, OldSessionBlendingTokenCollector,
        SessionBlendingTokenCollector,
    },
};
use nomos_blend_scheduling::{
    SessionMessageScheduler,
<<<<<<< HEAD
    message_blend::{
        crypto::EncapsulatedMessageWithVerifiedPublicHeader,
        provers::core_and_leader::CoreAndLeaderProofsGenerator,
    },
=======
    message_blend::provers::core_and_leader::CoreAndLeaderProofsGenerator,
>>>>>>> 81a2564d
    message_scheduler::{
        OldSessionMessageScheduler, ProcessedMessageScheduler,
        round_info::{RoundInfo, RoundReleaseType},
        session_info::SessionInfo as SchedulerSessionInfo,
    },
    session::{SessionEvent, UninitializedSessionEventStream},
    stream::UninitializedFirstReadyStream,
};
use nomos_core::codec::{DeserializeOp as _, SerializeOp as _};
use nomos_network::NetworkService;
use nomos_time::{SlotTick, TimeService, TimeServiceMessage};
use nomos_utils::blake_rng::BlakeRng;
use overwatch::{
    OpaqueServiceResourcesHandle,
    overwatch::OverwatchHandle,
    services::{AsServiceId, ServiceCore, ServiceData, state::StateUpdater},
};
use rand::{RngCore, SeedableRng as _, seq::SliceRandom as _};
use serde::{Deserialize, Serialize};
use services_utils::{
    overwatch::{JsonFileBackend, RecoveryOperator},
    wait_until_services_are_ready,
};
use tokio::sync::oneshot;
use tracing::info;

use crate::{
    core::{
        backends::{PublicInfo, SessionInfo},
        kms::{KmsPoQAdapter, PreloadKMSBackendCorePoQGenerator, PreloadKmsService},
        processor::{
            CoreCryptographicProcessor, DecapsulatedMessageType, Error,
            MultiLayerDecapsulationOutput,
        },
        scheduler::SchedulerWrapper,
        settings::BlendConfig,
        state::{RecoveryServiceState, ServiceState, StateUpdater as ServiceStateUpdater},
    },
    epoch_info::{
        ChainApi, EpochEvent, EpochHandler, LeaderInputsMinusQuota, PolEpochInfo,
        PolInfoProvider as PolInfoProviderTrait,
    },
    membership::{self, MembershipInfo, ZkInfo},
    message::{NetworkMessage, ProcessedMessage, ServiceMessage},
    session::{CoreSessionInfo, CoreSessionPublicInfo},
    settings::FIRST_STREAM_ITEM_READY_TIMEOUT,
};

pub mod backends;
pub mod kms;
pub mod network;
pub mod settings;

pub(super) mod service_components;

mod processor;
mod scheduler;
mod state;
#[cfg(test)]
mod tests;
pub use state::RecoveryServiceState as CoreServiceState;

const LOG_TARGET: &str = "blend::service::core";

/// A blend service that sends messages to the blend network
/// and broadcasts fully unwrapped messages through the [`NetworkService`].
///
/// The blend backend and the network adapter are generic types that are
/// independent of each other. For example, the blend backend can use the
/// libp2p network stack, while the network adapter can use the other network
/// backend.
pub struct BlendService<
    Backend,
    NodeId,
    Network,
    MembershipAdapter,
    ProofsGenerator,
    ProofsVerifier,
    TimeBackend,
    ChainService,
    PolInfoProvider,
    RuntimeServiceId,
> where
    Backend: BlendBackend<NodeId, BlakeRng, ProofsVerifier, RuntimeServiceId>,
    Network: NetworkAdapter<RuntimeServiceId>,
{
    service_resources_handle: OpaqueServiceResourcesHandle<Self, RuntimeServiceId>,
    last_saved_state: Option<ServiceState<Backend::Settings, Network::BroadcastSettings>>,
    _phantom: PhantomData<(
        Backend,
        MembershipAdapter,
        ProofsGenerator,
        TimeBackend,
        ChainService,
        PolInfoProvider,
    )>,
}

impl<
    Backend,
    NodeId,
    Network,
    MembershipAdapter,
    ProofsGenerator,
    ProofsVerifier,
    TimeBackend,
    ChainService,
    PolInfoProvider,
    RuntimeServiceId,
> ServiceData
    for BlendService<
        Backend,
        NodeId,
        Network,
        MembershipAdapter,
        ProofsGenerator,
        ProofsVerifier,
        TimeBackend,
        ChainService,
        PolInfoProvider,
        RuntimeServiceId,
    >
where
    Backend: BlendBackend<NodeId, BlakeRng, ProofsVerifier, RuntimeServiceId>,
    Network: NetworkAdapter<RuntimeServiceId>,
{
    type Settings = BlendConfig<Backend::Settings>;
    type State = RecoveryServiceState<Backend::Settings, Network::BroadcastSettings>;
    type StateOperator = RecoveryOperator<
        JsonFileBackend<
            RecoveryServiceState<Backend::Settings, Network::BroadcastSettings>,
            BlendConfig<Backend::Settings>,
        >,
    >;
    type Message = ServiceMessage<Network::BroadcastSettings>;
}

#[async_trait]
impl<
    Backend,
    NodeId,
    Network,
    MembershipAdapter,
    ProofsGenerator,
    ProofsVerifier,
    TimeBackend,
    ChainService,
    PolInfoProvider,
    RuntimeServiceId,
> ServiceCore<RuntimeServiceId>
    for BlendService<
        Backend,
        NodeId,
        Network,
        MembershipAdapter,
        ProofsGenerator,
        ProofsVerifier,
        TimeBackend,
        ChainService,
        PolInfoProvider,
        RuntimeServiceId,
    >
where
    Backend: BlendBackend<NodeId, BlakeRng, ProofsVerifier, RuntimeServiceId> + Send + Sync,
    NodeId: Clone + Send + Eq + Hash + Sync + 'static,
    Network: NetworkAdapter<RuntimeServiceId, BroadcastSettings: Eq + Hash + Unpin> + Send + Sync,
    MembershipAdapter: membership::Adapter<NodeId = NodeId, Error: Send + Sync + 'static> + Send,
    membership::ServiceMessage<MembershipAdapter>: Send + Sync + 'static,
    ProofsGenerator:
        CoreAndLeaderProofsGenerator<PreloadKMSBackendCorePoQGenerator<RuntimeServiceId>> + Send,
    ProofsVerifier: ProofsVerifierTrait + Clone + Send,
    TimeBackend: nomos_time::backends::TimeBackend + Send,
    ChainService: CryptarchiaServiceData<Tx: Send + Sync>,
    PolInfoProvider: PolInfoProviderTrait<RuntimeServiceId, Stream: Send + Unpin + 'static> + Send,
    RuntimeServiceId: AsServiceId<NetworkService<Network::Backend, RuntimeServiceId>>
        + AsServiceId<<MembershipAdapter as membership::Adapter>::Service>
        + AsServiceId<TimeService<TimeBackend, RuntimeServiceId>>
        + AsServiceId<ChainService>
        + AsServiceId<PreloadKmsService<RuntimeServiceId>>
        + AsServiceId<Self>
        + Clone
        + Debug
        + Display
        + Sync
        + Send
        + Unpin
        + 'static,
{
    fn init(
        service_resources_handle: OpaqueServiceResourcesHandle<Self, RuntimeServiceId>,
        recovery_initial_state: Self::State,
    ) -> Result<Self, overwatch::DynError> {
        let state_updater = service_resources_handle.state_updater.clone();
        Ok(Self {
            service_resources_handle,
            // We consume the serializable state into the state type we interact with in the
            // service.
            last_saved_state: recovery_initial_state
                .service_state
                .map(|s| s.into_state_with_state_updater(state_updater)),
            _phantom: PhantomData,
        })
    }

    #[expect(clippy::too_many_lines, reason = "TODO: Address this at some point.")]
    async fn run(mut self) -> Result<(), overwatch::DynError> {
        let Self {
            service_resources_handle:
                OpaqueServiceResourcesHandle::<Self, RuntimeServiceId> {
                    ref mut inbound_relay,
                    ref overwatch_handle,
                    ref settings_handle,
                    ref status_updater,
                    state_updater,
                },
            last_saved_state,
            ..
        } = self;

        let blend_config = settings_handle.notifier().get_updated_settings();

        wait_until_services_are_ready!(
            &overwatch_handle,
            Some(Duration::from_secs(60)),
            NetworkService<_, _>,
            TimeService<_, _>,
            <MembershipAdapter as membership::Adapter>::Service,
            PreloadKmsService<_>
        )
        .await?;

        let network_adapter = async {
            let network_relay = overwatch_handle
                .relay::<NetworkService<_, _>>()
                .await
                .expect("Relay with network service should be available.");
            Network::new(network_relay)
        }
        .await;

        let mut epoch_handler = async {
            let chain_service = CryptarchiaServiceApi::<ChainService, _>::new(
                overwatch_handle
                    .relay::<ChainService>()
                    .await
                    .expect("Failed to establish channel with chain service."),
            );
            EpochHandler::new(
                chain_service,
                blend_config.time.epoch_transition_period_in_slots,
            )
        }
        .await;

        let kms_api = async {
            let kms_outbound_relay = overwatch_handle
                .relay::<PreloadKmsService<_>>()
                .await
                .expect("Relay with KMS service should be available.");

            KmsServiceApi::new(kms_outbound_relay)
        }
        .await;

        let PublicKeyEncoding::Zk(zk_public_key) = kms_api
            .public_key(blend_config.zk.secret_key_kms_id.clone())
            .await
            .expect("ZK public key for provided ID should be stored in KMS.")
        else {
            panic!("Key with specified ID is not a ZK key.");
        };

        let membership_stream = MembershipAdapter::new(
            overwatch_handle
                .relay::<<MembershipAdapter as membership::Adapter>::Service>()
                .await
                .expect("Failed to get relay channel with membership service."),
            blend_config.crypto.non_ephemeral_signing_key.public_key(),
            Some(zk_public_key),
        )
        .subscribe()
        .await
        .expect("Failed to get membership stream from membership service.");

        // Initialize clock stream for epoch-related public PoQ inputs.
        let clock_stream = async {
            let time_relay = overwatch_handle
                .relay::<TimeService<_, _>>()
                .await
                .expect("Relay with time service should be available.");
            let (sender, receiver) = oneshot::channel();
            time_relay
                .send(TimeServiceMessage::Subscribe { sender })
                .await
                .expect("Failed to subscribe to slot clock.");
            receiver
                .await
                .expect("Should not fail to receive slot stream from time service.")
        }
        .await;

        // Initialize components for the service.
        let (
            mut remaining_session_stream,
            mut remaining_clock_stream,
            current_public_info,
            crypto_processor,
            blending_token_collector,
            current_recovery_checkpoint,
            message_scheduler,
            mut backend,
            mut rng,
        ) = initialize::<
            NodeId,
            Backend,
            Network,
            CryptarchiaServiceApi<ChainService, RuntimeServiceId>,
            ProofsGenerator,
            ProofsVerifier,
            KmsServiceApi<PreloadKmsService<RuntimeServiceId>, RuntimeServiceId>,
            RuntimeServiceId,
        >(
            blend_config.clone(),
            membership_stream,
            clock_stream,
            &mut epoch_handler,
            overwatch_handle.clone(),
            kms_api,
            last_saved_state,
            state_updater,
        )
        .await;

        status_updater.notify_ready();
        tracing::info!(
            target: LOG_TARGET,
            "Service '{}' is ready.",
            <RuntimeServiceId as AsServiceId<Self>>::SERVICE_ID
        );

        // Initialize more components that can be successfully created after
        // `notify_ready()`.
        let secret_pol_info_stream = post_initialize::<PolInfoProvider, _>(overwatch_handle).await;

        let mut blend_messages = backend.listen_to_incoming_messages();

        // Run the main event loop while the node is a core node across multiple
        // sessions. When the node becomes a non-core node in a new session, the
        // components for the last session transition period are returned.
        let (
            old_session_crypto_processor,
            old_session_message_scheduler,
            old_session_blending_token_collector,
            old_session_public_info,
            old_session_recovery_checkpoint,
        ) = run_event_loop(
            inbound_relay,
            &mut blend_messages,
            &mut remaining_clock_stream,
            secret_pol_info_stream,
            &mut remaining_session_stream,
            &blend_config,
            &mut backend,
            &network_adapter,
            &mut epoch_handler,
            message_scheduler.into(),
            &mut rng,
            blending_token_collector,
            crypto_processor,
            current_public_info,
            current_recovery_checkpoint,
        )
        .await;

        // The main event loop has ended because the node is no longer a core node
        // in the new session.
        // Before terminating the service, complete the old session during a single
        // session transition period.
        retire(
            blend_messages,
            remaining_clock_stream,
            remaining_session_stream,
            &blend_config,
            backend,
            network_adapter,
            epoch_handler,
            old_session_message_scheduler,
            rng,
            old_session_blending_token_collector,
            old_session_crypto_processor,
            old_session_public_info,
            old_session_recovery_checkpoint,
        )
        .await;

        Ok(())
    }
}

/// Initialize the components for the [`BlendService`].
#[expect(clippy::too_many_lines, reason = "Need to initialize many components")]
#[expect(
    clippy::cognitive_complexity,
    reason = "Need to initialize many components"
)]
#[expect(
    clippy::too_many_arguments,
    reason = "Need to initialize many components."
)]
async fn initialize<
    NodeId,
    Backend,
    NetAdapter,
    ChainService,
    ProofsGenerator,
    ProofsVerifier,
    KmsAdapter,
    RuntimeServiceId,
>(
    blend_config: BlendConfig<Backend::Settings>,
    membership_stream: impl Stream<Item = MembershipInfo<NodeId>> + Send + Unpin + 'static,
    clock_stream: impl Stream<Item = SlotTick> + Send + Sync + Unpin + 'static,
    epoch_handler: &mut EpochHandler<ChainService, RuntimeServiceId>,
    overwatch_handle: OverwatchHandle<RuntimeServiceId>,
    kms_adapter: KmsAdapter,
    mut last_saved_state: Option<ServiceState<Backend::Settings, NetAdapter::BroadcastSettings>>,
    state_updater: StateUpdater<
        Option<RecoveryServiceState<Backend::Settings, NetAdapter::BroadcastSettings>>,
    >,
) -> (
    impl Stream<Item = SessionEvent<CoreSessionInfo<NodeId, KmsAdapter::CorePoQGenerator>>>
    + Unpin
    + Send
    + 'static,
    impl Stream<Item = SlotTick> + Unpin + Send + Sync + 'static,
    PublicInfo<NodeId>,
    CoreCryptographicProcessor<
        NodeId,
        KmsAdapter::CorePoQGenerator,
        ProofsGenerator,
        ProofsVerifier,
    >,
    SessionBlendingTokenCollector,
    ServiceState<Backend::Settings, NetAdapter::BroadcastSettings>,
    SchedulerWrapper<
        BlakeRng,
        ProcessedMessage<NetAdapter::BroadcastSettings>,
        EncapsulatedMessageWithVerifiedPublicHeader,
    >,
    Backend,
    BlakeRng,
)
where
    NodeId: Clone + Eq + Hash + Send + 'static,
    Backend: BlendBackend<NodeId, BlakeRng, ProofsVerifier, RuntimeServiceId> + Sync,
    NetAdapter: NetworkAdapter<RuntimeServiceId, BroadcastSettings: Eq + Hash + Unpin>,
    ChainService: ChainApi<RuntimeServiceId> + Sync,
    ProofsGenerator: CoreAndLeaderProofsGenerator<KmsAdapter::CorePoQGenerator>,
    ProofsVerifier: ProofsVerifierTrait,
    // To avoid bubbling up generics everywhere in the configs (current Overwatch limitation), we
    // know the final key ID type is a `String`, so we constraint the trait impl here instead.
    KmsAdapter: KmsPoQAdapter<RuntimeServiceId, KeyId = String, CorePoQGenerator: Clone + Send + Sync>
        + Send
        + 'static,
    RuntimeServiceId: Clone + Send + Sync + 'static,
{
    // Initialize membership stream for session and core-related public PoQ inputs.
    let session_stream = async {
        let config = blend_config.clone();
        let zk_sk_id = config.zk.secret_key_kms_id.clone();
        membership_stream.map(
            move |MembershipInfo {
                      membership,
                      session_number,
                      zk:
                          ZkInfo {
                              core_and_path_selectors,
                              root: zk_root,
                          },
                  }| CoreSessionInfo {
                public: CoreSessionPublicInfo {
                    poq_core_public_inputs: CoreInputs {
                        quota: config.session_quota(membership.size()),
                        zk_root,
                    },
                    membership,
                    session: session_number,
                },
                core_poq_generator: kms_adapter.core_poq_generator(
                    zk_sk_id.clone(),
                    Box::new(
                        core_and_path_selectors
                            .expect("Core merkle path should be present for a core node."),
                    ),
                ),
            },
        )
    }
    .await;
    let (current_membership_info, remaining_session_stream) = Box::pin(
        UninitializedSessionEventStream::new(
            session_stream,
            FIRST_STREAM_ITEM_READY_TIMEOUT,
            blend_config.time.session_transition_period(),
        )
        .await_first_ready(),
    )
    .await
    .map(|(membership_info, remaining_session_stream)| {
        (membership_info, remaining_session_stream.fork())
    })
    .expect("The current session info must be available.");

    let (
        LeaderInputsMinusQuota {
            pol_epoch_nonce,
            pol_ledger_aged,
            total_stake,
        },
        remaining_clock_stream,
    ) = async {
        let (clock_tick, remaining_clock_stream) =
            UninitializedFirstReadyStream::new(clock_stream, Duration::from_secs(5))
                .first()
                .await
                .expect("The clock system must be available.");
        let Some(EpochEvent::NewEpoch(new_epoch_info)) = epoch_handler.tick(clock_tick).await
        else {
            panic!("First poll result of epoch stream should be a `NewEpoch` event.");
        };
        (new_epoch_info, remaining_clock_stream)
    }
    .await;

    info!(
        target: LOG_TARGET,
        "The current membership is ready: {} nodes.",
        current_membership_info.public.membership.size()
    );

    let current_public_info = PublicInfo {
        epoch: LeaderInputs {
            pol_ledger_aged,
            pol_epoch_nonce,
            message_quota: blend_config.crypto.num_blend_layers.into(),
            total_stake,
        },
        session: SessionInfo {
            membership: current_membership_info.public.membership.clone(),
            session_number: current_membership_info.public.session,
            core_public_inputs: current_membership_info.public.poq_core_public_inputs,
        },
    };

    let crypto_processor = CoreCryptographicProcessor::<
        _,
        KmsAdapter::CorePoQGenerator,
        ProofsGenerator,
        ProofsVerifier,
    >::try_new_with_core_condition_check(
        current_membership_info.public.membership.clone(),
        blend_config.minimum_network_size,
        &blend_config.crypto,
        current_public_info.clone().into(),
        current_membership_info.core_poq_generator,
    )
    .expect("The initial membership should satisfy the core node condition");

    let blending_token_collector = SessionBlendingTokenCollector::new(
            &reward::SessionInfo::new(
                current_membership_info.public.session,
                &pol_epoch_nonce,
                current_membership_info.public.membership.size() as u64,
                current_membership_info.public.poq_core_public_inputs.quota,
            )
            .expect("Reward session info must be created successfully. Panicking since the service cannot continue with this session")
        );

    // Initialize the current session state. If the session matches the stored one,
    // retrieves the tracked consumed core quota. Else, fallback to `0`.
    let current_recovery_checkpoint = if let Some(saved_state) = last_saved_state.take()
        && saved_state.last_seen_session() == current_membership_info.public.session
    {
        tracing::debug!(target: LOG_TARGET, "Found recovery state for session {:?}: {saved_state:?}", current_membership_info.public.session);
        saved_state
    } else {
        tracing::debug!(target: LOG_TARGET, "No recovery state found for session {:?}. Initializing a new one.", current_membership_info.public.session);
        ServiceState::with_session(current_membership_info.public.session, state_updater)
    };

    let message_scheduler = SchedulerWrapper::new_with_initial_messages(
        SchedulerSessionInfo {
            core_quota: blend_config
                .session_quota(current_membership_info.public.membership.size())
                .saturating_sub(current_recovery_checkpoint.spent_quota()),
            session_number: u128::from(current_membership_info.public.session).into(),
        },
        BlakeRng::from_entropy(),
        blend_config.scheduler_settings(),
        // We don't consume the map because we will remove the items one by one once they
        // will be scheduled for release.
        current_recovery_checkpoint
            .unsent_processed_messages()
            .clone()
            .into_iter(),
        current_recovery_checkpoint
            .unsent_data_messages()
            .clone()
            .into_iter(),
    );

    let backend = Backend::new(
        blend_config.clone(),
        overwatch_handle,
        current_public_info.clone(),
        BlakeRng::from_entropy(),
    );

    // Rng for releasing messages.
    let rng = BlakeRng::from_entropy();

    (
        remaining_session_stream,
        remaining_clock_stream,
        current_public_info,
        crypto_processor,
        blending_token_collector,
        current_recovery_checkpoint,
        message_scheduler,
        backend,
        rng,
    )
}

/// Post-initialization step that must be performed after signaling the service
/// readiness to Overwatch.
async fn post_initialize<PolInfoProvider, RuntimeServiceId>(
    overwatch_handle: &OverwatchHandle<RuntimeServiceId>,
) -> impl Stream<Item = PolEpochInfo>
where
    PolInfoProvider: PolInfoProviderTrait<RuntimeServiceId, Stream: Send + Unpin + 'static> + Send,
{
    // There might be services that depend on Blend to be ready before starting, so
    // we cannot wait for the stream to be sent before we signal we are
    // ready, hence this should always be called after `notify_ready();`.
    // Also, Blend services start even if such a stream is not immediately
    // available, since they will simply keep blending cover messages.
    PolInfoProvider::subscribe(overwatch_handle)
        .await
        .expect("Should not fail to subscribe to secret PoL info stream.")
}

// Run the main event loop that persists while the node is a core node.
// This can span across multiple sessions.
#[expect(clippy::too_many_arguments, reason = "categorize args")]
async fn run_event_loop<
    NodeId,
    Backend,
    Rng,
    NetAdapter,
    ChainService,
    ProofsGenerator,
    ProofsVerifier,
    CorePoQGenerator,
    RuntimeServiceId,
>(
    mut inbound_relay: impl Stream<Item = ServiceMessage<NetAdapter::BroadcastSettings>> + Unpin,
    blend_messages: &mut (
             impl Stream<Item = EncapsulatedMessageWithVerifiedPublicHeader> + Send + Unpin + 'static
         ),
    remaining_clock_stream: &mut (impl Stream<Item = SlotTick> + Send + Sync + Unpin + 'static),
    mut secret_pol_info_stream: impl Stream<Item = PolEpochInfo> + Unpin,
    remaining_session_stream: &mut (
             impl Stream<Item = SessionEvent<CoreSessionInfo<NodeId, CorePoQGenerator>>> + Unpin
         ),

    blend_config: &BlendConfig<Backend::Settings>,
    backend: &mut Backend,
    network_adapter: &NetAdapter,
    epoch_handler: &mut EpochHandler<ChainService, RuntimeServiceId>,
    mut message_scheduler: SessionMessageScheduler<
        Rng,
        ProcessedMessage<NetAdapter::BroadcastSettings>,
        EncapsulatedMessageWithVerifiedPublicHeader,
    >,
    rng: &mut Rng,
    mut blending_token_collector: SessionBlendingTokenCollector,

    mut crypto_processor: CoreCryptographicProcessor<
        NodeId,
        CorePoQGenerator,
        ProofsGenerator,
        ProofsVerifier,
    >,
    mut public_info: PublicInfo<NodeId>,
    mut recovery_checkpoint: ServiceState<Backend::Settings, NetAdapter::BroadcastSettings>,
) -> (
    CoreCryptographicProcessor<NodeId, CorePoQGenerator, ProofsGenerator, ProofsVerifier>,
    OldSessionMessageScheduler<Rng, ProcessedMessage<NetAdapter::BroadcastSettings>>,
    OldSessionBlendingTokenCollector,
    PublicInfo<NodeId>,
    ServiceState<Backend::Settings, NetAdapter::BroadcastSettings>,
)
where
    NodeId: Clone + Eq + Hash + Send + 'static,
    Rng: rand::Rng + Clone + Send + Unpin,
    Backend: BlendBackend<NodeId, BlakeRng, ProofsVerifier, RuntimeServiceId> + Sync,
    NetAdapter: NetworkAdapter<
            RuntimeServiceId,
            BroadcastSettings: Serialize
                                   + for<'de> Deserialize<'de>
                                   + Debug
                                   + Eq
                                   + Hash
                                   + Clone
                                   + Send
                                   + Sync
                                   + Unpin,
        > + Sync,
    ChainService: ChainApi<RuntimeServiceId> + Sync,
    ProofsGenerator: CoreAndLeaderProofsGenerator<CorePoQGenerator>,
    ProofsVerifier: ProofsVerifierTrait,
    RuntimeServiceId: Sync,
{
    // An optional crypto processor to handle the old session during transition
    // period.
    let mut old_session_crypto_processor: Option<
        CoreCryptographicProcessor<NodeId, CorePoQGenerator, ProofsGenerator, ProofsVerifier>,
    > = None;
    let mut old_session_message_scheduler: Option<
        OldSessionMessageScheduler<Rng, ProcessedMessage<NetAdapter::BroadcastSettings>>,
    > = None;
    let mut old_session_blending_token_collector: Option<OldSessionBlendingTokenCollector> = None;

    loop {
        tokio::select! {
            Some(local_data_message) = inbound_relay.next() => {
                recovery_checkpoint = handle_local_data_message(local_data_message, &mut crypto_processor, &mut message_scheduler, &mut blending_token_collector, recovery_checkpoint).await;
            }
            Some(incoming_message) = blend_messages.next() => {
                recovery_checkpoint = handle_incoming_blend_message(incoming_message, &mut message_scheduler, old_session_message_scheduler.as_mut(), &crypto_processor, old_session_crypto_processor.as_ref(), &mut blending_token_collector, old_session_blending_token_collector.as_mut(), recovery_checkpoint);
            }
            Some(round_info) = message_scheduler.next() => {
                recovery_checkpoint = handle_release_round(round_info, &mut crypto_processor, rng, backend, network_adapter, &mut blending_token_collector, recovery_checkpoint).await;
            }
            Some(processed_messages_to_release) = async {
                if let Some(old_scheduler) = &mut old_session_message_scheduler {
                    old_scheduler.next().await
                } else {
                    None
                }
            } => {
                recovery_checkpoint = handle_release_round_for_old_session(processed_messages_to_release, rng, backend, network_adapter, recovery_checkpoint).await;
            }
            Some(clock_tick) = remaining_clock_stream.next() => {
                public_info = handle_clock_event(clock_tick, blend_config, epoch_handler, &mut crypto_processor, backend, public_info).await;
            }
            Some(pol_info) = secret_pol_info_stream.next() => {
                handle_new_secret_epoch_info(pol_info.poq_private_inputs, &mut crypto_processor);
            }
            Some(session_event) = remaining_session_stream.next() => {
                match handle_session_event(session_event, blend_config, crypto_processor, message_scheduler, public_info, recovery_checkpoint, blending_token_collector, old_session_blending_token_collector, backend).await {
                    HandleSessionEventOutput::Transitioning { new_crypto_processor, old_crypto_processor, new_token_collector, old_token_collector, new_scheduler, old_scheduler, new_public_info, new_recovery_checkpoint } => {
                        crypto_processor = new_crypto_processor;
                        old_session_crypto_processor = Some(old_crypto_processor);
                        message_scheduler = new_scheduler;
                        old_session_message_scheduler = Some(old_scheduler);
                        blending_token_collector = new_token_collector;
                        old_session_blending_token_collector = Some(old_token_collector);
                        public_info = new_public_info;
                        recovery_checkpoint = new_recovery_checkpoint;
                    },
                    HandleSessionEventOutput::TransitionCompleted { current_crypto_processor, current_scheduler, current_token_collector, current_public_info, current_recovery_checkpoint } => {
                        crypto_processor = current_crypto_processor;
                        old_session_crypto_processor = None;
                        message_scheduler = current_scheduler;
                        old_session_message_scheduler = None;
                        blending_token_collector = current_token_collector;
                        old_session_blending_token_collector = None;
                        public_info = current_public_info;
                        recovery_checkpoint = current_recovery_checkpoint;
                    },
                    HandleSessionEventOutput::Retiring { old_crypto_processor, old_scheduler, old_token_collector, old_public_info, old_recovery_checkpoint } => {
                        tracing::info!(target: LOG_TARGET, "Exiting from the main event loop");
                        return (
                            old_crypto_processor,
                            old_scheduler,
                            old_token_collector,
                            old_public_info,
                            old_recovery_checkpoint,
                        );
                    },
                }
            }
        }
    }
}

/// Processes the old session during the session transition period
/// before retiring the core service.
#[expect(clippy::too_many_arguments, reason = "categorize args")]
async fn retire<
    NodeId,
    Backend,
    Rng,
    NetAdapter,
    ChainService,
    ProofsGenerator,
    ProofsVerifier,
    CorePoQGenerator,
    RuntimeServiceId,
>(
    mut blend_messages: impl Stream<Item = EncapsulatedMessageWithVerifiedPublicHeader>
    + Send
    + Unpin
    + 'static,
    mut remaining_clock_stream: impl Stream<Item = SlotTick> + Send + Sync + Unpin + 'static,
    mut remaining_session_stream: impl Stream<
        Item = SessionEvent<CoreSessionInfo<NodeId, CorePoQGenerator>>,
    > + Unpin,
    blend_config: &BlendConfig<Backend::Settings>,
    mut backend: Backend,
    network_adapter: NetAdapter,
    mut epoch_handler: EpochHandler<ChainService, RuntimeServiceId>,
    mut message_scheduler: OldSessionMessageScheduler<
        Rng,
        ProcessedMessage<NetAdapter::BroadcastSettings>,
    >,
    mut rng: Rng,
    mut blending_token_collector: OldSessionBlendingTokenCollector,
    mut crypto_processor: CoreCryptographicProcessor<
        NodeId,
        CorePoQGenerator,
        ProofsGenerator,
        ProofsVerifier,
    >,
    mut public_info: PublicInfo<NodeId>,
    mut recovery_checkpoint: ServiceState<Backend::Settings, NetAdapter::BroadcastSettings>,
) where
    NodeId: Clone + Eq + Hash + Send + 'static,
    Rng: rand::Rng + Clone + Send + Unpin,
    Backend: BlendBackend<NodeId, BlakeRng, ProofsVerifier, RuntimeServiceId> + Sync,
    NetAdapter: NetworkAdapter<
            RuntimeServiceId,
            BroadcastSettings: Serialize
                                   + for<'de> Deserialize<'de>
                                   + Debug
                                   + Eq
                                   + Hash
                                   + Clone
                                   + Send
                                   + Sync
                                   + Unpin,
        > + Sync,
    ChainService: ChainApi<RuntimeServiceId> + Sync,
    ProofsGenerator: CoreAndLeaderProofsGenerator<CorePoQGenerator>,
    ProofsVerifier: ProofsVerifierTrait,
    RuntimeServiceId: Sync,
{
    loop {
        tokio::select! {
            Some(incoming_message) = blend_messages.next() => {
                recovery_checkpoint = handle_incoming_blend_message_from_old_session(incoming_message, &mut message_scheduler, &crypto_processor, &mut blending_token_collector, recovery_checkpoint);
            }
            Some(processed_messages_to_release) = message_scheduler.next() => {
                recovery_checkpoint = handle_release_round_for_old_session(processed_messages_to_release, &mut rng, &backend, &network_adapter, recovery_checkpoint).await;
            }
            Some(clock_tick) = remaining_clock_stream.next() => {
                public_info = handle_clock_event(clock_tick, blend_config, &mut epoch_handler, &mut crypto_processor, &mut backend, public_info).await;
            }
            Some(SessionEvent::TransitionPeriodExpired) = remaining_session_stream.next() => {
                handle_session_transition_expired(&mut backend, blending_token_collector).await;
                // Now the core service is no longer needed for the current (new) session,
                // and the remaining session transition has been completed,
                // so finishing the retirement process.
                return;
            }
        }
    }
}

/// Handles a [`SessionEvent`].
///
/// It consumes the previous cryptographic processor and creates a new one
/// on a new session with its new membership. It also creates new public inputs
/// for `PoQ` verification in this new session. It ignores the transition period
/// expiration event and returns the previous cryptographic processor as is.
#[expect(clippy::too_many_arguments, reason = "necessary for session handling")]
async fn handle_session_event<
    NodeId,
    ProofsGenerator,
    ProofsVerifier,
    Backend,
    Rng,
    BroadcastSettings,
    CorePoQGenerator,
    RuntimeServiceId,
>(
    event: SessionEvent<CoreSessionInfo<NodeId, CorePoQGenerator>>,
    settings: &BlendConfig<Backend::Settings>,
    current_cryptographic_processor: CoreCryptographicProcessor<
        NodeId,
        CorePoQGenerator,
        ProofsGenerator,
        ProofsVerifier,
    >,
    current_scheduler: SessionMessageScheduler<
        Rng,
        ProcessedMessage<BroadcastSettings>,
        EncapsulatedMessageWithVerifiedPublicHeader,
    >,
    current_public_info: PublicInfo<NodeId>,
    current_recovery_checkpoint: ServiceState<Backend::Settings, BroadcastSettings>,
    current_session_blending_token_collector: SessionBlendingTokenCollector,
    old_session_blending_token_collector: Option<OldSessionBlendingTokenCollector>,
    backend: &mut Backend,
) -> HandleSessionEventOutput<
    NodeId,
    Rng,
    ProofsGenerator,
    ProofsVerifier,
    Backend::Settings,
    BroadcastSettings,
    CorePoQGenerator,
>
where
    NodeId: Eq + Hash + Clone + Send,
    Rng: rand::Rng + Clone + Unpin,
    ProofsGenerator: CoreAndLeaderProofsGenerator<CorePoQGenerator>,
    ProofsVerifier: ProofsVerifierTrait,
    BroadcastSettings: Debug + Send + Sync + Unpin,
    Backend: BlendBackend<NodeId, BlakeRng, ProofsVerifier, RuntimeServiceId>,
{
    match event {
        SessionEvent::NewSession(CoreSessionInfo {
            core_poq_generator,
            public:
                CoreSessionPublicInfo {
                    poq_core_public_inputs: new_core_public_inputs,
                    session: new_session,
                    membership: new_membership,
                },
        }) => {
            let new_reward_session_info = reward::SessionInfo::new(
                new_session,
                &current_public_info.epoch.pol_epoch_nonce,
                new_membership.size() as u64,
                new_core_public_inputs.quota,
            )
            .expect("Reward session info must be created successfully. Panicking since the service cannot continue with this session");
            let (new_session_blending_token_collector, old_session_blending_token_collector) =
                current_session_blending_token_collector.rotate_session(&new_reward_session_info);

            let new_session_info = SessionInfo {
                membership: new_membership.clone(),
                session_number: new_session,
                core_public_inputs: new_core_public_inputs,
            };
            backend.rotate_session(new_session_info.clone()).await;

            let new_scheduler_session_info = SchedulerSessionInfo {
                core_quota: settings.session_quota(new_session_info.membership.size()),
                session_number: u128::from(new_session).into(),
            };

            let new_public_info = PublicInfo {
                session: new_session_info.clone(),
                ..current_public_info
            };
            let new_processor = match CoreCryptographicProcessor::try_new_with_core_condition_check(
                new_membership,
                settings.minimum_network_size,
                &settings.crypto,
                new_public_info.clone().into(),
                core_poq_generator,
            ) {
                Ok(new_processor) => new_processor,
                Err(e @ (Error::LocalIsNotCoreNode | Error::NetworkIsTooSmall(_))) => {
                    tracing::info!(target: LOG_TARGET, "New membership does not satisfy the core node condition: {e:?}");
                    return HandleSessionEventOutput::Retiring {
                        old_crypto_processor: current_cryptographic_processor,
                        old_scheduler: current_scheduler
                            .rotate_session(
                                new_scheduler_session_info,
                                settings.scheduler_settings(),
                            )
                            .1,
                        old_token_collector: old_session_blending_token_collector,
                        old_public_info: current_public_info,
                        old_recovery_checkpoint: current_recovery_checkpoint,
                    };
                }
            };
            let state_updater = current_recovery_checkpoint.into_components().4;
            let (new_scheduler, old_scheduler) = current_scheduler
                .rotate_session(new_scheduler_session_info, settings.scheduler_settings());
            HandleSessionEventOutput::Transitioning {
                new_crypto_processor: new_processor,
                old_crypto_processor: current_cryptographic_processor,
                new_scheduler,
                old_scheduler,
                new_token_collector: new_session_blending_token_collector,
                old_token_collector: old_session_blending_token_collector,
                new_public_info,
                // No need to store the new state, since if the node crashes before the first
                // release round of the new session, we will ignore the old state as it belongs to
                // an old session and create a new one anyway.
                new_recovery_checkpoint: ServiceState::with_session(new_session, state_updater),
            }
        }
        SessionEvent::TransitionPeriodExpired => {
            if let Some(old_token_collector) = old_session_blending_token_collector {
                handle_session_transition_expired(backend, old_token_collector).await;
            }
            HandleSessionEventOutput::TransitionCompleted {
                current_crypto_processor: current_cryptographic_processor,
                current_scheduler,
                current_token_collector: current_session_blending_token_collector,
                current_public_info,
                current_recovery_checkpoint,
            }
        }
    }
}

/// Handles [`SessionEvent::TransitionPeriodExpired`].
async fn handle_session_transition_expired<Backend, NodeId, Rng, ProofsVerifier, RuntimeServiceId>(
    backend: &mut Backend,
    blending_token_collector: OldSessionBlendingTokenCollector,
) where
    Backend: BlendBackend<NodeId, Rng, ProofsVerifier, RuntimeServiceId>,
    NodeId: Eq + Hash + Clone + Send,
    ProofsVerifier: ProofsVerifierTrait,
{
    if let Some(activity_proof) = blending_token_collector.compute_activity_proof() {
        info!(target: LOG_TARGET, "Activity proof generated for the old session: {activity_proof:?}");
        submit_activity_proof(activity_proof);
    } else {
        info!(target: LOG_TARGET, "No activity proof generated for the old session");
    }

    backend.complete_session_transition().await;
}

#[expect(
    clippy::large_enum_variant,
    reason = "TODO: refactor with state machine"
)]
enum HandleSessionEventOutput<
    NodeId,
    Rng,
    ProofsGenerator,
    ProofsVerifier,
    BackendSettings,
    BroadcastSettings,
    CorePoQGenerator,
> {
    Transitioning {
        new_crypto_processor:
            CoreCryptographicProcessor<NodeId, CorePoQGenerator, ProofsGenerator, ProofsVerifier>,
        old_crypto_processor:
            CoreCryptographicProcessor<NodeId, CorePoQGenerator, ProofsGenerator, ProofsVerifier>,
        new_scheduler: SessionMessageScheduler<
            Rng,
            ProcessedMessage<BroadcastSettings>,
            EncapsulatedMessageWithVerifiedPublicHeader,
        >,
        old_scheduler: OldSessionMessageScheduler<Rng, ProcessedMessage<BroadcastSettings>>,
        new_token_collector: SessionBlendingTokenCollector,
        old_token_collector: OldSessionBlendingTokenCollector,
        new_public_info: PublicInfo<NodeId>,
        new_recovery_checkpoint: ServiceState<BackendSettings, BroadcastSettings>,
    },
    TransitionCompleted {
        current_crypto_processor:
            CoreCryptographicProcessor<NodeId, CorePoQGenerator, ProofsGenerator, ProofsVerifier>,
        current_scheduler: SessionMessageScheduler<
            Rng,
            ProcessedMessage<BroadcastSettings>,
            EncapsulatedMessageWithVerifiedPublicHeader,
        >,
        current_token_collector: SessionBlendingTokenCollector,
        current_public_info: PublicInfo<NodeId>,
        current_recovery_checkpoint: ServiceState<BackendSettings, BroadcastSettings>,
    },
    Retiring {
        old_crypto_processor:
            CoreCryptographicProcessor<NodeId, CorePoQGenerator, ProofsGenerator, ProofsVerifier>,
        old_scheduler: OldSessionMessageScheduler<Rng, ProcessedMessage<BroadcastSettings>>,
        old_token_collector: OldSessionBlendingTokenCollector,
        old_public_info: PublicInfo<NodeId>,
        old_recovery_checkpoint: ServiceState<BackendSettings, BroadcastSettings>,
    },
}

/// Blend a new message received from another service.
///
/// When a new local data message is received, an attempt to serialize and
/// encapsulate its payload is performed. If encapsulation is successful, the
/// message is queued with the Blend scheduler and blended during the next
/// round.
#[expect(
    clippy::cognitive_complexity,
    reason = "TODO: Address this at some point."
)]
async fn handle_local_data_message<
    NodeId,
    Rng,
    BackendSettings,
    BroadcastSettings,
    ProofsGenerator,
    ProofsVerifier,
    CorePoQGenerator,
>(
    local_data_message: ServiceMessage<BroadcastSettings>,
    cryptographic_processor: &mut CoreCryptographicProcessor<
        NodeId,
        CorePoQGenerator,
        ProofsGenerator,
        ProofsVerifier,
    >,
    scheduler: &mut SessionMessageScheduler<
        Rng,
        ProcessedMessage<BroadcastSettings>,
        EncapsulatedMessageWithVerifiedPublicHeader,
    >,
    blending_token_collector: &mut SessionBlendingTokenCollector,
    current_recovery_checkpoint: ServiceState<BackendSettings, BroadcastSettings>,
) -> ServiceState<BackendSettings, BroadcastSettings>
where
    NodeId: Eq + Hash + Send + 'static,
    Rng: RngCore + Clone + Send + Unpin,
    BackendSettings: Clone + Send + Sync,
    BroadcastSettings:
        Serialize + for<'de> Deserialize<'de> + Debug + Hash + Eq + Clone + Send + Sync + Unpin,
    ProofsGenerator: CoreAndLeaderProofsGenerator<CorePoQGenerator>,
    ProofsVerifier: ProofsVerifierTrait,
{
    let ServiceMessage::Blend(message_payload) = local_data_message;

    let serialized_data_message = NetworkMessage::<BroadcastSettings>::to_bytes(&message_payload)
        .expect("NetworkMessage should be able to be serialized")
        .to_vec();

    let Ok(wrapped_message) = cryptographic_processor
        .encapsulate_data_payload(&serialized_data_message)
        .await
        .inspect_err(|e| {
            tracing::error!(target: LOG_TARGET, "Failed to wrap message: {e:?}");
        })
    else {
        return current_recovery_checkpoint;
    };

    let mut state_updater = current_recovery_checkpoint.start_updating();

    // Before blending the data message, we try to peel off any outer layers that
    // are addressed to us. In this case, we collect the blending tokens and we
    // blend only the remaining layers.
    // TODO: Remove this logic once we don't have tests that deploy less than 3
    // Blend nodes, or when we start using a minimum network size of 3.
    let self_decapsulation_output =
        cryptographic_processor.decapsulate_message_recursive(wrapped_message.clone());

    let Ok(multi_layer_decapsulation_output) = self_decapsulation_output else {
        // The outermost layer of the data message is not for us, hence we treat this as
        // a regular data message that should be released at the next round.
        tracing::debug!(target: LOG_TARGET, "Locally generated data message does not have its outermost layer addressed to us. Sending it out as a data message...");
        scheduler.queue_data_message(wrapped_message.clone());
        assert_eq!(
            state_updater.add_unsent_data_message(wrapped_message.clone()),
            Ok(()),
            "There should not be another copy of the same locally-generated encapsulated data message: {wrapped_message:?}."
        );
        return state_updater.commit_changes();
    };

    // It happened that the outermost `N` layers were addressed to this very same
    // node, so we collect blending tokens for those layers and propagate only the
    // remaining part.
    let (collected_blending_tokens, remaining_message_type) =
        multi_layer_decapsulation_output.into_components();
    let processed_message = match remaining_message_type {
        // If all the layers are peeled off locally, then we are left with the initial data message.
        DecapsulatedMessageType::Completed(_) => {
            tracing::debug!(target: LOG_TARGET, "Locally generated data message {message_payload:?} had all the {} layers addressed to this same node. Propagating only the fully decapsulated message.", collected_blending_tokens.len());
            ProcessedMessage::from(message_payload)
        }
        DecapsulatedMessageType::Incompleted(remaining_encapsulated_message) => {
            tracing::debug!(target: LOG_TARGET, "Locally generated data message had the outermost {} layers addressed to this same node. Propagating only the remaining encapsulated layers.", collected_blending_tokens.len());
            // We generated the proofs, so it cannot be invalid.
            ProcessedMessage::from(*remaining_encapsulated_message)
        }
    };
    for blending_token in collected_blending_tokens {
        blending_token_collector.collect(blending_token);
    }
    // We treat a partially or fully decapsulated message as a processed message,
    // and we schedule for its release at the next release round.
    scheduler.schedule_processed_message(processed_message.clone());
    assert_eq!(
        state_updater.add_unsent_processed_message(processed_message.clone()),
        Ok(()),
        "There should not be another copy of the same locally-generated processed message: {processed_message:?}."
    );
    state_updater.commit_changes()
}

/// Processes an already unwrapped and validated Blend message received from
/// a core or edge peer.
#[expect(clippy::too_many_arguments, reason = "categorize args")]
fn handle_incoming_blend_message<
    NodeId,
    Rng,
    BroadcastSettings,
    BackendSettings,
    ProofsGenerator,
    ProofsVerifier,
    CorePoQGenerator,
>(
    validated_encapsulated_message: EncapsulatedMessageWithVerifiedPublicHeader,
    scheduler: &mut SessionMessageScheduler<
        Rng,
        ProcessedMessage<BroadcastSettings>,
        EncapsulatedMessageWithVerifiedPublicHeader,
    >,
    old_session_scheduler: Option<
        &mut OldSessionMessageScheduler<Rng, ProcessedMessage<BroadcastSettings>>,
    >,
    cryptographic_processor: &CoreCryptographicProcessor<
        NodeId,
        CorePoQGenerator,
        ProofsGenerator,
        ProofsVerifier,
    >,
    old_session_cryptographic_processor: Option<
        &CoreCryptographicProcessor<NodeId, CorePoQGenerator, ProofsGenerator, ProofsVerifier>,
    >,
    blending_token_collector: &mut SessionBlendingTokenCollector,
    old_session_blending_token_collector: Option<&mut OldSessionBlendingTokenCollector>,
    current_recovery_checkpoint: ServiceState<BackendSettings, BroadcastSettings>,
) -> ServiceState<BackendSettings, BroadcastSettings>
where
    NodeId: 'static,
    Rng: RngCore + Clone + Send + Unpin,
    BroadcastSettings: Serialize + for<'de> Deserialize<'de> + Debug + Eq + Hash + Clone + Send,
    BackendSettings: Clone,
    ProofsVerifier: ProofsVerifierTrait,
{
    // First, try to decapsulate with the current session crypto processor.
    // If that fails, try with the old session crypto processor, if any.
    match cryptographic_processor
        .decapsulate_message_recursive(validated_encapsulated_message.clone())
    {
        Ok(output) => schedule_decapsulated_incoming_message_and_collect_tokens(
            output,
            scheduler,
            blending_token_collector,
            current_recovery_checkpoint,
        ),
        Err(e) => {
            tracing::debug!(target: LOG_TARGET, "Failed to decapsulate received message with the current session crypto processor: {e:?}");
            let (
                Some(old_crypto_processor),
                Some(old_session_scheduler),
                Some(old_session_blending_token_collector),
            ) = (
                old_session_cryptographic_processor,
                old_session_scheduler,
                old_session_blending_token_collector,
            )
            else {
                return current_recovery_checkpoint;
            };
            match old_crypto_processor.decapsulate_message_recursive(validated_encapsulated_message)
            {
                Ok(output) => schedule_decapsulated_incoming_message_and_collect_tokens(
                    output,
                    old_session_scheduler,
                    old_session_blending_token_collector,
                    current_recovery_checkpoint,
                ),
                Err(e) => {
                    tracing::debug!(target: LOG_TARGET, "Failed to decapsulate received message with the old session crypto processor: {e:?}");
                    current_recovery_checkpoint
                }
            }
        }
    }
}

/// Same as [`handle_incoming_blend_message`] but only tries with
/// the old session crypto processor.
fn handle_incoming_blend_message_from_old_session<
    Rng,
    NodeId,
    BroadcastSettings,
    BackendSettings,
    ProofsGenerator,
    ProofsVerifier,
    CorePoQGenerator,
>(
    validated_encapsulated_message: EncapsulatedMessageWithVerifiedPublicHeader,
    scheduler: &mut OldSessionMessageScheduler<Rng, ProcessedMessage<BroadcastSettings>>,
    cryptographic_processor: &CoreCryptographicProcessor<
        NodeId,
        CorePoQGenerator,
        ProofsGenerator,
        ProofsVerifier,
    >,
    blending_token_collector: &mut OldSessionBlendingTokenCollector,
    current_recovery_checkpoint: ServiceState<BackendSettings, BroadcastSettings>,
) -> ServiceState<BackendSettings, BroadcastSettings>
where
    NodeId: 'static,
    BroadcastSettings: Serialize + for<'de> Deserialize<'de> + Debug + Eq + Hash + Clone + Send,
    BackendSettings: Clone,
    ProofsVerifier: ProofsVerifierTrait,
{
    match cryptographic_processor.decapsulate_message_recursive(validated_encapsulated_message) {
        Ok(output) => schedule_decapsulated_incoming_message_and_collect_tokens(
            output,
            scheduler,
            blending_token_collector,
            current_recovery_checkpoint,
        ),
        Err(e) => {
            tracing::debug!(target: LOG_TARGET, "Failed to decapsulate received message from old session: {e:?}");
            current_recovery_checkpoint
        }
    }
}

/// Schedules a decapsulated incoming message using a message scheduler,
/// and collects the blending tokens obtained from the decapsulation.
#[expect(
    clippy::cognitive_complexity,
    reason = "TODO: Address this at some point."
)]
fn schedule_decapsulated_incoming_message_and_collect_tokens<BroadcastSettings, BackendSettings>(
    multi_layer_decapsulation_output: MultiLayerDecapsulationOutput,
    scheduler: &mut impl ProcessedMessageScheduler<ProcessedMessage<BroadcastSettings>>,
    blending_token_collector: &mut impl BlendingTokenCollector,
    current_recovery_checkpoint: ServiceState<BackendSettings, BroadcastSettings>,
) -> ServiceState<BackendSettings, BroadcastSettings>
where
    BroadcastSettings: Serialize + for<'de> Deserialize<'de> + Debug + Eq + Hash + Clone + Send,
    BackendSettings: Clone,
{
    let mut state_updater = current_recovery_checkpoint.start_updating();

    let (collected_blending_tokens, decapsulated_message_type) =
        multi_layer_decapsulation_output.into_components();
    tracing::trace!(target: LOG_TARGET, "Batch-decapsulated {} layers from the received message.", collected_blending_tokens.len());

    for collected_blending_token in collected_blending_tokens {
        blending_token_collector.collect(collected_blending_token);
    }

    match decapsulated_message_type {
        DecapsulatedMessageType::Completed(fully_decapsulated_message) => {
            match fully_decapsulated_message.into_components() {
                (PayloadType::Cover, _) => {
                    tracing::info!(target: LOG_TARGET, "Discarding received cover message.");
                    state_updater.into_inner()
                }
                (PayloadType::Data, serialized_data_message) => {
                    tracing::debug!(target: LOG_TARGET, "Processing a fully decapsulated data message.");
                    if let Ok(deserialized_network_message) =
                        NetworkMessage::from_bytes(&serialized_data_message)
                    {
                        tracing::debug!(target: LOG_TARGET, "Fully decapsulated and deserialized processed data message: {deserialized_network_message:?}");
                        let processed_message =
                            ProcessedMessage::from(deserialized_network_message);
                        scheduler.schedule_processed_message(processed_message.clone());
                        if state_updater.add_unsent_processed_message(processed_message) == Err(())
                        {
                            tracing::warn!(target: LOG_TARGET, "The same processed message was already added to the recovery state. Ignoring the new one...");
                        }
                        state_updater.commit_changes()
                    } else {
                        tracing::debug!(target: LOG_TARGET, "Unrecognized data message from blend backend. Dropping.");
                        state_updater.into_inner()
                    }
                }
            }
        }
        DecapsulatedMessageType::Incompleted(remaining_encapsulated_message) => {
            tracing::debug!(target: LOG_TARGET, "Processed encapsulated data message: {remaining_encapsulated_message:?}");
            // TODO: We need to discard a message if the public header is invalid. So change
            // this after we get all the code compiling.
            let processed_message = ProcessedMessage::from(*remaining_encapsulated_message.clone());
            scheduler.schedule_processed_message(processed_message.clone());
            assert_eq!(
                state_updater.add_unsent_processed_message(processed_message),
                Ok(()),
                "There should not be another copy of the same processed encapsulated message: {remaining_encapsulated_message:?}"
            );
            state_updater.commit_changes()
        }
    }
}

/// Reacts to a new release tick as returned by the scheduler.
///
/// When that happens, the previously processed messages (both encapsulated and
/// unencapsulated ones) as well as optionally a cover message are handled.
/// For unencapsulated messages, they are broadcasted to the rest of the network
/// using the configured network adapter. For encapsulated messages as well as
/// the optional cover message, they are forwarded to the rest of the connected
/// Blend peers.
async fn handle_release_round<
    NodeId,
    Rng,
    Backend,
    NetAdapter,
    ProofsGenerator,
    ProofsVerifier,
    CorePoQGenerator,
    RuntimeServiceId,
>(
    RoundInfo {
        data_messages,
        release_type,
    }: RoundInfo<
        ProcessedMessage<NetAdapter::BroadcastSettings>,
        EncapsulatedMessageWithVerifiedPublicHeader,
    >,
    cryptographic_processor: &mut CoreCryptographicProcessor<
        NodeId,
        CorePoQGenerator,
        ProofsGenerator,
        ProofsVerifier,
    >,
    rng: &mut Rng,
    backend: &Backend,
    network_adapter: &NetAdapter,
    blending_token_collector: &mut SessionBlendingTokenCollector,
    current_recovery_checkpoint: ServiceState<Backend::Settings, NetAdapter::BroadcastSettings>,
) -> ServiceState<Backend::Settings, NetAdapter::BroadcastSettings>
where
    NodeId: Eq + Hash + 'static,
    Rng: RngCore + Send,
    Backend: BlendBackend<NodeId, BlakeRng, ProofsVerifier, RuntimeServiceId> + Sync,
    ProofsGenerator: CoreAndLeaderProofsGenerator<CorePoQGenerator>,
    ProofsVerifier: ProofsVerifierTrait,
    NetAdapter: NetworkAdapter<RuntimeServiceId, BroadcastSettings: Eq + Hash> + Sync,
{
    let (processed_messages, should_generate_cover_message) =
        release_type.map_or_else(|| (vec![], false), RoundReleaseType::into_components);
    let (data_count, processed_count, cover_count) = (
        data_messages.len(),
        processed_messages.len(),
        usize::from(should_generate_cover_message),
    );
    let mut state_updater = current_recovery_checkpoint.start_updating();

    let data_messages_relay_futures = data_messages.into_iter()
        // While we iterate and map the messages to the sending futures, we update the recovery state to remove each message.
        .inspect(|data_message_to_blend| {
            if state_updater.remove_sent_data_message(data_message_to_blend).is_err() {
                tracing::warn!(target: LOG_TARGET, "Recovered data message should be present in the recovery state but was not found.");
            }
            // Each data message that is sent is one less cover message that should be generated, hence we consume one core quota per data message here.
            state_updater.consume_core_quota(1);
        }).map(
            |data_message_to_blend| -> BoxFuture<'_, ()> {
                backend.publish(data_message_to_blend.into()).boxed()
            },
        ).collect::<Vec<_>>();

    let processed_messages_relay_futures = build_futures_to_release_processed_messages(
        processed_messages,
        backend,
        network_adapter,
        &mut state_updater,
    );

    let mut message_futures = data_messages_relay_futures
        .into_iter()
        .chain(processed_messages_relay_futures)
        .collect::<Vec<_>>();

    if should_generate_cover_message
        // TODO: Remove this logic once we don't have tests that deploy less than 3 Blend nodes, or when we start using a minimum network size of 3.
        && let Some(encapsulated_cover_message) = generate_and_try_to_decapsulate_cover_message(
            cryptographic_processor,
            blending_token_collector,
            &mut state_updater,
        )
        .await
    {
        message_futures.push(backend.publish(encapsulated_cover_message.into()).boxed());
    }

    message_futures.shuffle(rng);

    // Release all messages concurrently, and wait for all of them to be sent.
    join_all(message_futures).await;
    tracing::debug!(target: LOG_TARGET, "Sent out {data_count} data, {processed_count} processed and {cover_count} cover messages at this release window.");

    state_updater.commit_changes()
}

async fn handle_release_round_for_old_session<
    NodeId,
    Rng,
    Backend,
    NetAdapter,
    ProofsVerifier,
    RuntimeServiceId,
>(
    processed_messages_to_release: Vec<ProcessedMessage<NetAdapter::BroadcastSettings>>,
    rng: &mut Rng,
    backend: &Backend,
    network_adapter: &NetAdapter,
    current_recovery_checkpoint: ServiceState<Backend::Settings, NetAdapter::BroadcastSettings>,
) -> ServiceState<Backend::Settings, NetAdapter::BroadcastSettings>
where
    NodeId: Eq + Hash + 'static,
    Rng: RngCore + Send,
    Backend: BlendBackend<NodeId, BlakeRng, ProofsVerifier, RuntimeServiceId> + Sync,
    NetAdapter: NetworkAdapter<RuntimeServiceId, BroadcastSettings: Eq + Hash> + Sync,
{
    let mut state_updater = current_recovery_checkpoint.start_updating();
    let mut futures = build_futures_to_release_processed_messages(
        processed_messages_to_release,
        backend,
        network_adapter,
        &mut state_updater,
    );
    futures.shuffle(rng);

    // Release all messages concurrently, and wait for all of them to be sent.
    let num_futures = futures.len();
    join_all(futures).await;
    tracing::debug!(target: LOG_TARGET, "Sent out {num_futures} processed messages at this release window for the old session");

    state_updater.commit_changes()
}

fn build_futures_to_release_processed_messages<
    'fut,
    NodeId,
    Backend,
    NetAdapter,
    ProofsVerifier,
    RuntimeServiceId,
>(
    processed_messages_to_release: Vec<ProcessedMessage<NetAdapter::BroadcastSettings>>,
    backend: &'fut Backend,
    network_adapter: &'fut NetAdapter,
    state_updater: &mut ServiceStateUpdater<
        <Backend as BlendBackend<NodeId, BlakeRng, ProofsVerifier, RuntimeServiceId>>::Settings,
        NetAdapter::BroadcastSettings,
    >,
) -> Vec<BoxFuture<'fut, ()>>
where
    NodeId: Eq + Hash + 'static,
    Backend: BlendBackend<NodeId, BlakeRng, ProofsVerifier, RuntimeServiceId> + Sync,
    NetAdapter: NetworkAdapter<RuntimeServiceId, BroadcastSettings: Eq + Hash> + Sync,
{
    processed_messages_to_release
        .into_iter()
        .inspect(|processed_message_to_release| {
            if state_updater.remove_sent_processed_message(processed_message_to_release).is_err() {
                tracing::warn!(target: LOG_TARGET, "Previously processed message should be present in the recovery state but was not found.");
            }
        })
        .map(
            |processed_message_to_release| -> BoxFuture<'fut, ()> {
                match processed_message_to_release {
                    ProcessedMessage::Network(NetworkMessage {
                        broadcast_settings,
                        message,
                    }) => network_adapter.broadcast(message, broadcast_settings).boxed(),
                    ProcessedMessage::Encapsulated(encapsulated_message) => {
                        backend.publish(*encapsulated_message).boxed()
                    }
                }
            },
        ).collect()
}

/// Generate and encapsulate a cover message. Then, try to locally decapsulate
/// the outermost `N` layers that have the local node as the intended recipient.
///
/// If all layers are removed, the blending tokens are collected and `None` is
/// returned. Else, `Some` with all or the remaining encapsulation layers, with
/// the collected blended tokens submitted to the token collector.
async fn generate_and_try_to_decapsulate_cover_message<
    NodeId,
    BackendSettings,
    BroadcastSettings,
    ProofsGenerator,
    ProofsVerifier,
    CorePoQGenerator,
>(
    cryptographic_processor: &mut CoreCryptographicProcessor<
        NodeId,
        CorePoQGenerator,
        ProofsGenerator,
        ProofsVerifier,
    >,
    blending_token_collector: &mut SessionBlendingTokenCollector,
    state_updater: &mut state::StateUpdater<BackendSettings, BroadcastSettings>,
) -> Option<EncapsulatedMessageWithVerifiedPublicHeader>
where
    NodeId: Eq + Hash + 'static,
    BackendSettings: Sync,
    BroadcastSettings: Sync,
    ProofsGenerator: CoreAndLeaderProofsGenerator<CorePoQGenerator>,
    ProofsVerifier: ProofsVerifierTrait,
{
    let encapsulated_cover_message = cryptographic_processor
        .encapsulate_cover_payload(&random_sized_bytes::<{ size_of::<u32>() }>())
        .await
        .expect("Should not fail to generate new cover message");
    let self_decapsulation_output =
        cryptographic_processor.decapsulate_message_recursive(encapsulated_cover_message.clone());
    let Ok(multi_layer_decapsulation_output) = self_decapsulation_output else {
        // First layer not addressed to ourselves. Publish as regular cover message,
        // hence we consume a core quota.
        tracing::debug!(target: LOG_TARGET, "Locally generated cover message does not have its outermost layer addressed to us. Sending it out fully encapsulated...");
        state_updater.consume_core_quota(1);
        return Some(encapsulated_cover_message);
    };
    let (collected_blending_tokens, message_type) =
        multi_layer_decapsulation_output.into_components();

    for blending_token in collected_blending_tokens {
        blending_token_collector.collect(blending_token);
    }

    match message_type {
        // This is the initial message that was encapsulated, since we fully
        // decapsulated a cover message, we don't do anything.
        DecapsulatedMessageType::Completed(_) => None,
        DecapsulatedMessageType::Incompleted(remaining_encapsulated_message) => {
            // We generated the proofs, so it cannot be invalid.
            Some(
                EncapsulatedMessageWithVerifiedPublicHeader::from_message_unchecked(
                    *remaining_encapsulated_message,
                ),
            )
        }
    }
}

/// Handle a clock event by calling into the epoch handler and process the
/// resulting epoch event, if any.
///
/// On a new epoch, it will update the cryptographic processor and the current
/// `PoQ` public inputs. At the end of an epoch transition period, it will
/// interact with the Blend components to communicate the end of such transition
/// period.
async fn handle_clock_event<
    NodeId,
    ProofsGenerator,
    ProofsVerifier,
    ChainService,
    Backend,
    Rng,
    CorePoQGenerator,
    RuntimeServiceId,
>(
    slot_tick: SlotTick,
    settings: &BlendConfig<Backend::Settings>,
    epoch_handler: &mut EpochHandler<ChainService, RuntimeServiceId>,
    cryptographic_processor: &mut CoreCryptographicProcessor<
        NodeId,
        CorePoQGenerator,
        ProofsGenerator,
        ProofsVerifier,
    >,
    backend: &mut Backend,
    current_public_info: PublicInfo<NodeId>,
) -> PublicInfo<NodeId>
where
    ProofsGenerator: CoreAndLeaderProofsGenerator<CorePoQGenerator>,
    ProofsVerifier: ProofsVerifierTrait,
    ChainService: ChainApi<RuntimeServiceId> + Sync,
    Backend: BlendBackend<NodeId, Rng, ProofsVerifier, RuntimeServiceId>,
    RuntimeServiceId: Sync,
{
    let Some(epoch_event) = epoch_handler.tick(slot_tick).await else {
        return current_public_info;
    };

    match epoch_event {
        EpochEvent::NewEpoch(LeaderInputsMinusQuota {
            pol_epoch_nonce,
            pol_ledger_aged,
            total_stake,
        }) => {
            let new_leader_inputs = LeaderInputs {
                message_quota: settings.crypto.num_blend_layers.into(),
                pol_epoch_nonce,
                pol_ledger_aged,
                total_stake,
            };
            let new_public_info = PublicInfo {
                epoch: new_leader_inputs,
                ..current_public_info
            };

            cryptographic_processor.rotate_epoch(new_leader_inputs);
            backend.rotate_epoch(new_leader_inputs).await;

            new_public_info
        }
        EpochEvent::OldEpochTransitionPeriodExpired => {
            cryptographic_processor.complete_epoch_transition();
            backend.complete_epoch_transition().await;

            current_public_info
        }
        EpochEvent::NewEpochAndOldEpochTransitionExpired(LeaderInputsMinusQuota {
            pol_epoch_nonce,
            pol_ledger_aged,
            total_stake,
        }) => {
            let new_leader_inputs = LeaderInputs {
                message_quota: settings.crypto.num_blend_layers.into(),
                pol_epoch_nonce,
                pol_ledger_aged,
                total_stake,
            };
            let new_public_inputs = PublicInfo {
                epoch: new_leader_inputs,
                ..current_public_info
            };

            // Complete transition of previous epoch, then set the current epoch as the old
            // one and move to the new one.
            cryptographic_processor.complete_epoch_transition();
            backend.complete_epoch_transition().await;
            cryptographic_processor.rotate_epoch(new_leader_inputs);
            backend.rotate_epoch(new_leader_inputs).await;

            new_public_inputs
        }
    }
}

/// Handle the availability of new secret `PoL` info by passing it to the
/// underlying cryptographic processor.
fn handle_new_secret_epoch_info<NodeId, ProofsGenerator, ProofsVerifier, CorePoQGenerator>(
    new_pol_info: ProofOfLeadershipQuotaInputs,
    cryptographic_processor: &mut CoreCryptographicProcessor<
        NodeId,
        CorePoQGenerator,
        ProofsGenerator,
        ProofsVerifier,
    >,
) where
    ProofsGenerator: CoreAndLeaderProofsGenerator<CorePoQGenerator>,
{
    cryptographic_processor.set_epoch_private(new_pol_info);
}

/// Submits an activity proof to the SDP service.
fn submit_activity_proof(_proof: ActivityProof) {
    todo!()
}<|MERGE_RESOLUTION|>--- conflicted
+++ resolved
@@ -25,8 +25,8 @@
         random_sized_bytes,
     },
     encap::{
-        ProofsVerifier as ProofsVerifierTrait, encapsulated::EncapsulatedMessage,
-        validated::IncomingEncapsulatedMessageWithValidatedPublicHeader,
+        ProofsVerifier as ProofsVerifierTrait,
+        validated::EncapsulatedMessageWithVerifiedPublicHeader,
     },
     reward::{
         self, ActivityProof, BlendingTokenCollector, OldSessionBlendingTokenCollector,
@@ -35,14 +35,7 @@
 };
 use nomos_blend_scheduling::{
     SessionMessageScheduler,
-<<<<<<< HEAD
-    message_blend::{
-        crypto::EncapsulatedMessageWithVerifiedPublicHeader,
-        provers::core_and_leader::CoreAndLeaderProofsGenerator,
-    },
-=======
     message_blend::provers::core_and_leader::CoreAndLeaderProofsGenerator,
->>>>>>> 81a2564d
     message_scheduler::{
         OldSessionMessageScheduler, ProcessedMessageScheduler,
         round_info::{RoundInfo, RoundReleaseType},
