--- conflicted
+++ resolved
@@ -1099,20 +1099,13 @@
     CorePoQGenerator,
 > {
     Transitioning {
-<<<<<<< HEAD
-        new_crypto_processor: CoreCryptographicProcessor<NodeId, ProofsGenerator, ProofsVerifier>,
-        old_crypto_processor: CoreCryptographicProcessor<NodeId, ProofsGenerator, ProofsVerifier>,
-        new_scheduler:
-            SessionMessageScheduler<Rng, ProcessedMessage<BroadcastSettings>, EncapsulatedMessage>,
-        old_scheduler: OldSessionMessageScheduler<Rng, ProcessedMessage<BroadcastSettings>>,
-=======
         new_crypto_processor:
             CoreCryptographicProcessor<NodeId, CorePoQGenerator, ProofsGenerator, ProofsVerifier>,
         old_crypto_processor:
             CoreCryptographicProcessor<NodeId, CorePoQGenerator, ProofsGenerator, ProofsVerifier>,
-        new_scheduler: Scheduler,
-        old_scheduler: OldScheduler,
->>>>>>> cc06c510
+        new_scheduler:
+            SessionMessageScheduler<Rng, ProcessedMessage<BroadcastSettings>, EncapsulatedMessage>,
+        old_scheduler: OldSessionMessageScheduler<Rng, ProcessedMessage<BroadcastSettings>>,
         new_token_collector: SessionBlendingTokenCollector,
         old_token_collector: OldSessionBlendingTokenCollector,
         new_public_info: PublicInfo<NodeId>,
@@ -1120,27 +1113,17 @@
     },
     TransitionCompleted {
         current_crypto_processor:
-<<<<<<< HEAD
-            CoreCryptographicProcessor<NodeId, ProofsGenerator, ProofsVerifier>,
+            CoreCryptographicProcessor<NodeId, CorePoQGenerator, ProofsGenerator, ProofsVerifier>,
         current_scheduler:
             SessionMessageScheduler<Rng, ProcessedMessage<BroadcastSettings>, EncapsulatedMessage>,
-=======
-            CoreCryptographicProcessor<NodeId, CorePoQGenerator, ProofsGenerator, ProofsVerifier>,
-        current_scheduler: Scheduler,
->>>>>>> cc06c510
         current_token_collector: SessionBlendingTokenCollector,
         current_public_info: PublicInfo<NodeId>,
         current_recovery_checkpoint: ServiceState<BackendSettings, BroadcastSettings>,
     },
     Retiring {
-<<<<<<< HEAD
-        old_crypto_processor: CoreCryptographicProcessor<NodeId, ProofsGenerator, ProofsVerifier>,
-        old_scheduler: OldSessionMessageScheduler<Rng, ProcessedMessage<BroadcastSettings>>,
-=======
         old_crypto_processor:
             CoreCryptographicProcessor<NodeId, CorePoQGenerator, ProofsGenerator, ProofsVerifier>,
-        old_scheduler: OldScheduler,
->>>>>>> cc06c510
+        old_scheduler: OldSessionMessageScheduler<Rng, ProcessedMessage<BroadcastSettings>>,
         old_token_collector: OldSessionBlendingTokenCollector,
         old_public_info: PublicInfo<NodeId>,
         old_recovery_checkpoint: ServiceState<BackendSettings, BroadcastSettings>,
