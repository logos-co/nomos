--- conflicted
+++ resolved
@@ -472,18 +472,13 @@
     + 'static,
     impl Stream<Item = SlotTick> + Unpin + Send + Sync + 'static,
     PublicInfo<NodeId>,
-<<<<<<< HEAD
     CoreCryptographicProcessor<
         NodeId,
         KmsAdapter::CorePoQGenerator,
         ProofsGenerator,
         ProofsVerifier,
     >,
-    BlendingTokenCollector,
-=======
-    CoreCryptographicProcessor<NodeId, ProofsGenerator, ProofsVerifier>,
     SessionBlendingTokenCollector,
->>>>>>> 04692b61
     ServiceState<Backend::Settings, NetAdapter::BroadcastSettings>,
     SchedulerWrapper<
         BlakeRng,
@@ -742,13 +737,9 @@
     mut public_info: PublicInfo<NodeId>,
     mut recovery_checkpoint: ServiceState<Backend::Settings, NetAdapter::BroadcastSettings>,
 ) -> (
-<<<<<<< HEAD
     CoreCryptographicProcessor<NodeId, CorePoQGenerator, ProofsGenerator, ProofsVerifier>,
-=======
-    CoreCryptographicProcessor<NodeId, ProofsGenerator, ProofsVerifier>,
     OldSessionMessageScheduler<Rng, ProcessedMessage<NetAdapter::BroadcastSettings>>,
     OldSessionBlendingTokenCollector,
->>>>>>> 04692b61
     PublicInfo<NodeId>,
     ServiceState<Backend::Settings, NetAdapter::BroadcastSettings>,
 )
@@ -866,13 +857,9 @@
     + Unpin
     + 'static,
     mut remaining_clock_stream: impl Stream<Item = SlotTick> + Send + Sync + Unpin + 'static,
-<<<<<<< HEAD
     mut remaining_session_stream: impl Stream<
         Item = SessionEvent<CoreSessionInfo<NodeId, CorePoQGenerator>>,
     > + Unpin,
-=======
-    mut remaining_session_stream: impl Stream<Item = SessionEvent<CoreSessionInfo<NodeId>>> + Unpin,
->>>>>>> 04692b61
     blend_config: &BlendConfig<Backend::Settings>,
     mut backend: Backend,
     network_adapter: NetAdapter,
@@ -882,19 +869,13 @@
         ProcessedMessage<NetAdapter::BroadcastSettings>,
     >,
     mut rng: Rng,
-<<<<<<< HEAD
-    mut blending_token_collector: BlendingTokenCollector,
+    mut blending_token_collector: OldSessionBlendingTokenCollector,
     mut crypto_processor: CoreCryptographicProcessor<
         NodeId,
         CorePoQGenerator,
         ProofsGenerator,
         ProofsVerifier,
     >,
-=======
-    mut blending_token_collector: OldSessionBlendingTokenCollector,
-
-    mut crypto_processor: CoreCryptographicProcessor<NodeId, ProofsGenerator, ProofsVerifier>,
->>>>>>> 04692b61
     mut public_info: PublicInfo<NodeId>,
     mut recovery_checkpoint: ServiceState<Backend::Settings, NetAdapter::BroadcastSettings>,
 ) where
@@ -986,14 +967,10 @@
 >
 where
     NodeId: Eq + Hash + Clone + Send,
-<<<<<<< HEAD
-    ProofsGenerator: CoreAndLeaderProofsGenerator<CorePoQGenerator>,
-=======
     Scheduler: MessageScheduler<Rng, ProcessedMessage<BroadcastSettings>, EncapsulatedMessage>
         + Into<OldScheduler>,
     Rng: rand::Rng + Clone + Unpin,
-    ProofsGenerator: CoreAndLeaderProofsGenerator,
->>>>>>> 04692b61
+    ProofsGenerator: CoreAndLeaderProofsGenerator<CorePoQGenerator>,
     ProofsVerifier: ProofsVerifierTrait,
     BroadcastSettings: Send + Sync,
     Backend: BlendBackend<NodeId, BlakeRng, ProofsVerifier, RuntimeServiceId>,
@@ -1118,43 +1095,30 @@
     CorePoQGenerator,
 > {
     Transitioning {
-<<<<<<< HEAD
         new_crypto_processor:
             CoreCryptographicProcessor<NodeId, CorePoQGenerator, ProofsGenerator, ProofsVerifier>,
         old_crypto_processor:
             CoreCryptographicProcessor<NodeId, CorePoQGenerator, ProofsGenerator, ProofsVerifier>,
-=======
-        new_crypto_processor: CoreCryptographicProcessor<NodeId, ProofsGenerator, ProofsVerifier>,
-        old_crypto_processor: CoreCryptographicProcessor<NodeId, ProofsGenerator, ProofsVerifier>,
         new_scheduler: Scheduler,
         old_scheduler: OldScheduler,
         new_token_collector: SessionBlendingTokenCollector,
         old_token_collector: OldSessionBlendingTokenCollector,
->>>>>>> 04692b61
         new_public_info: PublicInfo<NodeId>,
         new_recovery_checkpoint: ServiceState<BackendSettings, BroadcastSettings>,
     },
     TransitionCompleted {
         current_crypto_processor:
-<<<<<<< HEAD
             CoreCryptographicProcessor<NodeId, CorePoQGenerator, ProofsGenerator, ProofsVerifier>,
-=======
-            CoreCryptographicProcessor<NodeId, ProofsGenerator, ProofsVerifier>,
         current_scheduler: Scheduler,
         current_token_collector: SessionBlendingTokenCollector,
->>>>>>> 04692b61
         current_public_info: PublicInfo<NodeId>,
         current_recovery_checkpoint: ServiceState<BackendSettings, BroadcastSettings>,
     },
     Retiring {
-<<<<<<< HEAD
         old_crypto_processor:
             CoreCryptographicProcessor<NodeId, CorePoQGenerator, ProofsGenerator, ProofsVerifier>,
-=======
-        old_crypto_processor: CoreCryptographicProcessor<NodeId, ProofsGenerator, ProofsVerifier>,
         old_scheduler: OldScheduler,
         old_token_collector: OldSessionBlendingTokenCollector,
->>>>>>> 04692b61
         old_public_info: PublicInfo<NodeId>,
         old_recovery_checkpoint: ServiceState<BackendSettings, BroadcastSettings>,
     },
@@ -1199,13 +1163,8 @@
     Rng: RngCore + Clone + Send + Unpin,
     BackendSettings: Clone + Send + Sync,
     BroadcastSettings:
-<<<<<<< HEAD
-        Serialize + for<'de> Deserialize<'de> + Debug + Hash + Eq + Clone + Send + Sync,
+        Serialize + for<'de> Deserialize<'de> + Debug + Hash + Eq + Clone + Send + Sync + Unpin,
     ProofsGenerator: CoreAndLeaderProofsGenerator<CorePoQGenerator>,
-=======
-        Serialize + for<'de> Deserialize<'de> + Debug + Hash + Eq + Clone + Send + Sync + Unpin,
-    ProofsGenerator: CoreAndLeaderProofsGenerator,
->>>>>>> 04692b61
     ProofsVerifier: ProofsVerifierTrait,
 {
     let ServiceMessage::Blend(message_payload) = local_data_message;
@@ -1293,19 +1252,15 @@
 >(
     validated_encapsulated_message: IncomingEncapsulatedMessageWithValidatedPublicHeader,
     scheduler: &mut impl ProcessedMessageScheduler<ProcessedMessage<BroadcastSettings>>,
-<<<<<<< HEAD
+    old_session_scheduler: Option<
+        &mut impl ProcessedMessageScheduler<ProcessedMessage<BroadcastSettings>>,
+    >,
     cryptographic_processor: &CoreCryptographicProcessor<
         NodeId,
         CorePoQGenerator,
         ProofsGenerator,
         ProofsVerifier,
     >,
-=======
-    old_session_scheduler: Option<
-        &mut impl ProcessedMessageScheduler<ProcessedMessage<BroadcastSettings>>,
-    >,
-    cryptographic_processor: &CoreCryptographicProcessor<NodeId, ProofsGenerator, ProofsVerifier>,
->>>>>>> 04692b61
     old_session_cryptographic_processor: Option<
         &CoreCryptographicProcessor<NodeId, CorePoQGenerator, ProofsGenerator, ProofsVerifier>,
     >,
@@ -1373,21 +1328,14 @@
     CorePoQGenerator,
 >(
     validated_encapsulated_message: IncomingEncapsulatedMessageWithValidatedPublicHeader,
-<<<<<<< HEAD
-    // TODO: Use a scheduler only for the old session (not generate new messages)
-    scheduler: &mut impl ProcessedMessageScheduler<ProcessedMessage<BroadcastSettings>>,
+    scheduler: &mut OldSessionMessageScheduler<Rng, ProcessedMessage<BroadcastSettings>>,
     cryptographic_processor: &CoreCryptographicProcessor<
         NodeId,
         CorePoQGenerator,
         ProofsGenerator,
         ProofsVerifier,
     >,
-    blending_token_collector: &mut BlendingTokenCollector,
-=======
-    scheduler: &mut OldSessionMessageScheduler<Rng, ProcessedMessage<BroadcastSettings>>,
-    cryptographic_processor: &CoreCryptographicProcessor<NodeId, ProofsGenerator, ProofsVerifier>,
     blending_token_collector: &mut OldSessionBlendingTokenCollector,
->>>>>>> 04692b61
     current_recovery_checkpoint: ServiceState<BackendSettings, BroadcastSettings>,
 ) -> ServiceState<BackendSettings, BroadcastSettings>
 where
