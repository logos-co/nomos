pub mod backends;
pub mod network;
mod processor;
pub mod settings;

use std::{
    fmt::{Debug, Display},
    hash::Hash,
    marker::PhantomData,
    time::Duration,
};

use async_trait::async_trait;
use backends::BlendBackend;
use chain_service::api::{CryptarchiaServiceApi, CryptarchiaServiceData};
use fork_stream::StreamExt as _;
use futures::{FutureExt as _, Stream, StreamExt as _, future::join_all};
use network::NetworkAdapter;
use nomos_blend_message::{
    PayloadType,
    crypto::random_sized_bytes,
    encap::{ProofsVerifier as ProofsVerifierTrait, decapsulated::DecapsulationOutput},
};
use nomos_blend_scheduling::{
    message_blend::{
        ProofsGenerator as ProofsGeneratorTrait, SessionInfo as PoQSessionInfo,
        crypto::IncomingEncapsulatedMessageWithValidatedPublicHeader,
    },
    message_scheduler::{MessageScheduler, round_info::RoundInfo},
    session::{SessionEvent, UninitializedSessionEventStream},
};
use nomos_core::codec::SerdeOp;
use nomos_network::NetworkService;
use nomos_time::{TimeService, TimeServiceMessage};
use nomos_utils::blake_rng::BlakeRng;
use overwatch::{
    OpaqueServiceResourcesHandle,
    services::{
        AsServiceId, ServiceCore, ServiceData,
        state::{NoOperator, NoState},
    },
};
use rand::{RngCore, SeedableRng as _, seq::SliceRandom as _};
use serde::{Deserialize, Serialize};
use services_utils::wait_until_services_are_ready;
<<<<<<< HEAD
use tokio::sync::oneshot;
=======
use tokio::time::timeout;
>>>>>>> 3699ac19
use tracing::info;

use crate::{
    core::{
        backends::SessionInfo,
        processor::{CoreCryptographicProcessor, Error},
        settings::BlendConfig,
    },
<<<<<<< HEAD
    epoch::EpochHandler,
=======
    epoch_info::PolInfoProvider as PolInfoProviderTrait,
>>>>>>> 3699ac19
    membership,
    message::{NetworkMessage, ProcessedMessage, ServiceMessage},
    mock_poq_inputs_stream,
    session::SessionInfo as ProcessorSessionInfo,
    settings::FIRST_SESSION_READY_TIMEOUT,
};

pub(super) mod service_components;

const LOG_TARGET: &str = "blend::service::core";

/// A blend service that sends messages to the blend network
/// and broadcasts fully unwrapped messages through the [`NetworkService`].
///
/// The blend backend and the network adapter are generic types that are
/// independent of each other. For example, the blend backend can use the
/// libp2p network stack, while the network adapter can use the other network
/// backend.
pub struct BlendService<
    Backend,
    NodeId,
    Network,
    MembershipAdapter,
    ProofsGenerator,
    ProofsVerifier,
<<<<<<< HEAD
    TimeBackend,
    ChainService,
=======
    PolInfoProvider,
>>>>>>> 3699ac19
    RuntimeServiceId,
> where
    Backend: BlendBackend<NodeId, BlakeRng, ProofsVerifier, RuntimeServiceId>,
    Network: NetworkAdapter<RuntimeServiceId>,
{
    service_resources_handle: OpaqueServiceResourcesHandle<Self, RuntimeServiceId>,
<<<<<<< HEAD
    _phantom: PhantomData<(
        Backend,
        MembershipAdapter,
        ProofsGenerator,
        TimeBackend,
        ChainService,
    )>,
=======
    _phantom: PhantomData<(Backend, MembershipAdapter, ProofsGenerator, PolInfoProvider)>,
>>>>>>> 3699ac19
}

impl<
    Backend,
    NodeId,
    Network,
    MembershipAdapter,
    ProofsGenerator,
    ProofsVerifier,
<<<<<<< HEAD
    TimeBackend,
    ChainService,
=======
    PolInfoProvider,
>>>>>>> 3699ac19
    RuntimeServiceId,
> ServiceData
    for BlendService<
        Backend,
        NodeId,
        Network,
        MembershipAdapter,
        ProofsGenerator,
        ProofsVerifier,
<<<<<<< HEAD
        TimeBackend,
        ChainService,
=======
        PolInfoProvider,
>>>>>>> 3699ac19
        RuntimeServiceId,
    >
where
    Backend: BlendBackend<NodeId, BlakeRng, ProofsVerifier, RuntimeServiceId>,
    Network: NetworkAdapter<RuntimeServiceId>,
{
    type Settings = BlendConfig<Backend::Settings>;
    type State = NoState<Self::Settings>;
    type StateOperator = NoOperator<Self::State>;
    type Message = ServiceMessage<Network::BroadcastSettings>;
}

#[async_trait]
impl<
    Backend,
    NodeId,
    Network,
    MembershipAdapter,
    ProofsGenerator,
    ProofsVerifier,
<<<<<<< HEAD
    TimeBackend,
    ChainService,
=======
    PolInfoProvider,
>>>>>>> 3699ac19
    RuntimeServiceId,
> ServiceCore<RuntimeServiceId>
    for BlendService<
        Backend,
        NodeId,
        Network,
        MembershipAdapter,
        ProofsGenerator,
        ProofsVerifier,
<<<<<<< HEAD
        TimeBackend,
        ChainService,
=======
        PolInfoProvider,
>>>>>>> 3699ac19
        RuntimeServiceId,
    >
where
    Backend: BlendBackend<NodeId, BlakeRng, ProofsVerifier, RuntimeServiceId> + Send + Sync,
    NodeId: Clone + Send + Eq + Hash + Sync + 'static,
    Network: NetworkAdapter<RuntimeServiceId, BroadcastSettings: Unpin> + Send + Sync,
    MembershipAdapter: membership::Adapter<NodeId = NodeId, Error: Send + Sync + 'static> + Send,
    membership::ServiceMessage<MembershipAdapter>: Send + Sync + 'static,
    ProofsGenerator: ProofsGeneratorTrait + Send,
    ProofsVerifier: ProofsVerifierTrait + Clone + Send,
<<<<<<< HEAD
    TimeBackend: nomos_time::backends::TimeBackend + Send,
    ChainService: CryptarchiaServiceData<Tx: Send + Sync>,
=======
    PolInfoProvider: PolInfoProviderTrait<RuntimeServiceId, Stream: Send + Unpin + 'static> + Send,
>>>>>>> 3699ac19
    RuntimeServiceId: AsServiceId<NetworkService<Network::Backend, RuntimeServiceId>>
        + AsServiceId<<MembershipAdapter as membership::Adapter>::Service>
        + AsServiceId<TimeService<TimeBackend, RuntimeServiceId>>
        + AsServiceId<ChainService>
        + AsServiceId<Self>
        + Clone
        + Debug
        + Display
        + Sync
        + Send
        + Unpin
        + 'static,
{
    fn init(
        service_resources_handle: OpaqueServiceResourcesHandle<Self, RuntimeServiceId>,
        _initial_state: Self::State,
    ) -> Result<Self, overwatch::DynError> {
        Ok(Self {
            service_resources_handle,
            _phantom: PhantomData,
        })
    }

    #[expect(clippy::too_many_lines, reason = "TODO: Address this at some point.")]
    async fn run(mut self) -> Result<(), overwatch::DynError> {
        let Self {
            service_resources_handle:
                OpaqueServiceResourcesHandle::<Self, RuntimeServiceId> {
                    ref mut inbound_relay,
                    ref overwatch_handle,
                    ref settings_handle,
                    ref status_updater,
                    ..
                },
            ..
        } = self;

        let blend_config = settings_handle.notifier().get_updated_settings();

        wait_until_services_are_ready!(
            &overwatch_handle,
            Some(Duration::from_secs(60)),
            NetworkService<_, _>,
            TimeService<_, _>,
            <MembershipAdapter as membership::Adapter>::Service
        )
        .await?;

        let network_relay = overwatch_handle.relay::<NetworkService<_, _>>().await?;
        let network_adapter = Network::new(network_relay);

        let membership_stream = MembershipAdapter::new(
            overwatch_handle
                .relay::<<MembershipAdapter as membership::Adapter>::Service>()
                .await?,
            blend_config.crypto.non_ephemeral_signing_key.public_key(),
        )
        .subscribe()
        .await
        .expect("Membership service should be ready");

        let mut epoch_handler = async {
            let chain_service = CryptarchiaServiceApi::<ChainService, _>::new(overwatch_handle)
                .await
                .expect("Failed to establish channel with chain service.");
            EpochHandler::new(chain_service)
        }
        .await;

        // TODO: Change this to also be a `UninitializedStream` which is expected to
        // yield within a certain amount of time.
        let mut clock_stream = async {
            let time_relay = overwatch_handle
                .relay::<TimeService<_, _>>()
                .await
                .expect("Relay with time service should be available.");
            let (sender, receiver) = oneshot::channel();
            time_relay
                .send(TimeServiceMessage::Subscribe { sender })
                .await
                .expect("Failed to subscribe to slot clock.");
            receiver
                .await
                .expect("Should not fail to receive slot stream from time service.")
        }
        .await;

        // TODO: Replace with actual service usage.
        let poq_input_stream = mock_poq_inputs_stream();

        let ((current_membership, (public_poq_inputs, private_poq_inputs)), session_stream) =
            UninitializedSessionEventStream::new(
                membership_stream.zip(poq_input_stream),
                FIRST_SESSION_READY_TIMEOUT,
                blend_config.time.session_transition_period(),
            )
            .await_first_ready()
            .await
            .expect("The current session must be ready");
        let current_poq_session_info = PoQSessionInfo {
            local_node_index: current_membership.local_index(),
            membership_size: current_membership.size(),
            private_inputs: private_poq_inputs,
            public_inputs: public_poq_inputs,
        };

        info!(
            target: LOG_TARGET,
            "The current membership is ready: {} nodes.",
            current_membership.size()
        );

        let session_stream = session_stream.fork();
        let proofs_verifier = ProofsVerifier::new();

        let mut crypto_processor =
            CoreCryptographicProcessor::<_, ProofsGenerator, _>::try_new_with_core_condition_check(
                current_membership.clone(),
                blend_config.minimum_network_size,
                &blend_config.crypto,
                current_poq_session_info.clone(),
                proofs_verifier.clone(),
            )
            .expect("The initial membership should satisfy the core node condition");

        // Yields once every randomly-scheduled release round. It takes the original
        // (membership, session info) stream and discards session info.
        let membership_info_stream =
            map_session_event_stream(session_stream.clone(), |(membership, _)| membership);
        let (initial_scheduler_session_info, scheduler_session_info_stream) =
            blend_config.session_info_stream(&current_membership, membership_info_stream);
        let mut message_scheduler =
            MessageScheduler::<_, _, ProcessedMessage<Network::BroadcastSettings>>::new(
                scheduler_session_info_stream,
                initial_scheduler_session_info,
                BlakeRng::from_entropy(),
                blend_config.scheduler_settings(),
            );

        // Maps the original (membership, session info) stream into a (membership, PoQ
        // verification) stream, where the PoQ proving components are discarded since
        // they are not used by the swarm.
        let swarm_backend_stream = map_session_event_stream(
            session_stream.clone(),
            |(membership, (poq_public_inputs, poq_private_inputs))| {
                let local_node_index = membership.local_index();
                let membership_size = membership.size();
                SessionInfo {
                    membership,
                    poq_verification_inputs: PoQSessionInfo {
                        local_node_index,
                        membership_size,
                        private_inputs: poq_private_inputs,
                        public_inputs: poq_public_inputs,
                    }
                    .into(),
                }
            },
        );
        let poq_verification_info = SessionInfo {
            membership: current_membership,
            poq_verification_inputs: current_poq_session_info.into(),
        };
        let mut backend =
            <Backend as BlendBackend<NodeId, BlakeRng, ProofsVerifier, RuntimeServiceId>>::new(
                blend_config.clone(),
                overwatch_handle.clone(),
                poq_verification_info,
                swarm_backend_stream.boxed(),
                BlakeRng::from_entropy(),
                proofs_verifier,
            );

        // Yields new messages received via Blend peers.
        let mut blend_messages = backend.listen_to_incoming_messages();

        // Rng for releasing messages.
        let mut rng = BlakeRng::from_entropy();

        status_updater.notify_ready();
        tracing::info!(
            target: LOG_TARGET,
            "Service '{}' is ready.",
            <RuntimeServiceId as AsServiceId<Self>>::SERVICE_ID
        );

        // There might be services that depend on Blend to be ready before starting, so
        // we cannot wait for the stream to be sent before we signal we are
        // ready, hence this should always be called after `notify_ready();`.
        // Also, Blend services start even if such a stream is not immediately
        // available, since they will simply keep blending cover messages.
        let _pol_epoch_stream = timeout(
            Duration::from_secs(3),
            PolInfoProvider::subscribe(overwatch_handle)
                .map(|r| r.expect("PoL slot info provider failed to return a usable stream.")),
        )
        .await
        .expect("PoL slot info provider not received within the expected timeout.");

        // Maps the original (membership, session info) by transforming the tuple into
        // the required struct, nothing else.
        let mut service_session_stream = map_session_event_stream(
            session_stream,
            |(membership, (poq_public_inputs, poq_private_inputs))| {
                let local_node_index = membership.local_index();
                let membership_size = membership.size();
                ProcessorSessionInfo {
                    membership,
                    poq_generation_and_verification_inputs: PoQSessionInfo {
                        local_node_index,
                        membership_size,
                        private_inputs: poq_private_inputs,
                        public_inputs: poq_public_inputs,
                    },
                }
            },
        );
        loop {
            tokio::select! {
                Some(local_data_message) = inbound_relay.next() => {
                    handle_local_data_message(local_data_message, &mut crypto_processor, &backend, &mut message_scheduler).await;
                }
                Some(incoming_message) = blend_messages.next() => {
                    handle_incoming_blend_message(incoming_message, &mut message_scheduler, &crypto_processor);
                }
                Some(round_info) = message_scheduler.next() => {
                    handle_release_round(round_info, &mut crypto_processor, &mut rng, &backend, &network_adapter).await;
                }
                Some(tick) = clock_stream.next() => {
                    let new_epoch_info = epoch_handler.tick(tick).await;
                    if let Some(new_epoch_info) = new_epoch_info {
                        tracing::trace!(target: LOG_TARGET, "New epoch info received. {new_epoch_info:?}");
                    }
                }
                Some(session_event) = service_session_stream.next() => {
                    match handle_session_event(session_event, crypto_processor, &blend_config) {
                        Ok(new_crypto_processor) => crypto_processor = new_crypto_processor,
                        Err(e) => {
                            tracing::error!(
                                target: LOG_TARGET,
                                "Terminating the '{}' service as the new membership does not satisfy the core node condition: {e:?}",
                                <RuntimeServiceId as AsServiceId<Self>>::SERVICE_ID
                            );
                            return Err(e.into());
                        },
                    }
                }
            }
        }
    }
}

/// Handles a [`SessionEvent`].
///
/// It consumes the previous cryptographic processor and creates a new one
/// on a new session with its new membership.
/// It ignores the transition period expiration event and returns the previous
/// cryptographic processor as is.
fn handle_session_event<NodeId, ProofsGenerator, ProofsVerifier, BackendSettings>(
    event: SessionEvent<ProcessorSessionInfo<NodeId>>,
    cryptographic_processor: CoreCryptographicProcessor<NodeId, ProofsGenerator, ProofsVerifier>,
    settings: &BlendConfig<BackendSettings>,
) -> Result<CoreCryptographicProcessor<NodeId, ProofsGenerator, ProofsVerifier>, Error>
where
    NodeId: Eq + Hash + Send,
    ProofsGenerator: ProofsGeneratorTrait,
    ProofsVerifier: ProofsVerifierTrait,
{
    match event {
        SessionEvent::NewSession(ProcessorSessionInfo {
            membership,
            poq_generation_and_verification_inputs: poq_verification_inputs,
        }) => Ok(
            CoreCryptographicProcessor::try_new_with_core_condition_check(
                membership,
                settings.minimum_network_size,
                &settings.crypto,
                poq_verification_inputs,
                // We move the verifier instance from the old processor instance to the new one.
                cryptographic_processor.into_inner().take_verifier(),
            )?,
        ),
        SessionEvent::TransitionPeriodExpired => Ok(cryptographic_processor),
    }
}

/// Blend a new message received from another service.
///
/// When a new local data message is received, an attempt to serialize and
/// encapsulate its payload is performed. If encapsulation is successful, the
/// message is sent over the Blend network and the Blend scheduler notified of
/// the new message sent.
/// These messages do not go through the Blend scheduler hence are not delayed,
/// as per the spec.
async fn handle_local_data_message<
    NodeId,
    Rng,
    Backend,
    SessionClock,
    BroadcastSettings,
    ProofsGenerator,
    ProofsVerifier,
    RuntimeServiceId,
>(
    local_data_message: ServiceMessage<BroadcastSettings>,
    cryptographic_processor: &mut CoreCryptographicProcessor<
        NodeId,
        ProofsGenerator,
        ProofsVerifier,
    >,
    backend: &Backend,
    scheduler: &mut MessageScheduler<SessionClock, Rng, ProcessedMessage<BroadcastSettings>>,
) where
    NodeId: Eq + Hash + Send + 'static,
    Rng: RngCore + Send,
    Backend: BlendBackend<NodeId, BlakeRng, ProofsVerifier, RuntimeServiceId> + Sync,
    BroadcastSettings: Serialize + for<'de> Deserialize<'de> + Send,
    ProofsGenerator: ProofsGeneratorTrait,
{
    let ServiceMessage::Blend(message_payload) = local_data_message;

    let serialized_data_message =
        <NetworkMessage<BroadcastSettings> as SerdeOp>::serialize(&message_payload)
            .expect("NetworkMessage should be able to be serialized")
            .to_vec();

    let Ok(wrapped_message) = cryptographic_processor
        .encapsulate_data_payload(&serialized_data_message)
        .await
        .inspect_err(|e| {
            tracing::error!(target: LOG_TARGET, "Failed to wrap message: {e:?}");
        })
    else {
        return;
    };
    backend.publish(wrapped_message).await;
    scheduler.notify_new_data_message();
}

/// Processes an already unwrapped and validated Blend message received from
/// a core or edge peer.
fn handle_incoming_blend_message<
    Rng,
    NodeId,
    SessionClock,
    BroadcastSettings,
    ProofsGenerator,
    ProofsVerifier,
>(
    validated_encapsulated_message: IncomingEncapsulatedMessageWithValidatedPublicHeader,
    scheduler: &mut MessageScheduler<SessionClock, Rng, ProcessedMessage<BroadcastSettings>>,
    cryptographic_processor: &CoreCryptographicProcessor<NodeId, ProofsGenerator, ProofsVerifier>,
) where
    NodeId: 'static,
    BroadcastSettings: Serialize + for<'de> Deserialize<'de> + Send,
    ProofsVerifier: ProofsVerifierTrait,
{
    let Ok(decapsulated_message) = cryptographic_processor.decapsulate_message(validated_encapsulated_message).inspect_err(|e| {
        tracing::debug!(target: LOG_TARGET, "Failed to decapsulate received message with error {e:?}");
    }) else {
        return;
    };
    match decapsulated_message {
        DecapsulationOutput::Completed(fully_decapsulated_message) => {
            match fully_decapsulated_message.into_components() {
                (PayloadType::Cover, _) => {
                    tracing::info!(target: LOG_TARGET, "Discarding received cover message.");
                }
                (PayloadType::Data, serialized_data_message) => {
                    tracing::debug!(target: LOG_TARGET, "Processing a fully decapsulated data message.");
                    if let Ok(deserialized_network_message) =
                        <NetworkMessage<BroadcastSettings> as SerdeOp>::deserialize::<
                            NetworkMessage<BroadcastSettings>,
                        >(&serialized_data_message)
                    {
                        scheduler.schedule_message(deserialized_network_message.into());
                    } else {
                        tracing::debug!(target: LOG_TARGET, "Unrecognized data message from blend backend. Dropping.");
                    }
                }
            }
        }
        DecapsulationOutput::Incompleted(remaining_encapsulated_message) => {
            scheduler.schedule_message(remaining_encapsulated_message.into());
        }
    }
}

/// Reacts to a new release tick as returned by the scheduler.
///
/// When that happens, the previously processed messages (both encapsulated and
/// unencapsulated ones) as well as optionally a cover message are handled.
/// For unencapsulated messages, they are broadcasted to the rest of the network
/// using the configured network adapter. For encapsulated messages as well as
/// the optional cover message, they are forwarded to the rest of the connected
/// Blend peers.
async fn handle_release_round<
    NodeId,
    Rng,
    Backend,
    NetAdapter,
    ProofsGenerator,
    ProofsVerifier,
    RuntimeServiceId,
>(
    RoundInfo {
        cover_message_generation_flag,
        processed_messages,
    }: RoundInfo<ProcessedMessage<NetAdapter::BroadcastSettings>>,
    cryptographic_processor: &mut CoreCryptographicProcessor<
        NodeId,
        ProofsGenerator,
        ProofsVerifier,
    >,
    rng: &mut Rng,
    backend: &Backend,
    network_adapter: &NetAdapter,
) where
    NodeId: Eq + Hash + 'static,
    Rng: RngCore + Send,
    Backend: BlendBackend<NodeId, BlakeRng, ProofsVerifier, RuntimeServiceId> + Sync,
    ProofsGenerator: ProofsGeneratorTrait,
    NetAdapter: NetworkAdapter<RuntimeServiceId> + Sync,
{
    let mut processed_messages_relay_futures = processed_messages
        .into_iter()
        .map(
            |message_to_release| -> Box<dyn Future<Output = ()> + Send + Unpin> {
                match message_to_release {
                    ProcessedMessage::Network(NetworkMessage {
                        broadcast_settings,
                        message,
                    }) => Box::new(network_adapter.broadcast(message, broadcast_settings)),
                    ProcessedMessage::Encapsulated(encapsulated_message) => {
                        Box::new(backend.publish(*encapsulated_message))
                    }
                }
            },
        )
        .collect::<Vec<_>>();
    if cover_message_generation_flag.is_some() {
        let cover_message = cryptographic_processor
            .encapsulate_cover_payload(&random_sized_bytes::<{ size_of::<u32>() }>())
            .await
            .expect("Should not fail to generate new cover message");
        processed_messages_relay_futures.push(Box::new(backend.publish(cover_message)));
    }
    // TODO: If we send all of them in parallel, do we still need to shuffle them?
    processed_messages_relay_futures.shuffle(rng);
    let total_message_count = processed_messages_relay_futures.len();

    // Release all messages concurrently, and wait for all of them to be sent.
    join_all(processed_messages_relay_futures).await;
    tracing::debug!(target: LOG_TARGET, "Sent out {total_message_count} processed and/or cover messages at this release window.");
}

fn map_session_event_stream<InputStream, Input, Output, MappingFn>(
    input_stream: InputStream,
    mapping_fn: MappingFn,
) -> impl Stream<Item = SessionEvent<Output>>
where
    InputStream: Stream<Item = SessionEvent<Input>>,
    MappingFn: FnOnce(Input) -> Output + Copy + 'static,
{
    input_stream.map(move |event| match event {
        SessionEvent::NewSession(input) => SessionEvent::NewSession(mapping_fn(input)),
        SessionEvent::TransitionPeriodExpired => SessionEvent::TransitionPeriodExpired,
    })
}<|MERGE_RESOLUTION|>--- conflicted
+++ resolved
@@ -43,11 +43,7 @@
 use rand::{RngCore, SeedableRng as _, seq::SliceRandom as _};
 use serde::{Deserialize, Serialize};
 use services_utils::wait_until_services_are_ready;
-<<<<<<< HEAD
-use tokio::sync::oneshot;
-=======
-use tokio::time::timeout;
->>>>>>> 3699ac19
+use tokio::{sync::oneshot, time::timeout};
 use tracing::info;
 
 use crate::{
@@ -56,11 +52,7 @@
         processor::{CoreCryptographicProcessor, Error},
         settings::BlendConfig,
     },
-<<<<<<< HEAD
-    epoch::EpochHandler,
-=======
-    epoch_info::PolInfoProvider as PolInfoProviderTrait,
->>>>>>> 3699ac19
+    epoch::{EpochHandler, PolInfoProvider as PolInfoProviderTrait},
     membership,
     message::{NetworkMessage, ProcessedMessage, ServiceMessage},
     mock_poq_inputs_stream,
@@ -86,29 +78,23 @@
     MembershipAdapter,
     ProofsGenerator,
     ProofsVerifier,
-<<<<<<< HEAD
     TimeBackend,
     ChainService,
-=======
     PolInfoProvider,
->>>>>>> 3699ac19
     RuntimeServiceId,
 > where
     Backend: BlendBackend<NodeId, BlakeRng, ProofsVerifier, RuntimeServiceId>,
     Network: NetworkAdapter<RuntimeServiceId>,
 {
     service_resources_handle: OpaqueServiceResourcesHandle<Self, RuntimeServiceId>,
-<<<<<<< HEAD
     _phantom: PhantomData<(
         Backend,
         MembershipAdapter,
         ProofsGenerator,
         TimeBackend,
         ChainService,
+        PolInfoProvider,
     )>,
-=======
-    _phantom: PhantomData<(Backend, MembershipAdapter, ProofsGenerator, PolInfoProvider)>,
->>>>>>> 3699ac19
 }
 
 impl<
@@ -118,12 +104,9 @@
     MembershipAdapter,
     ProofsGenerator,
     ProofsVerifier,
-<<<<<<< HEAD
     TimeBackend,
     ChainService,
-=======
     PolInfoProvider,
->>>>>>> 3699ac19
     RuntimeServiceId,
 > ServiceData
     for BlendService<
@@ -133,12 +116,9 @@
         MembershipAdapter,
         ProofsGenerator,
         ProofsVerifier,
-<<<<<<< HEAD
         TimeBackend,
         ChainService,
-=======
         PolInfoProvider,
->>>>>>> 3699ac19
         RuntimeServiceId,
     >
 where
@@ -159,12 +139,9 @@
     MembershipAdapter,
     ProofsGenerator,
     ProofsVerifier,
-<<<<<<< HEAD
     TimeBackend,
     ChainService,
-=======
     PolInfoProvider,
->>>>>>> 3699ac19
     RuntimeServiceId,
 > ServiceCore<RuntimeServiceId>
     for BlendService<
@@ -174,12 +151,9 @@
         MembershipAdapter,
         ProofsGenerator,
         ProofsVerifier,
-<<<<<<< HEAD
         TimeBackend,
         ChainService,
-=======
         PolInfoProvider,
->>>>>>> 3699ac19
         RuntimeServiceId,
     >
 where
@@ -190,12 +164,9 @@
     membership::ServiceMessage<MembershipAdapter>: Send + Sync + 'static,
     ProofsGenerator: ProofsGeneratorTrait + Send,
     ProofsVerifier: ProofsVerifierTrait + Clone + Send,
-<<<<<<< HEAD
     TimeBackend: nomos_time::backends::TimeBackend + Send,
     ChainService: CryptarchiaServiceData<Tx: Send + Sync>,
-=======
     PolInfoProvider: PolInfoProviderTrait<RuntimeServiceId, Stream: Send + Unpin + 'static> + Send,
->>>>>>> 3699ac19
     RuntimeServiceId: AsServiceId<NetworkService<Network::Backend, RuntimeServiceId>>
         + AsServiceId<<MembershipAdapter as membership::Adapter>::Service>
         + AsServiceId<TimeService<TimeBackend, RuntimeServiceId>>
