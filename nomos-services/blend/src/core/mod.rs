--- conflicted
+++ resolved
@@ -513,26 +513,16 @@
                 membership,
                 settings.minimum_network_size,
                 &settings.crypto,
-<<<<<<< HEAD
-                poq_verification_inputs,
-                // We move the verifier instance from the old processor instance to the new one.
-                cryptographic_processor.into_inner().take_verifier(),
-            )?,
-        ),
+                new_inputs,
+                private,
+            )?;
+            Ok((new_processor, new_inputs))
+        }
         SessionEvent::TransitionPeriodExpired => {
             // TODO: Send an activity message to SDP service.
             // Also, do it before this service is terminated before this event is
             // detected.
-            Ok(cryptographic_processor)
-=======
-                new_inputs,
-                private,
-            )?;
-            Ok((new_processor, new_inputs))
-        }
-        SessionEvent::TransitionPeriodExpired => {
             Ok((current_cryptographic_processor, current_public_inputs))
->>>>>>> 2be4f19f
         }
     }
 }
