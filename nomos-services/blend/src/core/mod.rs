pub mod backends;
pub mod network;
mod processor;
pub mod settings;

use std::{
    fmt::{Debug, Display},
    hash::Hash,
    marker::PhantomData,
    time::Duration,
};

use async_trait::async_trait;
use backends::BlendBackend;
use fork_stream::StreamExt as _;
<<<<<<< HEAD
use futures::{StreamExt as _, future::join_all};
use network::NetworkAdapter;
use nomos_blend_message::{PayloadType, crypto::random_sized_bytes, encap::DecapsulationOutput};
use nomos_blend_network::EncapsulatedMessageWithValidatedPublicHeader;
use nomos_blend_scheduling::{
    membership::Membership,
    message_blend::crypto::CryptographicProcessor,
    message_scheduler::{MessageScheduler, round_info::RoundInfo},
=======
use futures::{future::join_all, Stream, StreamExt as _};
use network::NetworkAdapter;
use nomos_blend_message::{
    crypto::random_sized_bytes,
    encap::{decapsulated::DecapsulationOutput, ProofsVerifier as ProofsVerifierTrait},
    PayloadType,
};
use nomos_blend_scheduling::{
    message_blend::{
        crypto::IncomingEncapsulatedMessageWithValidatedPublicHeader,
        ProofsGenerator as ProofsGeneratorTrait, SessionInfo as PoQSessionInfo,
    },
    message_scheduler::{round_info::RoundInfo, MessageScheduler},
>>>>>>> 626d38e8
    session::{SessionEvent, UninitializedSessionEventStream},
};
use nomos_core::codec::SerdeOp;
use nomos_network::NetworkService;
use nomos_utils::blake_rng::BlakeRng;
use overwatch::{
    OpaqueServiceResourcesHandle,
    services::{
        AsServiceId, ServiceCore, ServiceData,
        state::{NoOperator, NoState},
    },
};
use rand::{RngCore, SeedableRng as _, seq::SliceRandom as _};
use serde::{Deserialize, Serialize};
use services_utils::wait_until_services_are_ready;
use tracing::info;

use crate::{
    core::{
        backends::SessionInfo,
        processor::{CoreCryptographicProcessor, Error},
        settings::BlendConfig,
    },
    membership,
    message::{NetworkMessage, ProcessedMessage, ServiceMessage},
    mock_poq_inputs_stream,
    session::SessionInfo as ProcessorSessionInfo,
    settings::FIRST_SESSION_READY_TIMEOUT,
};

pub(super) mod service_components;

const LOG_TARGET: &str = "blend::service::core";

/// A blend service that sends messages to the blend network
/// and broadcasts fully unwrapped messages through the [`NetworkService`].
///
/// The blend backend and the network adapter are generic types that are
/// independent of each other. For example, the blend backend can use the
/// libp2p network stack, while the network adapter can use the other network
/// backend.
pub struct BlendService<
    Backend,
    NodeId,
    Network,
    MembershipAdapter,
    ProofsGenerator,
    ProofsVerifier,
    RuntimeServiceId,
> where
    Backend: BlendBackend<NodeId, BlakeRng, ProofsVerifier, RuntimeServiceId>,
    Network: NetworkAdapter<RuntimeServiceId>,
{
    service_resources_handle: OpaqueServiceResourcesHandle<Self, RuntimeServiceId>,
    _phantom: PhantomData<(Backend, MembershipAdapter, ProofsGenerator)>,
}

impl<
        Backend,
        NodeId,
        Network,
        MembershipAdapter,
        ProofsGenerator,
        ProofsVerifier,
        RuntimeServiceId,
    > ServiceData
    for BlendService<
        Backend,
        NodeId,
        Network,
        MembershipAdapter,
        ProofsGenerator,
        ProofsVerifier,
        RuntimeServiceId,
    >
where
    Backend: BlendBackend<NodeId, BlakeRng, ProofsVerifier, RuntimeServiceId>,
    Network: NetworkAdapter<RuntimeServiceId>,
{
    type Settings = BlendConfig<Backend::Settings>;
    type State = NoState<Self::Settings>;
    type StateOperator = NoOperator<Self::State>;
    type Message = ServiceMessage<Network::BroadcastSettings>;
}

#[async_trait]
impl<
        Backend,
        NodeId,
        Network,
        MembershipAdapter,
        ProofsGenerator,
        ProofsVerifier,
        RuntimeServiceId,
    > ServiceCore<RuntimeServiceId>
    for BlendService<
        Backend,
        NodeId,
        Network,
        MembershipAdapter,
        ProofsGenerator,
        ProofsVerifier,
        RuntimeServiceId,
    >
where
    Backend: BlendBackend<NodeId, BlakeRng, ProofsVerifier, RuntimeServiceId> + Send + Sync,
    NodeId: Clone + Send + Eq + Hash + Sync + 'static,
    Network: NetworkAdapter<RuntimeServiceId, BroadcastSettings: Unpin> + Send + Sync,
    MembershipAdapter: membership::Adapter<NodeId = NodeId, Error: Send + Sync + 'static> + Send,
    membership::ServiceMessage<MembershipAdapter>: Send + Sync + 'static,
    ProofsGenerator: ProofsGeneratorTrait + Send,
    ProofsVerifier: ProofsVerifierTrait + Clone + Send,
    RuntimeServiceId: AsServiceId<NetworkService<Network::Backend, RuntimeServiceId>>
        + AsServiceId<<MembershipAdapter as membership::Adapter>::Service>
        + AsServiceId<Self>
        + Clone
        + Debug
        + Display
        + Sync
        + Send
        + 'static,
{
    fn init(
        service_resources_handle: OpaqueServiceResourcesHandle<Self, RuntimeServiceId>,
        _initial_state: Self::State,
    ) -> Result<Self, overwatch::DynError> {
        Ok(Self {
            service_resources_handle,
            _phantom: PhantomData,
        })
    }

    #[expect(clippy::too_many_lines, reason = "TODO: Address this at some point.")]
    async fn run(mut self) -> Result<(), overwatch::DynError> {
        let Self {
            service_resources_handle:
                OpaqueServiceResourcesHandle::<Self, RuntimeServiceId> {
                    ref mut inbound_relay,
                    ref overwatch_handle,
                    ref settings_handle,
                    ref status_updater,
                    ..
                },
            ..
        } = self;

        let blend_config = settings_handle.notifier().get_updated_settings();

        wait_until_services_are_ready!(
            &overwatch_handle,
            Some(Duration::from_secs(60)),
            NetworkService<_, _>,
            <MembershipAdapter as membership::Adapter>::Service
        )
        .await?;

        let network_relay = overwatch_handle.relay::<NetworkService<_, _>>().await?;
        let network_adapter = Network::new(network_relay);

        let membership_stream = MembershipAdapter::new(
            overwatch_handle
                .relay::<<MembershipAdapter as membership::Adapter>::Service>()
                .await?,
            blend_config.crypto.non_ephemeral_signing_key.public_key(),
        )
        .subscribe()
        .await
        .expect("Membership service should be ready");

        // TODO: Replace with actual service usage.
        let poq_input_stream = mock_poq_inputs_stream();

        let ((current_membership, (public_poq_inputs, private_poq_inputs)), session_stream) =
            UninitializedSessionEventStream::new(
                membership_stream.zip(poq_input_stream),
                FIRST_SESSION_READY_TIMEOUT,
                blend_config.time.session_transition_period(),
            )
            .await_first_ready()
            .await
            .expect("The current session must be ready");
        let current_poq_session_info = PoQSessionInfo {
            local_node_index: current_membership.local_index(),
            membership_size: current_membership.size(),
            private_inputs: private_poq_inputs,
            public_inputs: public_poq_inputs,
        };

        info!(
            target: LOG_TARGET,
            "The current membership is ready: {} nodes.",
            current_membership.size()
        );

        let session_stream = session_stream.fork();
        let proofs_verifier = ProofsVerifier::new();

        let mut crypto_processor =
            CoreCryptographicProcessor::<_, ProofsGenerator, _>::try_new_with_core_condition_check(
                current_membership.clone(),
                blend_config.minimum_network_size,
                &blend_config.crypto,
                current_poq_session_info.clone(),
                proofs_verifier.clone(),
            )
            .expect("The initial membership should satisfy the core node condition");

        // Yields once every randomly-scheduled release round. It takes the original
        // (membership, session info) stream and discards session info.
        let membership_info_stream =
            map_session_event_stream(session_stream.clone(), |(membership, _)| membership);
        let (initial_scheduler_session_info, scheduler_session_info_stream) =
            blend_config.session_info_stream(&current_membership, membership_info_stream);
        let mut message_scheduler =
            MessageScheduler::<_, _, ProcessedMessage<Network::BroadcastSettings>>::new(
                scheduler_session_info_stream,
                initial_scheduler_session_info,
                BlakeRng::from_entropy(),
                blend_config.scheduler_settings(),
            );

        // Maps the original (membership, session info) stream into a (membership, PoQ
        // verification) stream, where the PoQ proving components are discarded since
        // they are not used by the swarm.
        let swarm_backend_stream = map_session_event_stream(
            session_stream.clone(),
            |(membership, (poq_public_inputs, poq_private_inputs))| {
                let local_node_index = membership.local_index();
                let membership_size = membership.size();
                SessionInfo {
                    membership,
                    poq_verification_inputs: PoQSessionInfo {
                        local_node_index,
                        membership_size,
                        private_inputs: poq_private_inputs,
                        public_inputs: poq_public_inputs,
                    }
                    .into(),
                }
            },
        );
        let poq_verification_info = SessionInfo {
            membership: current_membership,
            poq_verification_inputs: current_poq_session_info.into(),
        };
        let mut backend =
            <Backend as BlendBackend<NodeId, BlakeRng, ProofsVerifier, RuntimeServiceId>>::new(
                blend_config.clone(),
                overwatch_handle.clone(),
                poq_verification_info,
                swarm_backend_stream.boxed(),
                BlakeRng::from_entropy(),
                proofs_verifier,
            );

        // Yields new messages received via Blend peers.
        let mut blend_messages = backend.listen_to_incoming_messages();

        // Rng for releasing messages.
        let mut rng = BlakeRng::from_entropy();

        status_updater.notify_ready();
        tracing::info!(
            target: LOG_TARGET,
            "Service '{}' is ready.",
            <RuntimeServiceId as AsServiceId<Self>>::SERVICE_ID
        );

        // Maps the original (membership, session info) by transforming the tuple into
        // the required struct, nothing else.
        let mut service_session_stream = map_session_event_stream(
            session_stream,
            |(membership, (poq_public_inputs, poq_private_inputs))| {
                let local_node_index = membership.local_index();
                let membership_size = membership.size();
                ProcessorSessionInfo {
                    membership,
                    poq_generation_and_verification_inputs: PoQSessionInfo {
                        local_node_index,
                        membership_size,
                        private_inputs: poq_private_inputs,
                        public_inputs: poq_public_inputs,
                    },
                }
            },
        );
        loop {
            tokio::select! {
                Some(local_data_message) = inbound_relay.next() => {
                    handle_local_data_message(local_data_message, &mut crypto_processor, &backend, &mut message_scheduler).await;
                }
                Some(incoming_message) = blend_messages.next() => {
                    handle_incoming_blend_message(incoming_message, &mut message_scheduler, &crypto_processor);
                }
                Some(round_info) = message_scheduler.next() => {
                    handle_release_round(round_info, &mut crypto_processor, &mut rng, &backend, &network_adapter).await;
                }
                Some(session_event) = service_session_stream.next() => {
                    match handle_session_event(session_event, crypto_processor, &blend_config) {
                        Ok(new_crypto_processor) => crypto_processor = new_crypto_processor,
                        Err(e) => {
                            tracing::error!(
                                target: LOG_TARGET,
                                "Terminating the '{}' service as the new membership does not satisfy the core node condition: {e:?}",
                                <RuntimeServiceId as AsServiceId<Self>>::SERVICE_ID
                            );
                            return Err(e.into());
                        },
                    }
                }
            }
        }
    }
}

/// Handles a [`SessionEvent`].
///
/// It consumes the previous cryptographic processor and creates a new one
/// on a new session with its new membership.
/// It ignores the transition period expiration event and returns the previous
/// cryptographic processor as is.
fn handle_session_event<NodeId, ProofsGenerator, ProofsVerifier, BackendSettings>(
    event: SessionEvent<ProcessorSessionInfo<NodeId>>,
    cryptographic_processor: CoreCryptographicProcessor<NodeId, ProofsGenerator, ProofsVerifier>,
    settings: &BlendConfig<BackendSettings>,
) -> Result<CoreCryptographicProcessor<NodeId, ProofsGenerator, ProofsVerifier>, Error>
where
    NodeId: Eq + Hash + Send,
    ProofsGenerator: ProofsGeneratorTrait,
    ProofsVerifier: ProofsVerifierTrait,
{
    match event {
        SessionEvent::NewSession(ProcessorSessionInfo {
            membership,
            poq_generation_and_verification_inputs: poq_verification_inputs,
        }) => Ok(
            CoreCryptographicProcessor::try_new_with_core_condition_check(
                membership,
                settings.minimum_network_size,
                &settings.crypto,
                poq_verification_inputs,
                // We move the verifier instance from the old processor instance to the new one.
                cryptographic_processor.into_inner().take_verifier(),
            )?,
        ),
        SessionEvent::TransitionPeriodExpired => Ok(cryptographic_processor),
    }
}

/// Blend a new message received from another service.
///
/// When a new local data message is received, an attempt to serialize and
/// encapsulate its payload is performed. If encapsulation is successful, the
/// message is sent over the Blend network and the Blend scheduler notified of
/// the new message sent.
/// These messages do not go through the Blend scheduler hence are not delayed,
/// as per the spec.
async fn handle_local_data_message<
    NodeId,
    Rng,
    Backend,
    SessionClock,
    BroadcastSettings,
    ProofsGenerator,
    ProofsVerifier,
    RuntimeServiceId,
>(
    local_data_message: ServiceMessage<BroadcastSettings>,
    cryptographic_processor: &mut CoreCryptographicProcessor<
        NodeId,
        ProofsGenerator,
        ProofsVerifier,
    >,
    backend: &Backend,
    scheduler: &mut MessageScheduler<SessionClock, Rng, ProcessedMessage<BroadcastSettings>>,
) where
    NodeId: Eq + Hash + Send,
    Rng: RngCore + Send,
    Backend: BlendBackend<NodeId, BlakeRng, ProofsVerifier, RuntimeServiceId> + Sync,
    BroadcastSettings: Serialize + for<'de> Deserialize<'de> + Send,
    ProofsGenerator: ProofsGeneratorTrait,
{
    let ServiceMessage::Blend(message_payload) = local_data_message;

    let serialized_data_message =
        <NetworkMessage<BroadcastSettings> as SerdeOp>::serialize(&message_payload)
            .expect("NetworkMessage should be able to be serialized")
            .to_vec();

    let Ok(wrapped_message) = cryptographic_processor
        .encapsulate_data_payload(&serialized_data_message)
        .await
        .inspect_err(|e| {
            tracing::error!(target: LOG_TARGET, "Failed to wrap message: {e:?}");
        })
    else {
        return;
    };
    backend.publish(wrapped_message).await;
    scheduler.notify_new_data_message();
}

/// Processes an already unwrapped and validated Blend message received from
/// a core or edge peer.
fn handle_incoming_blend_message<
    Rng,
    NodeId,
    SessionClock,
    BroadcastSettings,
    ProofsGenerator,
    ProofsVerifier,
>(
    validated_encapsulated_message: IncomingEncapsulatedMessageWithValidatedPublicHeader,
    scheduler: &mut MessageScheduler<SessionClock, Rng, ProcessedMessage<BroadcastSettings>>,
    cryptographic_processor: &CoreCryptographicProcessor<NodeId, ProofsGenerator, ProofsVerifier>,
) where
    BroadcastSettings: Serialize + for<'de> Deserialize<'de> + Send,
    ProofsVerifier: ProofsVerifierTrait,
{
    let Ok(decapsulated_message) = cryptographic_processor.decapsulate_message(validated_encapsulated_message).inspect_err(|e| {
        tracing::debug!(target: LOG_TARGET, "Failed to decapsulate received message with error {e:?}");
    }) else {
        return;
    };
    match decapsulated_message {
        DecapsulationOutput::Completed(fully_decapsulated_message) => {
            match fully_decapsulated_message.into_components() {
                (PayloadType::Cover, _) => {
                    tracing::info!(target: LOG_TARGET, "Discarding received cover message.");
                }
                (PayloadType::Data, serialized_data_message) => {
                    tracing::debug!(target: LOG_TARGET, "Processing a fully decapsulated data message.");
                    if let Ok(deserialized_network_message) =
                        <NetworkMessage<BroadcastSettings> as SerdeOp>::deserialize::<
                            NetworkMessage<BroadcastSettings>,
                        >(&serialized_data_message)
                    {
                        scheduler.schedule_message(deserialized_network_message.into());
                    } else {
                        tracing::debug!(target: LOG_TARGET, "Unrecognized data message from blend backend. Dropping.");
                    }
                }
            }
        }
        DecapsulationOutput::Incompleted(remaining_encapsulated_message) => {
            scheduler.schedule_message(remaining_encapsulated_message.into());
        }
    }
}

/// Reacts to a new release tick as returned by the scheduler.
///
/// When that happens, the previously processed messages (both encapsulated and
/// unencapsulated ones) as well as optionally a cover message are handled.
/// For unencapsulated messages, they are broadcasted to the rest of the network
/// using the configured network adapter. For encapsulated messages as well as
/// the optional cover message, they are forwarded to the rest of the connected
/// Blend peers.
async fn handle_release_round<
    NodeId,
    Rng,
    Backend,
    NetAdapter,
    ProofsGenerator,
    ProofsVerifier,
    RuntimeServiceId,
>(
    RoundInfo {
        cover_message_generation_flag,
        processed_messages,
    }: RoundInfo<ProcessedMessage<NetAdapter::BroadcastSettings>>,
    cryptographic_processor: &mut CoreCryptographicProcessor<
        NodeId,
        ProofsGenerator,
        ProofsVerifier,
    >,
    rng: &mut Rng,
    backend: &Backend,
    network_adapter: &NetAdapter,
) where
    NodeId: Eq + Hash,
    Rng: RngCore + Send,
    Backend: BlendBackend<NodeId, BlakeRng, ProofsVerifier, RuntimeServiceId> + Sync,
    ProofsGenerator: ProofsGeneratorTrait,
    NetAdapter: NetworkAdapter<RuntimeServiceId> + Sync,
{
    let mut processed_messages_relay_futures = processed_messages
        .into_iter()
        .map(
            |message_to_release| -> Box<dyn Future<Output = ()> + Send + Unpin> {
                match message_to_release {
                    ProcessedMessage::Network(NetworkMessage {
                        broadcast_settings,
                        message,
                    }) => Box::new(network_adapter.broadcast(message, broadcast_settings)),
                    ProcessedMessage::Encapsulated(encapsulated_message) => {
                        Box::new(backend.publish(*encapsulated_message))
                    }
                }
            },
        )
        .collect::<Vec<_>>();
    if cover_message_generation_flag.is_some() {
        let cover_message = cryptographic_processor
            .encapsulate_cover_payload(&random_sized_bytes::<{ size_of::<u32>() }>())
            .await
            .expect("Should not fail to generate new cover message");
        processed_messages_relay_futures.push(Box::new(backend.publish(cover_message)));
    }
    // TODO: If we send all of them in parallel, do we still need to shuffle them?
    processed_messages_relay_futures.shuffle(rng);
    let total_message_count = processed_messages_relay_futures.len();

    // Release all messages concurrently, and wait for all of them to be sent.
    join_all(processed_messages_relay_futures).await;
    tracing::debug!(target: LOG_TARGET, "Sent out {total_message_count} processed and/or cover messages at this release window.");
}

fn map_session_event_stream<InputStream, Input, Output, MappingFn>(
    input_stream: InputStream,
    mapping_fn: MappingFn,
) -> impl Stream<Item = SessionEvent<Output>>
where
    InputStream: Stream<Item = SessionEvent<Input>>,
    MappingFn: FnOnce(Input) -> Output + Copy + 'static,
{
    input_stream.map(move |event| match event {
        SessionEvent::NewSession(input) => SessionEvent::NewSession(mapping_fn(input)),
        SessionEvent::TransitionPeriodExpired => SessionEvent::TransitionPeriodExpired,
    })
}<|MERGE_RESOLUTION|>--- conflicted
+++ resolved
@@ -13,30 +13,19 @@
 use async_trait::async_trait;
 use backends::BlendBackend;
 use fork_stream::StreamExt as _;
-<<<<<<< HEAD
-use futures::{StreamExt as _, future::join_all};
-use network::NetworkAdapter;
-use nomos_blend_message::{PayloadType, crypto::random_sized_bytes, encap::DecapsulationOutput};
-use nomos_blend_network::EncapsulatedMessageWithValidatedPublicHeader;
-use nomos_blend_scheduling::{
-    membership::Membership,
-    message_blend::crypto::CryptographicProcessor,
-    message_scheduler::{MessageScheduler, round_info::RoundInfo},
-=======
-use futures::{future::join_all, Stream, StreamExt as _};
+use futures::{Stream, StreamExt as _, future::join_all};
 use network::NetworkAdapter;
 use nomos_blend_message::{
+    PayloadType,
     crypto::random_sized_bytes,
-    encap::{decapsulated::DecapsulationOutput, ProofsVerifier as ProofsVerifierTrait},
-    PayloadType,
+    encap::{ProofsVerifier as ProofsVerifierTrait, decapsulated::DecapsulationOutput},
 };
 use nomos_blend_scheduling::{
     message_blend::{
+        ProofsGenerator as ProofsGeneratorTrait, SessionInfo as PoQSessionInfo,
         crypto::IncomingEncapsulatedMessageWithValidatedPublicHeader,
-        ProofsGenerator as ProofsGeneratorTrait, SessionInfo as PoQSessionInfo,
     },
-    message_scheduler::{round_info::RoundInfo, MessageScheduler},
->>>>>>> 626d38e8
+    message_scheduler::{MessageScheduler, round_info::RoundInfo},
     session::{SessionEvent, UninitializedSessionEventStream},
 };
 use nomos_core::codec::SerdeOp;
@@ -94,15 +83,8 @@
     _phantom: PhantomData<(Backend, MembershipAdapter, ProofsGenerator)>,
 }
 
-impl<
-        Backend,
-        NodeId,
-        Network,
-        MembershipAdapter,
-        ProofsGenerator,
-        ProofsVerifier,
-        RuntimeServiceId,
-    > ServiceData
+impl<Backend, NodeId, Network, MembershipAdapter, ProofsGenerator, ProofsVerifier, RuntimeServiceId>
+    ServiceData
     for BlendService<
         Backend,
         NodeId,
@@ -123,15 +105,8 @@
 }
 
 #[async_trait]
-impl<
-        Backend,
-        NodeId,
-        Network,
-        MembershipAdapter,
-        ProofsGenerator,
-        ProofsVerifier,
-        RuntimeServiceId,
-    > ServiceCore<RuntimeServiceId>
+impl<Backend, NodeId, Network, MembershipAdapter, ProofsGenerator, ProofsVerifier, RuntimeServiceId>
+    ServiceCore<RuntimeServiceId>
     for BlendService<
         Backend,
         NodeId,
@@ -413,7 +388,7 @@
     backend: &Backend,
     scheduler: &mut MessageScheduler<SessionClock, Rng, ProcessedMessage<BroadcastSettings>>,
 ) where
-    NodeId: Eq + Hash + Send,
+    NodeId: Eq + Hash + Send + 'static,
     Rng: RngCore + Send,
     Backend: BlendBackend<NodeId, BlakeRng, ProofsVerifier, RuntimeServiceId> + Sync,
     BroadcastSettings: Serialize + for<'de> Deserialize<'de> + Send,
@@ -453,6 +428,7 @@
     scheduler: &mut MessageScheduler<SessionClock, Rng, ProcessedMessage<BroadcastSettings>>,
     cryptographic_processor: &CoreCryptographicProcessor<NodeId, ProofsGenerator, ProofsVerifier>,
 ) where
+    NodeId: 'static,
     BroadcastSettings: Serialize + for<'de> Deserialize<'de> + Send,
     ProofsVerifier: ProofsVerifierTrait,
 {
@@ -517,7 +493,7 @@
     backend: &Backend,
     network_adapter: &NetAdapter,
 ) where
-    NodeId: Eq + Hash,
+    NodeId: Eq + Hash + 'static,
     Rng: RngCore + Send,
     Backend: BlendBackend<NodeId, BlakeRng, ProofsVerifier, RuntimeServiceId> + Sync,
     ProofsGenerator: ProofsGeneratorTrait,
