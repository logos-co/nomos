--- conflicted
+++ resolved
@@ -33,11 +33,7 @@
         provers::core_and_leader::CoreAndLeaderProofsGenerator,
     },
     message_scheduler::{
-<<<<<<< HEAD
         MessageScheduler, OldSessionMessageScheduler, ProcessedMessageScheduler,
-=======
-        ProcessedMessageScheduler,
->>>>>>> e13edc20
         round_info::{RoundInfo, RoundReleaseType},
         session_info::SessionInfo as SchedulerSessionInfo,
     },
@@ -322,7 +318,7 @@
             crypto_processor,
             mut blending_token_collector,
             current_recovery_checkpoint,
-            mut message_scheduler,
+            message_scheduler,
             mut backend,
             mut rng,
         ) = initialize::<
@@ -360,15 +356,9 @@
         // Run the main event loop while the node is a core node across multiple
         // sessions. When the node becomes a non-core node in a new session, the
         // components for the last session transition period are returned.
-<<<<<<< HEAD
-        //
         let (
             old_session_crypto_processor,
             old_session_message_scheduler,
-=======
-        let (
-            old_session_crypto_processor,
->>>>>>> e13edc20
             old_session_public_info,
             old_session_recovery_checkpoint,
         ) = run_event_loop(
@@ -381,11 +371,7 @@
             &mut backend,
             &network_adapter,
             &mut epoch_handler,
-<<<<<<< HEAD
             message_scheduler.into(),
-=======
-            &mut message_scheduler,
->>>>>>> e13edc20
             &mut rng,
             &mut blending_token_collector,
             crypto_processor,
@@ -406,12 +392,7 @@
             backend,
             network_adapter,
             epoch_handler,
-<<<<<<< HEAD
             old_session_message_scheduler,
-=======
-            // TODO: Use a scheduler that doesn't generate new cover messages
-            message_scheduler,
->>>>>>> e13edc20
             rng,
             blending_token_collector,
             old_session_crypto_processor,
@@ -681,12 +662,7 @@
     backend: &mut Backend,
     network_adapter: &NetAdapter,
     epoch_handler: &mut EpochHandler<ChainService, RuntimeServiceId>,
-<<<<<<< HEAD
     mut message_scheduler: SessionMessageScheduler<
-=======
-    message_scheduler: &mut SchedulerWrapper<
-        SessionClock,
->>>>>>> e13edc20
         Rng,
         ProcessedMessage<NetAdapter::BroadcastSettings>,
         EncapsulatedMessage,
@@ -699,10 +675,7 @@
     mut recovery_checkpoint: ServiceState<Backend::Settings, NetAdapter::BroadcastSettings>,
 ) -> (
     CoreCryptographicProcessor<NodeId, ProofsGenerator, ProofsVerifier>,
-<<<<<<< HEAD
     OldSessionMessageScheduler<Rng, ProcessedMessage<NetAdapter::BroadcastSettings>>,
-=======
->>>>>>> e13edc20
     PublicInfo<NodeId>,
     ServiceState<Backend::Settings, NetAdapter::BroadcastSettings>,
 )
@@ -732,24 +705,20 @@
     let mut old_session_crypto_processor: Option<
         CoreCryptographicProcessor<NodeId, ProofsGenerator, ProofsVerifier>,
     > = None;
-<<<<<<< HEAD
     let mut old_session_message_scheduler: Option<
         OldSessionMessageScheduler<Rng, ProcessedMessage<NetAdapter::BroadcastSettings>>,
     > = None;
-=======
->>>>>>> e13edc20
 
     loop {
         tokio::select! {
             Some(local_data_message) = inbound_relay.next() => {
-<<<<<<< HEAD
-                recovery_checkpoint = handle_local_data_message(local_data_message, &mut crypto_processor, &mut message_scheduler, recovery_checkpoint).await;
+                recovery_checkpoint = handle_local_data_message(local_data_message, &mut crypto_processor, &mut message_scheduler, blending_token_collector, recovery_checkpoint).await;
             }
             Some(incoming_message) = blend_messages.next() => {
                 recovery_checkpoint = handle_incoming_blend_message(incoming_message, &mut message_scheduler, old_session_message_scheduler.as_mut(), &crypto_processor, old_session_crypto_processor.as_ref(), blending_token_collector, recovery_checkpoint);
             }
             Some(round_info) = message_scheduler.next() => {
-                recovery_checkpoint = handle_release_round(round_info, &mut crypto_processor, rng, backend, network_adapter, recovery_checkpoint).await;
+                recovery_checkpoint = handle_release_round(round_info, &mut crypto_processor, rng, backend, network_adapter, blending_token_collector, recovery_checkpoint).await;
             }
             Some(processed_messages_to_release) = async {
                 if let Some(old_scheduler) = &mut old_session_message_scheduler {
@@ -759,15 +728,6 @@
                 }
             } => {
                 recovery_checkpoint = handle_release_round_for_old_session(processed_messages_to_release, rng, backend, network_adapter, recovery_checkpoint).await;
-=======
-                recovery_checkpoint = handle_local_data_message(local_data_message, &mut crypto_processor, message_scheduler, blending_token_collector, recovery_checkpoint).await;
-            }
-            Some(incoming_message) = blend_messages.next() => {
-                recovery_checkpoint = handle_incoming_blend_message(incoming_message, message_scheduler, &crypto_processor, old_session_crypto_processor.as_ref(), blending_token_collector, recovery_checkpoint);
-            }
-            Some(round_info) = message_scheduler.next() => {
-                recovery_checkpoint = handle_release_round(round_info, &mut crypto_processor, rng, backend, network_adapter, blending_token_collector, recovery_checkpoint).await;
->>>>>>> e13edc20
             }
             Some(clock_tick) = remaining_clock_stream.next() => {
                 public_info = handle_clock_event(clock_tick, blend_config, epoch_handler, &mut crypto_processor, backend, public_info).await;
@@ -776,7 +736,6 @@
                 handle_new_secret_epoch_info(pol_info.poq_private_inputs, &mut crypto_processor);
             }
             Some(session_event) = remaining_session_stream.next() => {
-<<<<<<< HEAD
                 match handle_session_event(session_event, blend_config, crypto_processor, message_scheduler, public_info, recovery_checkpoint, blending_token_collector, backend, rng.clone()).await {
                     HandleSessionEventOutput::Transitioning { new_crypto_processor, old_crypto_processor, new_scheduler, old_scheduler, new_public_info, new_recovery_checkpoint } => {
                         crypto_processor = new_crypto_processor;
@@ -786,37 +745,18 @@
                         public_info = new_public_info;
                         recovery_checkpoint = new_recovery_checkpoint;
                     },
-                    HandleSessionEventOutput::TransitionCompleted { current_crypto_processor, current_scheduler, current_public_info, current_recovery_checkpoint } => {
+                    HandleSessionEventOutput::TransitionCompleted { current_crypto_processor,current_scheduler, current_public_info, current_recovery_checkpoint } => {
                         crypto_processor = current_crypto_processor;
                         old_session_crypto_processor = None;
                         message_scheduler = current_scheduler;
                         public_info = current_public_info;
                         recovery_checkpoint = current_recovery_checkpoint;
                     },
-                    HandleSessionEventOutput::Retiring { old_crypto_processor, old_scheduler, old_public_info, old_recovery_checkpoint } => {
+                    HandleSessionEventOutput::Retiring { old_crypto_processor, old_scheduler,old_public_info, old_recovery_checkpoint } => {
                         tracing::info!(target: LOG_TARGET, "Exiting from the main event loop");
                         return (
                             old_crypto_processor,
                             old_scheduler,
-=======
-                match handle_session_event(session_event, blend_config, crypto_processor, public_info, recovery_checkpoint, blending_token_collector, backend).await {
-                    HandleSessionEventOutput::Transitioning { new_crypto_processor, old_crypto_processor, new_public_info, new_recovery_checkpoint } => {
-                        crypto_processor = new_crypto_processor;
-                        old_session_crypto_processor = Some(old_crypto_processor);
-                        public_info = new_public_info;
-                        recovery_checkpoint = new_recovery_checkpoint;
-                    },
-                    HandleSessionEventOutput::TransitionCompleted { current_crypto_processor, current_public_info, current_recovery_checkpoint } => {
-                        crypto_processor = current_crypto_processor;
-                        old_session_crypto_processor = None;
-                        public_info = current_public_info;
-                        recovery_checkpoint = current_recovery_checkpoint;
-                    },
-                    HandleSessionEventOutput::Retiring { old_crypto_processor, old_public_info, old_recovery_checkpoint } => {
-                        tracing::info!(target: LOG_TARGET, "Exiting from the main event loop");
-                        return (
-                            old_crypto_processor,
->>>>>>> e13edc20
                             old_public_info,
                             old_recovery_checkpoint,
                         );
@@ -826,7 +766,6 @@
         }
     }
 }
-<<<<<<< HEAD
 
 /// Processes the old session during the session transition period
 /// before retiring the core service.
@@ -847,46 +786,13 @@
     + 'static,
     mut remaining_clock_stream: impl Stream<Item = SlotTick> + Send + Sync + Unpin + 'static,
     mut remaining_session_stream: impl Stream<Item = SessionEvent<CoreSessionInfo<NodeId>>> + Unpin,
-
-=======
-
-/// Processes the old session during the session transition period
-/// before retiring the core service.
-#[expect(clippy::too_many_arguments, reason = "categorize args")]
-async fn retire<
-    NodeId,
-    Backend,
-    SessionClock,
-    Rng,
-    NetAdapter,
-    ChainService,
-    ProofsGenerator,
-    ProofsVerifier,
-    RuntimeServiceId,
->(
-    mut blend_messages: impl Stream<Item = IncomingEncapsulatedMessageWithValidatedPublicHeader>
-    + Send
-    + Unpin
-    + 'static,
-    mut remaining_clock_stream: impl Stream<Item = SlotTick> + Send + Sync + Unpin + 'static,
-    mut remaining_session_stream: impl Stream<Item = SessionEvent<CoreSessionInfo<NodeId>>> + Unpin,
-
->>>>>>> e13edc20
     blend_config: &BlendConfig<Backend::Settings>,
     mut backend: Backend,
     network_adapter: NetAdapter,
     mut epoch_handler: EpochHandler<ChainService, RuntimeServiceId>,
-<<<<<<< HEAD
     mut message_scheduler: OldSessionMessageScheduler<
         Rng,
         ProcessedMessage<NetAdapter::BroadcastSettings>,
-=======
-    mut message_scheduler: SchedulerWrapper<
-        SessionClock,
-        Rng,
-        ProcessedMessage<NetAdapter::BroadcastSettings>,
-        EncapsulatedMessage,
->>>>>>> e13edc20
     >,
     mut rng: Rng,
     mut blending_token_collector: BlendingTokenCollector,
@@ -898,10 +804,6 @@
     NodeId: Clone + Eq + Hash + Send + 'static,
     Rng: rand::Rng + Clone + Send + Unpin,
     Backend: BlendBackend<NodeId, BlakeRng, ProofsVerifier, RuntimeServiceId> + Sync,
-<<<<<<< HEAD
-=======
-    SessionClock: Stream<Item = SchedulerSessionInfo> + Unpin,
->>>>>>> e13edc20
     NetAdapter: NetworkAdapter<
             RuntimeServiceId,
             BroadcastSettings: Serialize
@@ -924,13 +826,8 @@
             Some(incoming_message) = blend_messages.next() => {
                 recovery_checkpoint = handle_incoming_blend_message_from_old_session(incoming_message, &mut message_scheduler, &crypto_processor, &mut blending_token_collector, recovery_checkpoint);
             }
-<<<<<<< HEAD
             Some(processed_messages_to_release) = message_scheduler.next() => {
                 recovery_checkpoint = handle_release_round_for_old_session(processed_messages_to_release, &mut rng, &backend, &network_adapter, recovery_checkpoint).await;
-=======
-            Some(round_info) = message_scheduler.next() => {
-                recovery_checkpoint = handle_release_round(round_info, &mut crypto_processor, &mut rng, &backend, &network_adapter, &mut blending_token_collector, recovery_checkpoint).await;
->>>>>>> e13edc20
             }
             Some(clock_tick) = remaining_clock_stream.next() => {
                 public_info = handle_clock_event(clock_tick, blend_config, &mut epoch_handler, &mut crypto_processor, &mut backend, public_info).await;
@@ -958,12 +855,9 @@
     ProofsGenerator,
     ProofsVerifier,
     Backend,
-<<<<<<< HEAD
     Scheduler,
     OldScheduler,
     Rng,
-=======
->>>>>>> e13edc20
     BroadcastSettings,
     RuntimeServiceId,
 >(
@@ -979,16 +873,11 @@
     current_recovery_checkpoint: ServiceState<Backend::Settings, BroadcastSettings>,
     blending_token_collector: &mut BlendingTokenCollector,
     backend: &mut Backend,
-<<<<<<< HEAD
     rng: Rng,
 ) -> HandleSessionEventOutput<
     NodeId,
     Scheduler,
     OldScheduler,
-=======
-) -> HandleSessionEventOutput<
-    NodeId,
->>>>>>> e13edc20
     ProofsGenerator,
     ProofsVerifier,
     Backend::Settings,
@@ -1046,10 +935,7 @@
                     tracing::info!(target: LOG_TARGET, "New membership does not satisfy the core node condition: {e:?}");
                     return HandleSessionEventOutput::Retiring {
                         old_crypto_processor: current_cryptographic_processor,
-<<<<<<< HEAD
                         old_scheduler: current_scheduler.into(),
-=======
->>>>>>> e13edc20
                         old_public_info: current_public_info,
                         old_recovery_checkpoint: current_recovery_checkpoint,
                     };
@@ -1059,7 +945,6 @@
             HandleSessionEventOutput::Transitioning {
                 new_crypto_processor: new_processor,
                 old_crypto_processor: current_cryptographic_processor,
-<<<<<<< HEAD
                 new_scheduler: Scheduler::new(
                     SchedulerSessionInfo {
                         core_quota: settings.session_quota(new_session_info.membership.size()),
@@ -1069,8 +954,6 @@
                     settings.scheduler_settings(),
                 ),
                 old_scheduler: current_scheduler.into(),
-=======
->>>>>>> e13edc20
                 new_public_info,
                 // No need to store the new state, since if the node crashes before the first
                 // release round of the new session, we will ignore the old state as it belongs to
@@ -1082,10 +965,7 @@
             handle_session_transition_expired(backend, blending_token_collector).await;
             HandleSessionEventOutput::TransitionCompleted {
                 current_crypto_processor: current_cryptographic_processor,
-<<<<<<< HEAD
                 current_scheduler,
-=======
->>>>>>> e13edc20
                 current_public_info,
                 current_recovery_checkpoint,
             }
@@ -1118,30 +998,21 @@
     Transitioning {
         new_crypto_processor: CoreCryptographicProcessor<NodeId, ProofsGenerator, ProofsVerifier>,
         old_crypto_processor: CoreCryptographicProcessor<NodeId, ProofsGenerator, ProofsVerifier>,
-<<<<<<< HEAD
         new_scheduler: Scheduler,
         old_scheduler: OldScheduler,
-=======
->>>>>>> e13edc20
         new_public_info: PublicInfo<NodeId>,
         new_recovery_checkpoint: ServiceState<BackendSettings, BroadcastSettings>,
     },
     TransitionCompleted {
         current_crypto_processor:
             CoreCryptographicProcessor<NodeId, ProofsGenerator, ProofsVerifier>,
-<<<<<<< HEAD
         current_scheduler: Scheduler,
-=======
->>>>>>> e13edc20
         current_public_info: PublicInfo<NodeId>,
         current_recovery_checkpoint: ServiceState<BackendSettings, BroadcastSettings>,
     },
     Retiring {
         old_crypto_processor: CoreCryptographicProcessor<NodeId, ProofsGenerator, ProofsVerifier>,
-<<<<<<< HEAD
         old_scheduler: OldScheduler,
-=======
->>>>>>> e13edc20
         old_public_info: PublicInfo<NodeId>,
         old_recovery_checkpoint: ServiceState<BackendSettings, BroadcastSettings>,
     },
@@ -1197,11 +1068,7 @@
     Rng: RngCore + Clone + Send + Unpin,
     BackendSettings: Clone + Send + Sync,
     BroadcastSettings:
-<<<<<<< HEAD
-        Serialize + for<'de> Deserialize<'de> + Hash + Eq + Debug + Clone + Send + Sync + Unpin,
-=======
-        Serialize + for<'de> Deserialize<'de> + Debug + Hash + Eq + Clone + Send + Sync,
->>>>>>> e13edc20
+        Serialize + for<'de> Deserialize<'de> + Debug + Hash + Eq + Clone + Send + Sync + Unpin,
     ProofsGenerator: CoreAndLeaderProofsGenerator,
     ProofsVerifier: ProofsVerifierTrait,
 {
@@ -1288,14 +1155,12 @@
 >(
     validated_encapsulated_message: IncomingEncapsulatedMessageWithValidatedPublicHeader,
     scheduler: &mut impl ProcessedMessageScheduler<ProcessedMessage<BroadcastSettings>>,
-<<<<<<< HEAD
     old_session_scheduler: Option<
         &mut impl ProcessedMessageScheduler<ProcessedMessage<BroadcastSettings>>,
-=======
+    >,
     cryptographic_processor: &CoreCryptographicProcessor<NodeId, ProofsGenerator, ProofsVerifier>,
     old_session_cryptographic_processor: Option<
         &CoreCryptographicProcessor<NodeId, ProofsGenerator, ProofsVerifier>,
->>>>>>> e13edc20
     >,
     blending_token_collector: &mut BlendingTokenCollector,
     current_recovery_checkpoint: ServiceState<BackendSettings, BroadcastSettings>,
@@ -1319,14 +1184,16 @@
         ),
         Err(e) => {
             tracing::debug!(target: LOG_TARGET, "Failed to decapsulate received message with the current session crypto processor: {e:?}");
-            let Some(old_crypto_processor) = old_session_cryptographic_processor else {
+            let (Some(old_crypto_processor), Some(old_session_scheduler)) =
+                (old_session_cryptographic_processor, old_session_scheduler)
+            else {
                 return current_recovery_checkpoint;
             };
             match old_crypto_processor.decapsulate_message_recursive(validated_encapsulated_message)
             {
                 Ok(output) => schedule_decapsulated_incoming_message_and_collect_tokens(
                     output,
-                    scheduler,
+                    old_session_scheduler,
                     blending_token_collector,
                     current_recovery_checkpoint,
                 ),
@@ -1334,65 +1201,6 @@
                     tracing::debug!(target: LOG_TARGET, "Failed to decapsulate received message with the old session crypto processor: {e:?}");
                     current_recovery_checkpoint
                 }
-            }
-        }
-    }
-}
-
-/// Same as [`handle_incoming_blend_message`] but only tries with
-/// the old session crypto processor.
-fn handle_incoming_blend_message_from_old_session<
-    NodeId,
-    BroadcastSettings,
-    BackendSettings,
-    ProofsGenerator,
-    ProofsVerifier,
->(
-    validated_encapsulated_message: IncomingEncapsulatedMessageWithValidatedPublicHeader,
-    // TODO: Use a scheduler only for the old session (not generate new messages)
-    scheduler: &mut impl ProcessedMessageScheduler<ProcessedMessage<BroadcastSettings>>,
-    cryptographic_processor: &CoreCryptographicProcessor<NodeId, ProofsGenerator, ProofsVerifier>,
-    old_session_cryptographic_processor: Option<
-        &CoreCryptographicProcessor<NodeId, ProofsGenerator, ProofsVerifier>,
-    >,
-    blending_token_collector: &mut BlendingTokenCollector,
-    current_recovery_checkpoint: ServiceState<BackendSettings, BroadcastSettings>,
-) -> ServiceState<BackendSettings, BroadcastSettings>
-where
-    NodeId: 'static,
-    BroadcastSettings: Serialize + for<'de> Deserialize<'de> + Debug + Eq + Hash + Clone + Send,
-    BackendSettings: Clone,
-    ProofsVerifier: ProofsVerifierTrait,
-{
-<<<<<<< HEAD
-    // First, try to decapsulate with the current session crypto processor.
-    // If that fails, try with the old session crypto processor, if any.
-    match cryptographic_processor.decapsulate_message(validated_encapsulated_message.clone()) {
-        Ok(decapsulated_message) => schedule_decapsulated_incoming_message(
-            decapsulated_message,
-            scheduler,
-            blending_token_collector,
-            current_recovery_checkpoint,
-        ),
-        Err(e) => {
-            tracing::debug!(target: LOG_TARGET, "Failed to decapsulate received message with the current session crypto processor: {e:?}");
-            if let (Some(old_crypto_processor), Some(old_session_scheduler)) =
-                (old_session_cryptographic_processor, old_session_scheduler)
-            {
-                match old_crypto_processor.decapsulate_message(validated_encapsulated_message) {
-                    Ok(decapsulated_message) => schedule_decapsulated_incoming_message(
-                        decapsulated_message,
-                        old_session_scheduler,
-                        blending_token_collector,
-                        current_recovery_checkpoint,
-                    ),
-                    Err(e) => {
-                        tracing::debug!(target: LOG_TARGET, "Failed to decapsulate received message with the old session crypto processor: {e:?}");
-                        current_recovery_checkpoint
-                    }
-                }
-            } else {
-                current_recovery_checkpoint
             }
         }
     }
@@ -1416,18 +1224,13 @@
 ) -> ServiceState<BackendSettings, BroadcastSettings>
 where
     NodeId: 'static,
-    BroadcastSettings: Serialize + for<'de> Deserialize<'de> + Eq + Hash + Clone + Send,
+    BroadcastSettings: Serialize + for<'de> Deserialize<'de> + Debug + Eq + Hash + Clone + Send,
     BackendSettings: Clone,
     ProofsVerifier: ProofsVerifierTrait,
 {
-    match cryptographic_processor.decapsulate_message(validated_encapsulated_message) {
-        Ok(decapsulated_message) => schedule_decapsulated_incoming_message(
-            decapsulated_message,
-=======
     match cryptographic_processor.decapsulate_message_recursive(validated_encapsulated_message) {
         Ok(output) => schedule_decapsulated_incoming_message_and_collect_tokens(
             output,
->>>>>>> e13edc20
             scheduler,
             blending_token_collector,
             current_recovery_checkpoint,
@@ -1439,33 +1242,20 @@
     }
 }
 
-<<<<<<< HEAD
-/// Schedules a decapsulated incoming message using a message scheduler.
-=======
 /// Schedules a decapsulated incoming message using a message scheduler,
 /// and collects the blending tokens obtained from the decapsulation.
->>>>>>> e13edc20
 #[expect(
     clippy::cognitive_complexity,
     reason = "TODO: Address this at some point."
 )]
-<<<<<<< HEAD
-fn schedule_decapsulated_incoming_message<BroadcastSettings, BackendSettings>(
-    decapsulated_message: nomos_blend_scheduling::DecapsulationOutput,
-=======
 fn schedule_decapsulated_incoming_message_and_collect_tokens<BroadcastSettings, BackendSettings>(
     multi_layer_decapsulation_output: MultiLayerDecapsulationOutput,
->>>>>>> e13edc20
     scheduler: &mut impl ProcessedMessageScheduler<ProcessedMessage<BroadcastSettings>>,
     blending_token_collector: &mut BlendingTokenCollector,
     current_recovery_checkpoint: ServiceState<BackendSettings, BroadcastSettings>,
 ) -> ServiceState<BackendSettings, BroadcastSettings>
 where
-<<<<<<< HEAD
-    BroadcastSettings: Serialize + for<'de> Deserialize<'de> + Eq + Hash + Clone + Send,
-=======
     BroadcastSettings: Serialize + for<'de> Deserialize<'de> + Debug + Eq + Hash + Clone + Send,
->>>>>>> e13edc20
     BackendSettings: Clone,
 {
     let mut state_updater = current_recovery_checkpoint.start_updating();
@@ -1595,15 +1385,6 @@
         .chain(processed_messages_relay_futures)
         .collect::<Vec<_>>();
 
-<<<<<<< HEAD
-    if should_generate_cover_message {
-        let cover_message = cryptographic_processor
-            .encapsulate_cover_payload(&random_sized_bytes::<{ size_of::<u32>() }>())
-            .await
-            .expect("Should not fail to generate new cover message");
-        state_updater.consume_core_quota(1);
-        message_futures.push(backend.publish(cover_message).boxed());
-=======
     if should_generate_cover_message
         // TODO: Remove this logic once we don't have tests that deploy less than 3 Blend nodes, or when we start using a minimum network size of 3.
         && let Some(encapsulated_cover_message) = generate_and_try_to_decapsulate_cover_message(
@@ -1613,8 +1394,7 @@
         )
         .await
     {
-        message_futures.push(Box::new(backend.publish(encapsulated_cover_message)));
->>>>>>> e13edc20
+        message_futures.push(backend.publish(encapsulated_cover_message).boxed());
     }
 
     message_futures.shuffle(rng);
@@ -1626,7 +1406,6 @@
     state_updater.commit_changes()
 }
 
-<<<<<<< HEAD
 async fn handle_release_round_for_old_session<
     NodeId,
     Rng,
@@ -1705,7 +1484,8 @@
                 }
             },
         ).collect()
-=======
+}
+
 /// Generate and encapsulate a cover message. Then, try to locally decapsulate
 /// the outermost `N` layers that have the local node as the intended recipient.
 ///
@@ -1765,7 +1545,6 @@
             Some(*remaining_encapsulated_message)
         }
     }
->>>>>>> e13edc20
 }
 
 /// Handle a clock event by calling into the epoch handler and process the
