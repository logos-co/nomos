use core::{ops::RangeInclusive, time::Duration};
use std::iter::repeat_with;

use async_trait::async_trait;
use futures::StreamExt as _;
use libp2p::{
    Multiaddr, PeerId, Swarm, allow_block_list, connection_limits, core::transport::ListenerId,
    identity::Keypair,
};
use libp2p_swarm_test::SwarmExt as _;
use nomos_blend_message::{
    crypto::keys::Ed25519PrivateKey,
    encap::{
        ProofsVerifier as ProofsVerifierTrait,
        validated::IncomingEncapsulatedMessageWithValidatedPublicHeader,
    },
};
use nomos_blend_network::core::{
    Config, NetworkBehaviour,
    with_core::behaviour::{Config as CoreToCoreConfig, IntervalStreamProvider},
    with_edge::behaviour::Config as CoreToEdgeConfig,
};
<<<<<<< HEAD
use nomos_blend_scheduling::{
    membership::{Membership, Node},
    message_blend::crypto::EncapsulatedMessageWithVerifiedPublicHeader,
};
=======
use nomos_blend_scheduling::membership::{Membership, Node};
>>>>>>> 81a2564d
use nomos_libp2p::{Protocol, SwarmEvent};
use nomos_utils::blake_rng::BlakeRng;
use rand::SeedableRng as _;
use tokio::{
    sync::{broadcast, mpsc},
    time::interval,
};
use tokio_stream::wrappers::IntervalStream;

use crate::{
    core::{
        backends::{
            PublicInfo,
            libp2p::{BlendSwarm, behaviour::BlendBehaviour, swarm::BlendSwarmMessage},
        },
        settings::BlendConfig,
    },
    test_utils::{PROTOCOL_NAME, crypto::MockProofsVerifier},
};

pub type InnerSwarm<ProofsVerifier> =
    BlendSwarm<BlakeRng, ProofsVerifier, TestObservationWindowProvider>;

pub struct TestSwarm<ProofsVerifier>
where
    ProofsVerifier: ProofsVerifierTrait + 'static,
{
    pub swarm: InnerSwarm<ProofsVerifier>,
    pub swarm_message_sender: mpsc::Sender<BlendSwarmMessage>,
    pub incoming_message_receiver: broadcast::Receiver<EncapsulatedMessageWithVerifiedPublicHeader>,
}

/// Generates `count` nodes with randomly generated identities and empty
/// addresses.
pub fn new_nodes_with_empty_address(
    count: usize,
) -> (impl Iterator<Item = Keypair>, Vec<Node<PeerId>>) {
    let ids: Vec<Keypair> = repeat_with(Keypair::generate_ed25519).take(count).collect();
    let nodes = ids
        .iter()
        .map(|identity| Node {
            id: identity.public().into(),
            address: Multiaddr::empty(),
            public_key: Ed25519PrivateKey::generate().public_key(),
        })
        .collect::<Vec<_>>();
    (ids.into_iter(), nodes)
}

/// Updates the address of the node with the given `peer_id`.
pub fn update_nodes(nodes: &mut [Node<PeerId>], peer_id: &PeerId, addr: Multiaddr) {
    for node in nodes.iter_mut() {
        if &node.id == peer_id {
            node.address = addr;
            break;
        }
    }
}

pub fn build_membership(
    nodes: &[Node<PeerId>],
    local_peer_id: Option<PeerId>,
) -> Membership<PeerId> {
    nodes
        .iter()
        .find(|node| Some(node.id) == local_peer_id)
        .map(|node| node.public_key)
        .map_or_else(
            || Membership::new_without_local(nodes),
            |local_public_key| Membership::new(nodes, &local_public_key),
        )
}

pub struct SwarmBuilder {
    identity: Keypair,
    public_info: PublicInfo<PeerId>,
}

impl SwarmBuilder {
    pub fn new(identity: Keypair, membership: &[Node<PeerId>]) -> Self {
        let public_info = build_membership(membership, Some(identity.public().into())).into();
        Self {
            identity,
            public_info,
        }
    }

    pub fn build<BehaviourConstructor, ProofsVerifier>(
        self,
        behaviour_constructor: BehaviourConstructor,
    ) -> TestSwarm<ProofsVerifier>
    where
        BehaviourConstructor:
            FnOnce(
                PeerId,
                Membership<PeerId>,
            ) -> BlendBehaviour<ProofsVerifier, TestObservationWindowProvider>,
        ProofsVerifier: ProofsVerifierTrait,
    {
        let (swarm_message_sender, swarm_message_receiver) = mpsc::channel(100);
        let (incoming_message_sender, incoming_message_receiver) = broadcast::channel(100);

        let swarm = BlendSwarm::new_test(
            &self.identity,
            behaviour_constructor,
            swarm_message_receiver,
            incoming_message_sender,
            self.public_info,
            BlakeRng::from_entropy(),
            3u64.try_into().unwrap(),
            1usize.try_into().unwrap(),
        );

        TestSwarm {
            swarm,
            swarm_message_sender,
            incoming_message_receiver,
        }
    }
}

pub struct BlendBehaviourBuilder<ProofsVerifier> {
    peer_id: PeerId,
    proofs_verifier: ProofsVerifier,
    membership: Membership<PeerId>,
    observation_window: Option<(Duration, RangeInclusive<u64>)>,
}

impl<ProofsVerifier> BlendBehaviourBuilder<ProofsVerifier> {
    pub fn new(
        peer_id: PeerId,
        proofs_verifier: ProofsVerifier,
        membership: Membership<PeerId>,
    ) -> Self {
        Self {
            peer_id,
            proofs_verifier,
            membership,
            observation_window: None,
        }
    }

    pub fn with_observation_window(
        mut self,
        round_duration: Duration,
        expected_message_range: RangeInclusive<u64>,
    ) -> Self {
        self.observation_window = Some((round_duration, expected_message_range));
        self
    }
}

impl<ProofsVerifier> BlendBehaviourBuilder<ProofsVerifier>
where
    ProofsVerifier: Clone,
{
    pub fn build(self) -> BlendBehaviour<ProofsVerifier, TestObservationWindowProvider> {
        let observation_window_values = self
            .observation_window
            .unwrap_or((Duration::from_secs(1), u64::MIN..=u64::MAX));

        BlendBehaviour {
            blend: NetworkBehaviour::new(
                &Config {
                    with_core: CoreToCoreConfig {
                        peering_degree: 1..=100,
                        minimum_network_size: 1.try_into().unwrap(),
                    },
                    with_edge: CoreToEdgeConfig {
                        connection_timeout: Duration::from_secs(1),
                        max_incoming_connections: 300,
                        minimum_network_size: 1.try_into().unwrap(),
                    },
                },
                TestObservationWindowProvider {
                    expected_message_range: observation_window_values.1,
                    interval: observation_window_values.0,
                },
                self.membership,
                self.peer_id,
                PROTOCOL_NAME,
                self.proofs_verifier,
            ),
            limits: connection_limits::Behaviour::new(
                connection_limits::ConnectionLimits::default(),
            ),
            blocked_peers: allow_block_list::Behaviour::default(),
        }
    }
}

pub struct TestObservationWindowProvider {
    interval: Duration,
    expected_message_range: RangeInclusive<u64>,
}

#[expect(
    clippy::fallible_impl_from,
    reason = "We need this `From` impl to fulfill the behaviour requirements, but for tests we are actually expect it not to use it."
)]
impl<Settings> From<&BlendConfig<Settings>> for TestObservationWindowProvider {
    fn from(_: &BlendConfig<Settings>) -> Self {
        panic!(
            "This function should never be called in tests since we are hard-coding expected values for the test observation window provider."
        );
    }
}

impl IntervalStreamProvider for TestObservationWindowProvider {
    type IntervalStream =
        Box<dyn futures::Stream<Item = RangeInclusive<u64>> + Send + Unpin + 'static>;
    type IntervalItem = RangeInclusive<u64>;

    fn interval_stream(&self) -> Self::IntervalStream {
        let expected_message_range = self.expected_message_range.clone();
        Box::new(
            IntervalStream::new(interval(self.interval))
                .map(move |_| expected_message_range.clone()),
        )
    }
}

#[async_trait]
pub trait SwarmExt: libp2p_swarm_test::SwarmExt {
    async fn listen_and_return_membership_entry(
        &mut self,
        addr: Option<Multiaddr>,
    ) -> (Node<PeerId>, ListenerId);
}

#[async_trait]
impl SwarmExt for Swarm<BlendBehaviour<MockProofsVerifier, TestObservationWindowProvider>> {
    async fn listen_and_return_membership_entry(
        &mut self,
        addr: Option<Multiaddr>,
    ) -> (Node<PeerId>, ListenerId) {
        let memory_addr_listener_id = self
            .listen_on(addr.unwrap_or_else(|| Protocol::Memory(0).into()))
            .unwrap();

        // block until we are actually listening
        let address = self
            .wait(|event| match event {
                SwarmEvent::NewListenAddr {
                    address,
                    listener_id,
                } => (listener_id == memory_addr_listener_id).then_some(address),
                other => {
                    panic!("Unexpected event while waiting for `NewListenAddr`: {other:?}")
                }
            })
            .await;
        (
            Node {
                address,
                id: *self.local_peer_id(),
                public_key: Ed25519PrivateKey::generate().public_key(),
            },
            memory_addr_listener_id,
        )
    }
}<|MERGE_RESOLUTION|>--- conflicted
+++ resolved
@@ -12,7 +12,7 @@
     crypto::keys::Ed25519PrivateKey,
     encap::{
         ProofsVerifier as ProofsVerifierTrait,
-        validated::IncomingEncapsulatedMessageWithValidatedPublicHeader,
+        validated::EncapsulatedMessageWithVerifiedPublicHeader,
     },
 };
 use nomos_blend_network::core::{
@@ -20,14 +20,7 @@
     with_core::behaviour::{Config as CoreToCoreConfig, IntervalStreamProvider},
     with_edge::behaviour::Config as CoreToEdgeConfig,
 };
-<<<<<<< HEAD
-use nomos_blend_scheduling::{
-    membership::{Membership, Node},
-    message_blend::crypto::EncapsulatedMessageWithVerifiedPublicHeader,
-};
-=======
 use nomos_blend_scheduling::membership::{Membership, Node};
->>>>>>> 81a2564d
 use nomos_libp2p::{Protocol, SwarmEvent};
 use nomos_utils::blake_rng::BlakeRng;
 use rand::SeedableRng as _;
