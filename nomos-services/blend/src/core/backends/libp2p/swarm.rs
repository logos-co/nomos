use core::{
    num::{NonZeroU64, NonZeroUsize},
    ops::{Deref, RangeInclusive},
};
use std::{
    collections::{HashMap, HashSet, hash_map::Entry},
    time::Duration,
};

use futures::StreamExt as _;
use libp2p::{
    Multiaddr, PeerId, Swarm, SwarmBuilder,
    swarm::{ConnectionId, dial_opts::PeerCondition},
};
use nomos_blend_message::{
    crypto::proofs::quota::inputs::prove::public::LeaderInputs,
    encap::{
        ProofsVerifier as ProofsVerifierTrait,
        encapsulated::EncapsulatedMessage,
        validated::{
            IncomingEncapsulatedMessageWithValidatedPublicHeader,
            OutgoingEncapsulatedMessageWithValidatedPublicHeader,
        },
    },
};
use nomos_blend_network::core::{
    NetworkBehaviourEvent,
    with_core::behaviour::{Event as CoreToCoreEvent, IntervalStreamProvider, NegotiatedPeerState},
    with_edge::behaviour::Event as CoreToEdgeEvent,
};
<<<<<<< HEAD
use nomos_blend_scheduling::{
    EncapsulatedMessage, membership::Membership,
    message_blend::crypto::EncapsulatedMessageWithVerifiedPublicHeader,
};
=======
use nomos_blend_scheduling::membership::Membership;
>>>>>>> 81a2564d
use nomos_libp2p::{DialOpts, SwarmEvent};
use rand::RngCore;
use tokio::sync::{broadcast, mpsc};

use crate::core::{
    backends::{
        PublicInfo, SessionInfo,
        libp2p::{
            LOG_TARGET, Libp2pBlendBackendSettings,
            behaviour::{BlendBehaviour, BlendBehaviourEvent},
        },
    },
    settings::BlendConfig,
};

#[derive(Debug)]
pub enum BlendSwarmMessage {
    Publish(Box<EncapsulatedMessage>),
    StartNewSession(SessionInfo<PeerId>),
    CompleteSessionTransition,
    StartNewEpoch(LeaderInputs),
    CompleteEpochTransition,
}

pub struct DialAttempt {
    /// Address of peer being dialed.
    address: Multiaddr,
    /// The latest (ongoing) attempt number.
    attempt_number: NonZeroU64,
}

#[cfg(test)]
impl DialAttempt {
    pub const fn address(&self) -> &Multiaddr {
        &self.address
    }

    pub const fn attempt_number(&self) -> NonZeroU64 {
        self.attempt_number
    }
}

pub struct BlendSwarm<Rng, ProofsVerifier, ObservationWindowProvider>
where
    ProofsVerifier: ProofsVerifierTrait + 'static,
    ObservationWindowProvider: IntervalStreamProvider<IntervalStream: Unpin + Send, IntervalItem = RangeInclusive<u64>>
        + 'static,
{
    swarm: Swarm<BlendBehaviour<ProofsVerifier, ObservationWindowProvider>>,
    swarm_messages_receiver: mpsc::Receiver<BlendSwarmMessage>,
    incoming_message_sender: broadcast::Sender<EncapsulatedMessageWithVerifiedPublicHeader>,
    public_info: PublicInfo<PeerId>,
    rng: Rng,
    max_dial_attempts_per_connection: NonZeroU64,
    ongoing_dials: HashMap<PeerId, DialAttempt>,
    minimum_network_size: NonZeroUsize,
}

pub struct SwarmParams<'config, Rng> {
    pub config: &'config BlendConfig<Libp2pBlendBackendSettings>,
    pub current_public_info: PublicInfo<PeerId>,
    pub rng: Rng,
    pub swarm_message_receiver: mpsc::Receiver<BlendSwarmMessage>,
    pub incoming_message_sender: broadcast::Sender<EncapsulatedMessageWithVerifiedPublicHeader>,
    pub minimum_network_size: NonZeroUsize,
}

impl<Rng, ProofsVerifier, ObservationWindowProvider>
    BlendSwarm<Rng, ProofsVerifier, ObservationWindowProvider>
where
    Rng: RngCore,
    ProofsVerifier: ProofsVerifierTrait + Clone,
    ObservationWindowProvider: IntervalStreamProvider<IntervalStream: Unpin + Send, IntervalItem = RangeInclusive<u64>>
        + for<'c> From<(
            &'c BlendConfig<Libp2pBlendBackendSettings>,
            &'c Membership<PeerId>,
        )> + 'static,
{
    pub(super) fn new(
        SwarmParams {
            config,
            current_public_info,
            rng,
            swarm_message_receiver: swarm_messages_receiver,
            incoming_message_sender,
            minimum_network_size,
        }: SwarmParams<Rng>,
    ) -> Self {
        let listening_address = config.backend.listening_address.clone();
        let mut swarm = SwarmBuilder::with_existing_identity(config.keypair())
            .with_tokio()
            .with_quic()
            .with_behaviour(|_| {
                BlendBehaviour::new(
                    config,
                    current_public_info.session.membership.clone(),
                    ProofsVerifier::new(current_public_info.clone().into()),
                )
            })
            .expect("Blend Behaviour should be built")
            .with_swarm_config(|cfg| {
                // The idle timeout starts ticking once there are no active streams on a
                // connection. We want the connection to be closed as soon as
                // all streams are dropped.
                cfg.with_idle_connection_timeout(Duration::ZERO)
            })
            .build();

        swarm.listen_on(listening_address).unwrap_or_else(|e| {
            panic!("Failed to listen on Blend network: {e:?}");
        });

        let mut self_instance = Self {
            swarm,
            swarm_messages_receiver,
            incoming_message_sender,
            public_info: current_public_info,
            rng,
            max_dial_attempts_per_connection: config.backend.max_dial_attempts_per_peer,
            ongoing_dials: HashMap::with_capacity(
                *config.backend.core_peering_degree.start() as usize
            ),
            minimum_network_size,
        };

        self_instance.check_and_dial_new_peers_except(None);

        self_instance
    }
}

impl<Rng, ProofsVerifier, ObservationWindowProvider>
    BlendSwarm<Rng, ProofsVerifier, ObservationWindowProvider>
where
    Rng: RngCore,
    ProofsVerifier: ProofsVerifierTrait,
    ObservationWindowProvider:
        IntervalStreamProvider<IntervalStream: Unpin + Send, IntervalItem = RangeInclusive<u64>>,
{
    /// Dial random peers from the membership list,
    /// excluding the currently connected peers, the peers that we are already
    /// trying to dial, and the blocked peers.
    fn dial_random_peers_except(&mut self, amount: usize, except: Option<PeerId>) {
        let exclude_peers: HashSet<PeerId> = self
            .swarm
            .connected_peers()
            .chain(self.swarm.behaviour().blocked_peers.blocked_peers())
            .chain(self.ongoing_dials.keys())
            .chain(except.iter())
            .copied()
            .collect();
        // We need to clone else we would not be able to call `self.dial` inside which
        // requires access to `&mut self`.
        let current_membership = self.public_info.session.membership.clone();
        current_membership
            .filter_and_choose_remote_nodes(&mut self.rng, amount, &exclude_peers)
            .for_each(|peer| {
                let peer_address = peer.address.clone();
                let peer_id = peer.id;
                self.dial(peer_id, peer_address);
            });
    }

    /// Dial new peers, if necessary, to maintain the peering degree.
    /// We aim to have at least the peering degree number of "healthy" peers.
    fn check_and_dial_new_peers_except(&mut self, except: Option<PeerId>) {
        let membership_size = self.public_info.session.membership.size();
        if membership_size < self.minimum_network_size.get() {
            tracing::warn!(target: LOG_TARGET, "Not dialing any peers because set of core nodes is smaller than the minimum network size. {membership_size} < {}", self.minimum_network_size.get());
            return;
        }
        let num_new_conns_needed = self
            .minimum_healthy_peering_degree()
            .saturating_sub(self.num_healthy_peers());
        let available_connection_slots = self.available_connection_slots();
        if num_new_conns_needed > available_connection_slots {
            tracing::debug!(target: LOG_TARGET, "To maintain the minimum healthy peering degree the node would need to create {num_new_conns_needed} new connections, but only {available_connection_slots} slots are available.");
        }
        let connections_to_establish = num_new_conns_needed.min(available_connection_slots);
        self.dial_random_peers_except(connections_to_establish, except);
    }

    fn handle_disconnected_peer(&mut self, peer_id: PeerId, peer_state: NegotiatedPeerState) {
        tracing::debug!(target: LOG_TARGET, "Peer {peer_id} disconnected with state {peer_state:?}.");
        if peer_state.is_spammy() {
            self.swarm.behaviour_mut().blocked_peers.block_peer(peer_id);
        }
        self.check_and_dial_new_peers_except(Some(peer_id));
    }

    fn handle_unhealthy_peer(&mut self, peer_id: PeerId) {
        tracing::debug!(target: LOG_TARGET, "Peer {peer_id} is unhealthy");
        self.check_and_dial_new_peers_except(Some(peer_id));
    }

    fn handle_blend_core_behaviour_event(&mut self, blend_event: CoreToCoreEvent) {
        match blend_event {
            nomos_blend_network::core::with_core::behaviour::Event::Message(msg, conn) => {
                // Forward message received from node to all other core nodes.
                self.forward_validated_swarm_message(&(*msg).clone(), conn);
                // Bubble up to service for decapsulation and delaying.
                self.report_message_to_service(*msg);
            }
            nomos_blend_network::core::with_core::behaviour::Event::UnhealthyPeer(peer_id) => {
                self.handle_unhealthy_peer(peer_id);
            }
            nomos_blend_network::core::with_core::behaviour::Event::HealthyPeer(peer_id) => {
                Self::handle_healthy_peer(peer_id);
            }
            nomos_blend_network::core::with_core::behaviour::Event::PeerDisconnected(
                peer_id,
                peer_state,
            ) => {
                self.handle_disconnected_peer(peer_id, peer_state);
            }
            nomos_blend_network::core::with_core::behaviour::Event::OutboundConnectionUpgradeFailed(peer_id) => {
                // If we ran out of dial attempts, we try to connect to another random peer that we are not yet connected to.
                if self.retry_dial(peer_id).is_some() {
                    self.dial_random_peers_except(1, Some(peer_id));
                }
            }
            nomos_blend_network::core::with_core::behaviour::Event::OutboundConnectionUpgradeSucceeded(peer_id) => {
                assert!(self.ongoing_dials.remove(&peer_id).is_some(), "Peer ID for a successfully upgraded connection must be present in storage");
            }
            nomos_blend_network::core::with_core::behaviour::Event::InboundConnectionUpgradeFailed(peer_id) => {
                tracing::warn!(target: LOG_TARGET, "Inbound connection upgrade failed for {peer_id:?}");
            }
            nomos_blend_network::core::with_core::behaviour::Event::InboundConnectionUpgradeSucceeded(peer_id) => {
                tracing::debug!(target: LOG_TARGET, "Inbound connection upgrade succeeded for {peer_id:?}");
            }
        }
    }
}

impl<Rng, ProofsVerifier, ObservationWindowProvider>
    BlendSwarm<Rng, ProofsVerifier, ObservationWindowProvider>
where
    ProofsVerifier: ProofsVerifierTrait,
    ObservationWindowProvider:
        IntervalStreamProvider<IntervalStream: Unpin + Send, IntervalItem = RangeInclusive<u64>>,
{
    /// It tries to dial the specified peer, by setting or increasing the
    /// counter of attempted dials towards the peer.
    ///
    /// This function always tries to dial and update the counter of attempted
    /// dials. Any checks about the maximum allowed dials must be performed in
    /// the context of the calling function.
    fn dial(&mut self, peer_id: PeerId, address: Multiaddr) {
        tracing::trace!(target: LOG_TARGET, "Dialing peer {peer_id:?} at address {address:?}.");
        // Set to `1` if first dial or bump to the next value if a retry.
        match self.ongoing_dials.entry(peer_id) {
            Entry::Vacant(empty_entry) => {
                empty_entry.insert(DialAttempt {
                    address: address.clone(),
                    attempt_number: 1.try_into().unwrap(),
                });
            }
            Entry::Occupied(mut existing_entry) => {
                let last_attempt_number = existing_entry.get().attempt_number;
                existing_entry.get_mut().attempt_number =
                    last_attempt_number.checked_add(1).unwrap();
            }
        }

        if let Err(e) = self.swarm.dial(
            DialOpts::peer_id(peer_id)
                .addresses(vec![address])
                // We use `Always` since we want to be able to dial a peer even if we already have
                // an established connection with it that belongs to the previous session.
                .condition(PeerCondition::Always)
                .build(),
        ) {
            tracing::error!(target: LOG_TARGET, "Failed to dial peer {peer_id:?}: {e:?}");
            self.retry_dial(peer_id);
        }
    }

    #[cfg(test)]
    pub fn dial_peer_at_addr(&mut self, peer_id: PeerId, address: Multiaddr) {
        self.dial(peer_id, address);
    }

    #[cfg(test)]
    pub const fn ongoing_dials(&self) -> &HashMap<PeerId, DialAttempt> {
        &self.ongoing_dials
    }

    /// Attempt to retry dialing the specified peer, if the maximum attempts
    /// have not already been performed.
    ///
    /// It returns `None` if a new dial attempt is performed, `Some` otherwise
    /// with the dial details of the peer that has been removed from the map
    /// of ongoing dials.
    fn retry_dial(&mut self, peer_id: PeerId) -> Option<DialAttempt> {
        let DialAttempt {
            address,
            attempt_number,
        } = self.ongoing_dials.get(&peer_id).unwrap();
        if *attempt_number < self.max_dial_attempts_per_connection {
            self.dial(peer_id, address.clone());
            return None;
        }
        tracing::trace!(target: LOG_TARGET, "Maximum attempts ({}) reached for peer {peer_id:?}. Re-dialing stopped.", self.max_dial_attempts_per_connection);
        self.ongoing_dials.remove(&peer_id)
    }

    fn publish_validated_swarm_message(
        &mut self,
        msg: &EncapsulatedMessageWithVerifiedPublicHeader,
    ) {
        if let Err(e) = self
            .swarm
            .behaviour_mut()
            .blend
            .with_core_mut()
            .publish_validated_message(msg)
        {
            tracing::error!(target: LOG_TARGET, "Failed to publish message to blend network: {e:?}");
            tracing::info!(counter.failed_outbound_messages = 1);
        } else {
            tracing::info!(counter.successful_outbound_messages = 1);
        }
    }

    fn forward_validated_swarm_message(
        &mut self,
        msg: &EncapsulatedMessageWithVerifiedPublicHeader,
        except: (PeerId, ConnectionId),
    ) {
        if let Err(e) = self
            .swarm
            .behaviour_mut()
            .blend
            .with_core_mut()
            .forward_validated_message(msg, except)
        {
            tracing::error!(target: LOG_TARGET, "Failed to forward message to blend network: {e:?}");
            tracing::info!(counter.failed_outbound_messages = 1);
        } else {
            tracing::info!(counter.successful_outbound_messages = 1);
        }
    }

    #[expect(
        clippy::cognitive_complexity,
        reason = "Tracing macros generate more code that triggers this warning."
    )]
    fn report_message_to_service(&self, msg: EncapsulatedMessageWithVerifiedPublicHeader) {
        tracing::debug!("Received message from a peer: {msg:?}");

        if let Err(e) = self.incoming_message_sender.send(msg) {
            tracing::error!(target: LOG_TARGET, "Failed to send incoming message to channel: {e}");
            tracing::info!(counter.failed_inbound_messages = 1);
        } else {
            tracing::info!(counter.successful_inbound_messages = 1);
        }
    }

    fn minimum_healthy_peering_degree(&self) -> usize {
        self.swarm
            .behaviour()
            .blend
            .with_core()
            .minimum_healthy_peering_degree()
    }

    fn num_healthy_peers(&self) -> usize {
        self.swarm.behaviour().blend.with_core().num_healthy_peers()
    }

    fn available_connection_slots(&self) -> usize {
        self.swarm
            .behaviour()
            .blend
            .with_core()
            .available_connection_slots()
    }

    fn handle_healthy_peer(peer_id: PeerId) {
        tracing::debug!(target: LOG_TARGET, "Peer {peer_id} is healthy again");
    }

    fn handle_blend_edge_behaviour_event(&mut self, blend_event: CoreToEdgeEvent) {
        match blend_event {
            nomos_blend_network::core::with_edge::behaviour::Event::Message(msg) => {
                // Forward message received from edge node to all the core nodes.
                self.publish_validated_swarm_message(&msg);
                // Bubble up to service for decapsulation and delaying.
                self.report_message_to_service(msg);
            }
        }
    }

    fn handle_publish_swarm_message(&mut self, msg: EncapsulatedMessage) {
        if let Err(e) = self
            .swarm
            .behaviour_mut()
            .blend
            .with_core_mut()
            .validate_and_publish_message(msg)
        {
            tracing::error!(target: LOG_TARGET, "Failed to publish message to blend network: {e:?}");
            tracing::info!(counter.failed_outbound_messages = 1);
        } else {
            tracing::info!(counter.successful_outbound_messages = 1);
        }
    }
}

impl<Rng, ProofsVerifier, ObservationWindowProvider>
    BlendSwarm<Rng, ProofsVerifier, ObservationWindowProvider>
where
    ProofsVerifier: ProofsVerifierTrait + Clone,
    ObservationWindowProvider:
        IntervalStreamProvider<IntervalStream: Unpin + Send, IntervalItem = RangeInclusive<u64>>,
{
    fn handle_swarm_message(&mut self, msg: BlendSwarmMessage) {
        match msg {
            BlendSwarmMessage::Publish(msg) => {
                self.handle_publish_swarm_message(*msg);
            }
            BlendSwarmMessage::StartNewSession(new_session_info) => {
                self.public_info.session = new_session_info;
                self.swarm.behaviour_mut().blend.start_new_session(
                    self.public_info.session.membership.clone(),
                    ProofsVerifier::new(self.public_info.clone().into()),
                );
            }
            BlendSwarmMessage::CompleteSessionTransition => {
                self.swarm.behaviour_mut().blend.finish_session_transition();
            }
            BlendSwarmMessage::StartNewEpoch(new_epoch_public) => {
                self.public_info.epoch = new_epoch_public;
                self.swarm
                    .behaviour_mut()
                    .blend
                    .start_new_epoch(self.public_info.epoch);
            }
            BlendSwarmMessage::CompleteEpochTransition => {
                self.swarm.behaviour_mut().blend.finish_epoch_transition();
            }
        }
    }
}

impl<Rng, ProofsVerifier, ObservationWindowProvider>
    BlendSwarm<Rng, ProofsVerifier, ObservationWindowProvider>
where
    Rng: RngCore,
    ProofsVerifier: ProofsVerifierTrait + Clone,
    ObservationWindowProvider:
        IntervalStreamProvider<IntervalStream: Unpin + Send, IntervalItem = RangeInclusive<u64>>,
{
    fn handle_event(
        &mut self,
        event: SwarmEvent<BlendBehaviourEvent<ProofsVerifier, ObservationWindowProvider>>,
    ) {
        match event {
            SwarmEvent::Behaviour(BlendBehaviourEvent::Blend(NetworkBehaviourEvent::WithCore(
                e,
            ))) => {
                self.handle_blend_core_behaviour_event(e);
            }
            SwarmEvent::Behaviour(BlendBehaviourEvent::Blend(NetworkBehaviourEvent::WithEdge(
                e,
            ))) => {
                self.handle_blend_edge_behaviour_event(e);
            }
            // In case we fail to dial a peer, we retry. If the maximum number of trials is reached,
            // we re-evaluate the healthy connections and open a new one if needed, ignoring the
            // peer that we just failed to dial.
            SwarmEvent::OutgoingConnectionError {
                peer_id,
                connection_id,
                error,
            } => {
                tracing::error!(
                    target: LOG_TARGET,
                    "Dialing error for peer: {peer_id:?} on connection: {connection_id:?}. Error: {error:?}"
                );
                // We don't retry if `peer_id` is `None` or if we've achieved the maximum number
                // of retries for this peer.
                let is_connection_retried =
                    peer_id.is_some_and(|peer_id| self.retry_dial(peer_id).is_none());
                if !is_connection_retried {
                    self.check_and_dial_new_peers_except(peer_id);
                }
            }
            _ => {
                tracing::debug!(target: LOG_TARGET, "Received event from blend network that will be ignored.");
                tracing::info!(counter.ignored_event = 1);
            }
        }
    }
}

impl<Rng, ProofsVerifier, ObservationWindowProvider>
    BlendSwarm<Rng, ProofsVerifier, ObservationWindowProvider>
where
    Rng: RngCore,
    ProofsVerifier: ProofsVerifierTrait,
    ObservationWindowProvider: IntervalStreamProvider<IntervalStream: Unpin + Send, IntervalItem = RangeInclusive<u64>>
        + 'static,
{
    #[cfg(test)]
    #[expect(clippy::too_many_arguments, reason = "necessary for testing")]
    pub fn new_test<BehaviourConstructor>(
        identity: &libp2p::identity::Keypair,
        behaviour_constructor: BehaviourConstructor,
        swarm_messages_receiver: mpsc::Receiver<BlendSwarmMessage>,
        incoming_message_sender: broadcast::Sender<EncapsulatedMessageWithVerifiedPublicHeader>,
        current_public_info: PublicInfo<PeerId>,
        rng: Rng,
        max_dial_attempts_per_connection: NonZeroU64,
        minimum_network_size: NonZeroUsize,
    ) -> Self
    where
        BehaviourConstructor: FnOnce(
            PeerId,
            Membership<PeerId>,
        )
            -> BlendBehaviour<ProofsVerifier, ObservationWindowProvider>,
    {
        use crate::test_utils::memory_test_swarm;

        let membership = current_public_info.session.membership.clone();
        Self {
            incoming_message_sender,
            public_info: current_public_info,
            max_dial_attempts_per_connection,
            ongoing_dials: HashMap::new(),
            rng,
            swarm: memory_test_swarm(
                identity,
                membership,
                Duration::from_secs(1),
                behaviour_constructor,
            ),
            swarm_messages_receiver,
            minimum_network_size,
        }
    }
}

impl<Rng, ProofsVerifier, ObservationWindowProvider>
    BlendSwarm<Rng, ProofsVerifier, ObservationWindowProvider>
where
    Rng: RngCore,
    ProofsVerifier: ProofsVerifierTrait + Clone,
    ObservationWindowProvider: IntervalStreamProvider<IntervalStream: Unpin + Send, IntervalItem = RangeInclusive<u64>>
        + 'static,
{
    pub(crate) async fn run(mut self) {
        loop {
            self.poll_next_internal().await;
        }
    }

    async fn poll_next_internal(&mut self) {
        self.poll_next_and_match(|_| false).await;
    }

    async fn poll_next_and_match<Predicate>(
        &mut self,
        swarm_event_match_predicate: Predicate,
    ) -> bool
    where
        Predicate:
            Fn(&SwarmEvent<BlendBehaviourEvent<ProofsVerifier, ObservationWindowProvider>>) -> bool,
    {
        tokio::select! {
            Some(msg) = self.swarm_messages_receiver.recv() => {
                self.handle_swarm_message(msg);
                false
            }
            Some(event) = self.swarm.next() => {
                let predicate_matched = swarm_event_match_predicate(&event);
                self.handle_event(event);
                predicate_matched
            }
        }
    }

    #[cfg(test)]
    pub async fn poll_next(&mut self) {
        self.poll_next_internal().await;
    }

    #[cfg(test)]
    pub async fn poll_next_until<Predicate>(&mut self, swarm_event_match_predicate: Predicate)
    where
        Predicate: Fn(&SwarmEvent<BlendBehaviourEvent<ProofsVerifier, ObservationWindowProvider>>) -> bool
            + Copy,
    {
        loop {
            if self.poll_next_and_match(swarm_event_match_predicate).await {
                break;
            }
        }
    }
}

// We implement `Deref` so we are able to call swarm methods on our own swarm.
impl<Rng, ProofsVerifier, ObservationWindowProvider> Deref
    for BlendSwarm<Rng, ProofsVerifier, ObservationWindowProvider>
where
    ProofsVerifier: ProofsVerifierTrait,
    ObservationWindowProvider: IntervalStreamProvider<IntervalStream: Unpin + Send, IntervalItem = RangeInclusive<u64>>
        + 'static,
{
    type Target = Swarm<BlendBehaviour<ProofsVerifier, ObservationWindowProvider>>;

    fn deref(&self) -> &Self::Target {
        &self.swarm
    }
}

#[cfg(test)]
// We implement `DerefMut` only for tests, since we do not want to give people a
// chance to bypass our API.
impl<Rng, ProofsVerifier, ObservationWindowProvider> core::ops::DerefMut
    for BlendSwarm<Rng, ProofsVerifier, ObservationWindowProvider>
where
    ProofsVerifier: ProofsVerifierTrait,
    ObservationWindowProvider: IntervalStreamProvider<IntervalStream: Unpin + Send, IntervalItem = RangeInclusive<u64>>
        + 'static,
{
    fn deref_mut(&mut self) -> &mut Self::Target {
        &mut self.swarm
    }
}<|MERGE_RESOLUTION|>--- conflicted
+++ resolved
@@ -15,12 +15,8 @@
 use nomos_blend_message::{
     crypto::proofs::quota::inputs::prove::public::LeaderInputs,
     encap::{
-        ProofsVerifier as ProofsVerifierTrait,
-        encapsulated::EncapsulatedMessage,
-        validated::{
-            IncomingEncapsulatedMessageWithValidatedPublicHeader,
-            OutgoingEncapsulatedMessageWithValidatedPublicHeader,
-        },
+        ProofsVerifier as ProofsVerifierTrait, encapsulated::EncapsulatedMessage,
+        validated::EncapsulatedMessageWithVerifiedPublicHeader,
     },
 };
 use nomos_blend_network::core::{
@@ -28,14 +24,7 @@
     with_core::behaviour::{Event as CoreToCoreEvent, IntervalStreamProvider, NegotiatedPeerState},
     with_edge::behaviour::Event as CoreToEdgeEvent,
 };
-<<<<<<< HEAD
-use nomos_blend_scheduling::{
-    EncapsulatedMessage, membership::Membership,
-    message_blend::crypto::EncapsulatedMessageWithVerifiedPublicHeader,
-};
-=======
 use nomos_blend_scheduling::membership::Membership;
->>>>>>> 81a2564d
 use nomos_libp2p::{DialOpts, SwarmEvent};
 use rand::RngCore;
 use tokio::sync::{broadcast, mpsc};
