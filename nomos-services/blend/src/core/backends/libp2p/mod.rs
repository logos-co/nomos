--- conflicted
+++ resolved
@@ -6,16 +6,11 @@
     future::{AbortHandle, Abortable},
 };
 use libp2p::PeerId;
-<<<<<<< HEAD
-use nomos_blend_network::EncapsulatedMessageWithValidatedPublicHeader;
-use nomos_blend_scheduling::{EncapsulatedMessage, membership::Membership, session::SessionEvent};
-=======
 use nomos_blend_message::encap::ProofsVerifier as ProofsVerifierTrait;
 use nomos_blend_scheduling::{
+    EncapsulatedMessage,
     message_blend::crypto::IncomingEncapsulatedMessageWithValidatedPublicHeader,
-    EncapsulatedMessage,
 };
->>>>>>> 626d38e8
 use overwatch::overwatch::handle::OverwatchHandle;
 use rand::RngCore;
 use tokio::sync::{broadcast, mpsc};
@@ -23,15 +18,11 @@
 
 use crate::core::{
     backends::{
-        BlendBackend,
+        BlendBackend, SessionInfo, SessionStream,
         libp2p::{
             swarm::{BlendSwarm, BlendSwarmMessage, SwarmParams},
             tokio_provider::ObservationWindowTokioIntervalProvider,
         },
-<<<<<<< HEAD
-=======
-        BlendBackend, SessionInfo, SessionStream,
->>>>>>> 626d38e8
     },
     settings::BlendConfig,
 };
