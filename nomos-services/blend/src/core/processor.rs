--- conflicted
+++ resolved
@@ -11,7 +11,7 @@
         ProofsVerifier as ProofsVerifierTrait,
         decapsulated::{DecapsulatedMessage, DecapsulationOutput},
         encapsulated::EncapsulatedMessage,
-        validated::IncomingEncapsulatedMessageWithValidatedPublicHeader,
+        validated::EncapsulatedMessageWithVerifiedPublicHeader,
     },
     reward::BlendingToken,
 };
@@ -19,11 +19,7 @@
     membership::Membership,
     message_blend::{
         crypto::{
-<<<<<<< HEAD
-            EncapsulatedMessageWithVerifiedPublicHeader, SessionCryptographicProcessorSettings,
-=======
             SessionCryptographicProcessorSettings,
->>>>>>> 81a2564d
             core_and_leader::send_and_receive::SessionCryptographicProcessor,
         },
         provers::core_and_leader::CoreAndLeaderProofsGenerator,
@@ -169,11 +165,7 @@
                     };
                     let Ok(nested_layer_decapsulation_output) = self
                         .0
-<<<<<<< HEAD
                         .decapsulate_message(message_with_validated_public_header)
-=======
-                        .decapsulate_message(IncomingEncapsulatedMessageWithValidatedPublicHeader::from_message_unchecked(*remaining_encapsulated_message.clone()))
->>>>>>> 81a2564d
                     else {
                         break;
                     };
@@ -233,22 +225,10 @@
                 selection::{self, VerifiedProofOfSelection},
             },
         },
-<<<<<<< HEAD
-        input::EncapsulationInput,
-    };
-    use nomos_blend_scheduling::message_blend::crypto::{
-        EncapsulatedMessageWithVerifiedPublicHeader, EncapsulationInputs,
-        SessionCryptographicProcessorSettings,
-    };
-=======
-        encap::{
-            encapsulated::EncapsulatedMessage,
-            validated::IncomingEncapsulatedMessageWithValidatedPublicHeader,
-        },
+        encap::validated::EncapsulatedMessageWithVerifiedPublicHeader,
         input::EncapsulationInput,
     };
     use nomos_blend_scheduling::message_blend::crypto::SessionCryptographicProcessorSettings;
->>>>>>> 81a2564d
     use nomos_core::crypto::ZkHash;
 
     use crate::{
@@ -461,43 +441,24 @@
         ));
     }
 
-<<<<<<< HEAD
     fn mock_message(
         recipient_signing_pubkey: &Ed25519PublicKey,
     ) -> EncapsulatedMessageWithVerifiedPublicHeader {
-        let inputs = EncapsulationInputs::new(
-            std::iter::repeat_with(|| {
-                EncapsulationInput::new(
-                    Ed25519PrivateKey::generate(),
-                    recipient_signing_pubkey,
-                    VerifiedProofOfQuota::from_bytes_unchecked([0; _]),
-                    VerifiedProofOfSelection::from_bytes_unchecked([0; _]),
-                )
-            })
-            .take(3)
-            .collect::<Vec<_>>()
-            .into_boxed_slice(),
-        )
-        .unwrap();
-        EncapsulatedMessageWithVerifiedPublicHeader::new(&inputs, PayloadType::Cover, b"").unwrap()
-=======
-    fn mock_message(recipient_signing_pubkey: &Ed25519PublicKey) -> EncapsulatedMessage {
         let inputs = std::iter::repeat_with(|| {
             EncapsulationInput::new(
                 Ed25519PrivateKey::generate(),
                 recipient_signing_pubkey,
-                ProofOfQuota::from_bytes_unchecked([0; _]),
-                ProofOfSelection::from_bytes_unchecked([0; _]),
+                VerifiedProofOfQuota::from_bytes_unchecked([0; _]),
+                VerifiedProofOfSelection::from_bytes_unchecked([0; _]),
             )
         })
         .take(3)
         .collect::<Vec<_>>();
-        EncapsulatedMessage::new(
+        EncapsulatedMessageWithVerifiedPublicHeader::new(
             &inputs,
             PayloadType::Cover,
             b"".as_slice().try_into().unwrap(),
         )
->>>>>>> 81a2564d
     }
 
     fn settings(local_id: NodeId) -> SessionCryptographicProcessorSettings {
