--- conflicted
+++ resolved
@@ -84,19 +84,11 @@
     );
     assert_eq!(scheduler.num_scheduled_messages(), 1);
 
-<<<<<<< HEAD
-    // Creates a new processor with the new session number.
-    let new_processor = new_crypto_processor(
-        &settings,
-        &new_public_info(session + 1, membership.clone()),
-        (),
-=======
     // Creates a new processor/scheduler/token_collector with the new session
     // number.
     session += 1;
     let public_info = new_public_info(session, membership.clone());
-    let mut new_processor =
-        new_crypto_processor(&settings, &public_info, new_poq_core_quota_inputs());
+    let mut new_processor = new_crypto_processor(&settings, &public_info, ());
     let mut new_scheduler = MockProcessedMessageScheduler::default();
     let (mut new_token_collector, new_session_randomness) =
         new_blending_token_collector(&public_info, 1.0.try_into().unwrap());
@@ -114,7 +106,6 @@
         &mut new_token_collector,
         Some(&mut token_collector),
         ServiceState::with_session(session, state_updater.clone()),
->>>>>>> 04692b61
     );
     assert_eq!(new_scheduler.num_scheduled_messages(), 0);
     assert_eq!(scheduler.num_scheduled_messages(), 2);
@@ -143,11 +134,8 @@
     // Check that a message built with a future session cannot be
     // decapsulated by either processor, and thus not scheduled.
     session += 1;
-    let mut future_processor = new_crypto_processor(
-        &settings,
-        &new_public_info(session, membership),
-        new_poq_core_quota_inputs(),
-    );
+    let mut future_processor =
+        new_crypto_processor(&settings, &new_public_info(session, membership), ());
     let msg = future_processor
         .encapsulate_data_payload(&payload)
         .await
@@ -206,9 +194,6 @@
     let mut backend_event_receiver = backend.subscribe_to_events();
 
     // Handle a NewSession event, expecting Transitioning output.
-<<<<<<< HEAD
-    let output = handle_session_event::<_, _, _, _, _, _, RuntimeServiceId>(
-=======
     let output = handle_session_event::<
         _,
         _,
@@ -218,9 +203,9 @@
         MockProcessedMessageScheduler<ProcessedMessage<()>>,
         _,
         _,
+        _,
         RuntimeServiceId,
     >(
->>>>>>> 04692b61
         SessionEvent::NewSession(CoreSessionInfo {
             public: CoreSessionPublicInfo {
                 membership: membership.clone(),
@@ -263,9 +248,6 @@
     assert_eq!(new_public_info.session.session_number, session + 1);
 
     // Handle a TransitionExpired event, expecting TransitionCompleted output.
-<<<<<<< HEAD
-    let output = handle_session_event::<_, _, _, _, _, _, RuntimeServiceId>(
-=======
     let output = handle_session_event::<
         _,
         _,
@@ -275,9 +257,9 @@
         MockProcessedMessageScheduler<ProcessedMessage<()>>,
         _,
         _,
+        _,
         RuntimeServiceId,
     >(
->>>>>>> 04692b61
         SessionEvent::TransitionPeriodExpired,
         &settings,
         new_crypto_processor,
@@ -313,9 +295,6 @@
 
     // Handle a NewSession event with a new too small membership,
     // expecting Retiring output.
-<<<<<<< HEAD
-    let output = handle_session_event::<_, _, _, _, _, _, RuntimeServiceId>(
-=======
     let output = handle_session_event::<
         _,
         _,
@@ -325,9 +304,9 @@
         MockProcessedMessageScheduler<ProcessedMessage<()>>,
         _,
         _,
+        _,
         RuntimeServiceId,
     >(
->>>>>>> 04692b61
         SessionEvent::NewSession(CoreSessionInfo {
             public: CoreSessionPublicInfo {
                 membership: new_membership(minimal_network_size - 1).0,
