--- conflicted
+++ resolved
@@ -10,14 +10,10 @@
             PoQVerificationInputsMinusSigningKey,
             quota::{
                 ProofOfQuota,
-<<<<<<< HEAD
-                inputs::prove::public::{CoreInputs, LeaderInputs},
-=======
                 inputs::prove::{
-                    private::{ProofOfCoreQuotaInputs, ProofOfLeadershipQuotaInputs},
+                    private::ProofOfLeadershipQuotaInputs,
                     public::{CoreInputs, LeaderInputs},
                 },
->>>>>>> 04692b61
             },
             selection::{ProofOfSelection, inputs::VerifyInputs},
         },
@@ -391,8 +387,13 @@
 pub struct MockCoreAndLeaderProofsGenerator(SessionNumber);
 
 #[async_trait]
-impl CoreAndLeaderProofsGenerator for MockCoreAndLeaderProofsGenerator {
-    fn new(settings: ProofsGeneratorSettings, _: ProofOfCoreQuotaInputs) -> Self {
+impl<CorePoQGenerator> CoreAndLeaderProofsGenerator<CorePoQGenerator>
+    for MockCoreAndLeaderProofsGenerator
+{
+    fn new(
+        settings: ProofsGeneratorSettings,
+        _core_proof_of_quota_generator: CorePoQGenerator,
+    ) -> Self {
         Self(settings.public_inputs.session)
     }
 
