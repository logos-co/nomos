--- conflicted
+++ resolved
@@ -11,11 +11,7 @@
             quota::{
                 ProofOfQuota,
                 inputs::prove::{
-<<<<<<< HEAD
                     private::{ProofOfCoreQuotaInputs, ProofOfLeadershipQuotaInputs},
-=======
-                    private::ProofOfCoreQuotaInputs,
->>>>>>> e13edc20
                     public::{CoreInputs, LeaderInputs},
                 },
             },
@@ -41,13 +37,8 @@
         self, MessageScheduler, ProcessedMessageScheduler,
         session_info::SessionInfo as SchedulerSessionInfo,
     },
-    message_scheduler::ProcessedMessageScheduler,
 };
-<<<<<<< HEAD
-use nomos_core::{crypto::ZkHash, mantle::keys::SecretKey, sdp::SessionNumber};
-=======
 use nomos_core::{crypto::ZkHash, sdp::SessionNumber};
->>>>>>> e13edc20
 use nomos_network::{NetworkService, backends::NetworkBackend};
 use nomos_utils::math::NonNegativeF64;
 use overwatch::{
@@ -75,11 +66,7 @@
         state::RecoveryServiceState,
     },
     settings::TimingSettings,
-<<<<<<< HEAD
-    test_utils::{self},
-=======
-    test_utils::{self, crypto::MockCoreAndLeaderProofsGenerator},
->>>>>>> e13edc20
+    test_utils,
 };
 
 pub type NodeId = [u8; 32];
@@ -363,7 +350,6 @@
     messages: Vec<ProcessedMessage>,
 }
 
-<<<<<<< HEAD
 impl<ProcessedMessage> Default for MockProcessedMessageScheduler<ProcessedMessage> {
     fn default() -> Self {
         Self {
@@ -384,8 +370,6 @@
     }
 }
 
-=======
->>>>>>> e13edc20
 impl<ProcessedMessage> ProcessedMessageScheduler<ProcessedMessage>
     for MockProcessedMessageScheduler<ProcessedMessage>
 {
@@ -395,7 +379,6 @@
 }
 
 impl<ProcessedMessage> MockProcessedMessageScheduler<ProcessedMessage> {
-<<<<<<< HEAD
     pub fn num_scheduled_messages(&self) -> usize {
         self.messages.len()
     }
@@ -418,16 +401,6 @@
 
     async fn get_next_leader_proof(&mut self) -> Option<BlendLayerProof> {
         Some(session_based_dummy_proofs(self.0))
-=======
-    pub fn new() -> Self {
-        Self {
-            messages: Vec::new(),
-        }
-    }
-
-    pub fn num_scheduled_messages(&self) -> usize {
-        self.messages.len()
->>>>>>> e13edc20
     }
 }
 
@@ -450,11 +423,7 @@
         proof: ProofOfQuota,
         _signing_key: &Ed25519PublicKey,
     ) -> Result<ZkHash, Self::Error> {
-<<<<<<< HEAD
         let expected_proof = session_based_dummy_proofs(self.0).proof_of_quota;
-=======
-        let (expected_proof, _) = session_based_dummy_proofs(self.0);
->>>>>>> e13edc20
         if proof == expected_proof {
             Ok(ZkHash::ZERO)
         } else {
@@ -467,11 +436,7 @@
         proof: ProofOfSelection,
         _inputs: &VerifyInputs,
     ) -> Result<(), Self::Error> {
-<<<<<<< HEAD
         let expected_proof = session_based_dummy_proofs(self.0).proof_of_selection;
-=======
-        let (_, expected_proof) = session_based_dummy_proofs(self.0);
->>>>>>> e13edc20
         if proof == expected_proof {
             Ok(())
         } else {
@@ -480,36 +445,21 @@
     }
 }
 
-<<<<<<< HEAD
 fn session_based_dummy_proofs(session: SessionNumber) -> BlendLayerProof {
     let session_bytes = session.to_le_bytes();
     BlendLayerProof {
         proof_of_quota: ProofOfQuota::from_bytes_unchecked({
-=======
-fn session_based_dummy_proofs(session: SessionNumber) -> (ProofOfQuota, ProofOfSelection) {
-    let session_bytes = session.to_le_bytes();
-    (
-        ProofOfQuota::from_bytes_unchecked({
->>>>>>> e13edc20
             let mut bytes = [0u8; _];
             bytes[..session_bytes.len()].copy_from_slice(&session_bytes);
             bytes
         }),
-<<<<<<< HEAD
         proof_of_selection: ProofOfSelection::from_bytes_unchecked({
-=======
-        ProofOfSelection::from_bytes_unchecked({
->>>>>>> e13edc20
             let mut bytes = [0u8; _];
             bytes[..session_bytes.len()].copy_from_slice(&session_bytes);
             bytes
         }),
-<<<<<<< HEAD
         ephemeral_signing_key: Ed25519PrivateKey::generate(),
     }
-=======
-    )
->>>>>>> e13edc20
 }
 
 impl MockProofsVerifier {
