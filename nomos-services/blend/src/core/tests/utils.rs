use std::{num::NonZeroU64, pin::Pin, sync::Arc, time::Duration};

use async_trait::async_trait;
use futures::Stream;
use groth16::Field as _;
use nomos_blend_message::{
    crypto::{
        keys::{Ed25519PrivateKey, Ed25519PublicKey},
        proofs::{
            PoQVerificationInputsMinusSigningKey,
            quota::{
                ProofOfQuota,
                inputs::prove::{
                    private::ProofOfLeadershipQuotaInputs,
                    public::{CoreInputs, LeaderInputs},
                },
            },
            selection::{ProofOfSelection, inputs::VerifyInputs},
        },
    },
    encap::ProofsVerifier,
    reward,
};
use nomos_blend_scheduling::{
    EncapsulatedMessage,
    membership::Membership,
    message_blend::{
        crypto::{
            IncomingEncapsulatedMessageWithValidatedPublicHeader,
            SessionCryptographicProcessorSettings,
        },
        provers::{
            BlendLayerProof, ProofsGeneratorSettings, core_and_leader::CoreAndLeaderProofsGenerator,
        },
    },
    message_scheduler::{self, session_info::SessionInfo as SchedulerSessionInfo},
};
use nomos_core::{crypto::ZkHash, sdp::SessionNumber};
use nomos_network::{NetworkService, backends::NetworkBackend};
use nomos_utils::math::NonNegativeF64;
use overwatch::{
    overwatch::{OverwatchHandle, commands::OverwatchCommand},
    services::{ServiceData, relay::OutboundRelay, state::StateUpdater},
};
use poq::CorePathAndSelectors;
use tempfile::NamedTempFile;
use tokio::sync::{
    broadcast::{self},
    mpsc, watch,
};
use tokio_stream::wrappers::{BroadcastStream, ReceiverStream};

use crate::{
    core::{
        backends::{BlendBackend, EpochInfo, PublicInfo, SessionInfo},
        kms::KmsPoQAdapter,
        network::NetworkAdapter,
        processor::CoreCryptographicProcessor,
        settings::{
            BlendConfig, CoverTrafficSettings, MessageDelayerSettings, SchedulerSettings,
            ZkSettings,
        },
        state::RecoveryServiceState,
        tests::RuntimeServiceId,
    },
    settings::TimingSettings,
    test_utils,
};

pub type NodeId = [u8; 32];

/// Creates a membership with the given size and returns it along with the
/// private key of the local node.
pub fn new_membership(size: u8) -> (Membership<NodeId>, Ed25519PrivateKey) {
    let ids = (0..size).map(|i| [i; 32]).collect::<Vec<_>>();
    let local_id = *ids.first().unwrap();
    (
        test_utils::membership::membership(&ids, local_id),
        test_utils::membership::key(local_id).0,
    )
}

/// Creates a [`BlendConfig`] with the given parameters and reasonable defaults
/// for the rest.
///
/// Also returns a [`NamedTempFile`] used for service recovery
/// that must not be dropped, as doing so will delete the underlying temp file.
pub fn settings<BackendSettings>(
    local_private_key: Ed25519PrivateKey,
    minimum_network_size: NonZeroU64,
    backend_settings: BackendSettings,
) -> (BlendConfig<BackendSettings>, NamedTempFile) {
    let recovery_file = NamedTempFile::new().unwrap();
    let settings = BlendConfig {
        backend: backend_settings,
        crypto: SessionCryptographicProcessorSettings {
            non_ephemeral_signing_key: local_private_key,
            num_blend_layers: 1,
        },
        scheduler: SchedulerSettings {
            cover: CoverTrafficSettings {
                message_frequency_per_round: 1.0.try_into().unwrap(),
                intervals_for_safety_buffer: 0,
            },
            delayer: MessageDelayerSettings {
                maximum_release_delay_in_rounds: 1.try_into().unwrap(),
            },
        },
        time: timing_settings(),
        zk: ZkSettings {
            secret_key_kms_id: "test-key".to_owned(),
        },
        minimum_network_size,
        recovery_path: recovery_file.path().to_path_buf(),
    };
    (settings, recovery_file)
}

pub fn timing_settings() -> TimingSettings {
    TimingSettings {
        rounds_per_session: 10.try_into().unwrap(),
        rounds_per_interval: 10.try_into().unwrap(),
        round_duration: Duration::from_secs(1),
        rounds_per_observation_window: 5.try_into().unwrap(),
        rounds_per_session_transition_period: 2.try_into().unwrap(),
        epoch_transition_period_in_slots: 1.try_into().unwrap(),
    }
}

pub fn scheduler_settings(timing_settings: &TimingSettings) -> message_scheduler::Settings {
    message_scheduler::Settings {
        additional_safety_intervals: 0,
        expected_intervals_per_session: NonZeroU64::try_from(1).unwrap(),
        maximum_release_delay_in_rounds: NonZeroU64::try_from(1).unwrap(),
        round_duration: timing_settings.round_duration,
        rounds_per_interval: timing_settings.rounds_per_interval,
    }
}

const CHANNEL_SIZE: usize = 10;

pub fn new_stream<Item>() -> (impl Stream<Item = Item> + Unpin, mpsc::Sender<Item>) {
    let (sender, receiver) = mpsc::channel(CHANNEL_SIZE);
    (ReceiverStream::new(receiver), sender)
}

pub struct TestBlendBackend {
    // To notify tests about events occurring within the backend.
    event_sender: broadcast::Sender<TestBlendBackendEvent>,
}

#[async_trait]
impl<NodeId, Rng, ProofsVerifier> BlendBackend<NodeId, Rng, ProofsVerifier, RuntimeServiceId>
    for TestBlendBackend
where
    NodeId: Send + 'static,
{
    type Settings = ();

    fn new(
        _service_config: BlendConfig<Self::Settings>,
        _overwatch_handle: OverwatchHandle<RuntimeServiceId>,
        _current_public_info: PublicInfo<NodeId>,
        _rng: Rng,
    ) -> Self {
        let (event_sender, _) = broadcast::channel(CHANNEL_SIZE);
        Self { event_sender }
    }

    fn shutdown(self) {}
    async fn publish(&self, _msg: EncapsulatedMessage) {}
    async fn rotate_session(&mut self, _new_session_info: SessionInfo<NodeId>) {}

    async fn complete_session_transition(&mut self) {
        // Notify tests that the backend completed the session transition.
        self.event_sender
            .send(TestBlendBackendEvent::SessionTransitionCompleted)
            .unwrap();
    }

    async fn rotate_epoch(&mut self, _new_epoch_public_info: EpochInfo) {}
    async fn complete_epoch_transition(&mut self) {}

    fn listen_to_incoming_messages(
        &mut self,
    ) -> Pin<Box<dyn Stream<Item = IncomingEncapsulatedMessageWithValidatedPublicHeader> + Send>>
    {
        unimplemented!()
    }
}

impl TestBlendBackend {
    /// Subscribes to backend test events.
    pub fn subscribe_to_events(&self) -> broadcast::Receiver<TestBlendBackendEvent> {
        self.event_sender.subscribe()
    }
}

#[derive(Debug, Clone, PartialEq, Eq)]
pub enum TestBlendBackendEvent {
    SessionTransitionCompleted,
}

/// Waits for the given event to be received on the provided channel.
/// All other events are ignored.
///
/// It panics if the channel is lagged or closed.
pub async fn wait_for_blend_backend_event(
    receiver: &mut broadcast::Receiver<TestBlendBackendEvent>,
    event: TestBlendBackendEvent,
) {
    loop {
        let received_event = receiver
            .recv()
            .await
            .expect("channel shouldn't be closed or lagged");
        if received_event == event {
            return;
        }
    }
}

pub struct TestNetworkAdapter;

#[async_trait]
impl<RuntimeServiceId> NetworkAdapter<RuntimeServiceId> for TestNetworkAdapter {
    type Backend = TestNetworkBackend;
    type BroadcastSettings = ();

    fn new(
        _network_relay: OutboundRelay<
            <NetworkService<Self::Backend, RuntimeServiceId> as ServiceData>::Message,
        >,
    ) -> Self {
        Self
    }

    async fn broadcast(&self, _message: Vec<u8>, _broadcast_settings: Self::BroadcastSettings) {}
}

pub struct TestNetworkBackend {
    pubsub_sender: broadcast::Sender<()>,
    chainsync_sender: broadcast::Sender<()>,
}

#[async_trait]
impl<RuntimeServiceId> NetworkBackend<RuntimeServiceId> for TestNetworkBackend {
    type Settings = ();
    type Message = ();
    type PubSubEvent = ();
    type ChainSyncEvent = ();

    fn new(_config: Self::Settings, _overwatch_handle: OverwatchHandle<RuntimeServiceId>) -> Self {
        let (pubsub_sender, _) = broadcast::channel(CHANNEL_SIZE);
        let (chainsync_sender, _) = broadcast::channel(CHANNEL_SIZE);
        Self {
            pubsub_sender,
            chainsync_sender,
        }
    }

    async fn process(&self, _msg: Self::Message) {}

    async fn subscribe_to_pubsub(&mut self) -> BroadcastStream<Self::PubSubEvent> {
        BroadcastStream::new(self.pubsub_sender.subscribe())
    }

    async fn subscribe_to_chainsync(&mut self) -> BroadcastStream<Self::ChainSyncEvent> {
        BroadcastStream::new(self.chainsync_sender.subscribe())
    }
}

#[expect(clippy::type_complexity, reason = "a test utility")]
pub fn dummy_overwatch_resources<BackendSettings, BroadcastSettings, RuntimeServiceId>() -> (
    OverwatchHandle<RuntimeServiceId>,
    mpsc::Receiver<OverwatchCommand<RuntimeServiceId>>,
    StateUpdater<Option<RecoveryServiceState<BackendSettings, BroadcastSettings>>>,
    watch::Receiver<Option<RecoveryServiceState<BackendSettings, BroadcastSettings>>>,
) {
    let (cmd_sender, cmd_receiver) = mpsc::channel(CHANNEL_SIZE);
    let handle =
        OverwatchHandle::<RuntimeServiceId>::new(tokio::runtime::Handle::current(), cmd_sender);
    let (state_sender, state_receiver) = watch::channel(None);
    let state_updater = StateUpdater::<
        Option<RecoveryServiceState<BackendSettings, BroadcastSettings>>,
    >::new(Arc::new(state_sender));

    (handle, cmd_receiver, state_updater, state_receiver)
}

pub fn new_crypto_processor<CorePoQGenerator>(
    settings: &SessionCryptographicProcessorSettings,
    public_info: &PublicInfo<NodeId>,
    core_poq_generator: CorePoQGenerator,
) -> CoreCryptographicProcessor<
    NodeId,
    CorePoQGenerator,
    MockCoreAndLeaderProofsGenerator,
    MockProofsVerifier,
> {
    let minimum_network_size = u64::try_from(public_info.session.membership.size())
        .expect("membership size must fit into u64")
        .try_into()
        .expect("minimum_network_size must be non-zero");
    CoreCryptographicProcessor::try_new_with_core_condition_check(
        public_info.session.membership.clone(),
        minimum_network_size,
        settings,
        PoQVerificationInputsMinusSigningKey {
            session: public_info.session.session_number,
            core: public_info.session.core_public_inputs,
            leader: public_info.epoch,
        },
        core_poq_generator,
    )
    .expect("crypto processor must be created successfully")
}

pub fn new_public_info(session: u64, membership: Membership<NodeId>) -> PublicInfo<NodeId> {
    PublicInfo {
        session: SessionInfo {
            session_number: session,
            membership,
            core_public_inputs: CoreInputs {
                zk_root: ZkHash::ZERO,
                quota: 10,
            },
        },
        epoch: LeaderInputs {
            pol_ledger_aged: ZkHash::ZERO,
            pol_epoch_nonce: ZkHash::ZERO,
            message_quota: 10,
            total_stake: 10,
        },
    }
}

<<<<<<< HEAD
pub fn new_poq_core_quota_inputs() -> ProofOfCoreQuotaInputs {
    ProofOfCoreQuotaInputs {
        core_sk: ZkHash::ZERO,
        core_path_and_selectors: [(ZkHash::ZERO, false); CORE_MERKLE_TREE_HEIGHT],
    }
}

pub fn scheduler_session_info(public_info: &PublicInfo<NodeId>) -> SchedulerSessionInfo {
    SchedulerSessionInfo {
        core_quota: public_info.session.core_public_inputs.quota,
        session_number: u128::from(public_info.session.session_number).into(),
    }
}

pub fn reward_session_info(
=======
pub fn new_blending_token_collector(
>>>>>>> cc06c510
    public_info: &PublicInfo<NodeId>,
    message_frequency_per_round: NonNegativeF64,
) -> reward::SessionInfo {
    reward::SessionInfo::new(
        public_info.session.session_number,
        &public_info.epoch.pol_epoch_nonce,
        public_info
            .session
            .membership
            .size()
            .try_into()
            .expect("num_core_nodes must fit into u64"),
        public_info.session.core_public_inputs.quota,
        message_frequency_per_round,
    )
    .expect("session info must be created successfully")
}

pub struct MockCoreAndLeaderProofsGenerator(SessionNumber);

#[async_trait]
impl<CorePoQGenerator> CoreAndLeaderProofsGenerator<CorePoQGenerator>
    for MockCoreAndLeaderProofsGenerator
{
    fn new(
        settings: ProofsGeneratorSettings,
        _core_proof_of_quota_generator: CorePoQGenerator,
    ) -> Self {
        Self(settings.public_inputs.session)
    }

    fn rotate_epoch(&mut self, _: LeaderInputs) {}
    fn set_epoch_private(&mut self, _: ProofOfLeadershipQuotaInputs) {}

    async fn get_next_core_proof(&mut self) -> Option<BlendLayerProof> {
        Some(session_based_dummy_proofs(self.0))
    }

    async fn get_next_leader_proof(&mut self) -> Option<BlendLayerProof> {
        Some(session_based_dummy_proofs(self.0))
    }
}

#[derive(Debug, Clone)]
pub struct MockProofsVerifier(SessionNumber);

impl ProofsVerifier for MockProofsVerifier {
    type Error = ();

    fn new(public_inputs: PoQVerificationInputsMinusSigningKey) -> Self {
        Self(public_inputs.session)
    }

    fn start_epoch_transition(&mut self, _new_pol_inputs: LeaderInputs) {}

    fn complete_epoch_transition(&mut self) {}

    fn verify_proof_of_quota(
        &self,
        proof: ProofOfQuota,
        _signing_key: &Ed25519PublicKey,
    ) -> Result<ZkHash, Self::Error> {
        let expected_proof = session_based_dummy_proofs(self.0).proof_of_quota;
        if proof == expected_proof {
            Ok(ZkHash::ZERO)
        } else {
            Err(())
        }
    }

    fn verify_proof_of_selection(
        &self,
        proof: ProofOfSelection,
        _inputs: &VerifyInputs,
    ) -> Result<(), Self::Error> {
        let expected_proof = session_based_dummy_proofs(self.0).proof_of_selection;
        if proof == expected_proof {
            Ok(())
        } else {
            Err(())
        }
    }
}

fn session_based_dummy_proofs(session: SessionNumber) -> BlendLayerProof {
    let session_bytes = session.to_le_bytes();
    BlendLayerProof {
        proof_of_quota: ProofOfQuota::from_bytes_unchecked({
            let mut bytes = [0u8; _];
            bytes[..session_bytes.len()].copy_from_slice(&session_bytes);
            bytes
        }),
        proof_of_selection: ProofOfSelection::from_bytes_unchecked({
            let mut bytes = [0u8; _];
            bytes[..session_bytes.len()].copy_from_slice(&session_bytes);
            bytes
        }),
        ephemeral_signing_key: Ed25519PrivateKey::generate(),
    }
}

impl MockProofsVerifier {
    pub fn session_number(&self) -> SessionNumber {
        self.0
    }
}

pub struct MockKmsAdapter;

impl<RuntimeServiceId> KmsPoQAdapter<RuntimeServiceId> for MockKmsAdapter {
    type CorePoQGenerator = ();
    // Required by the Blend core service.
    type KeyId = String;

    fn core_poq_generator(
        &self,
        _key_id: Self::KeyId,
        _core_path_and_selectors: Box<CorePathAndSelectors>,
    ) -> Self::CorePoQGenerator {
    }
}<|MERGE_RESOLUTION|>--- conflicted
+++ resolved
@@ -335,14 +335,6 @@
     }
 }
 
-<<<<<<< HEAD
-pub fn new_poq_core_quota_inputs() -> ProofOfCoreQuotaInputs {
-    ProofOfCoreQuotaInputs {
-        core_sk: ZkHash::ZERO,
-        core_path_and_selectors: [(ZkHash::ZERO, false); CORE_MERKLE_TREE_HEIGHT],
-    }
-}
-
 pub fn scheduler_session_info(public_info: &PublicInfo<NodeId>) -> SchedulerSessionInfo {
     SchedulerSessionInfo {
         core_quota: public_info.session.core_public_inputs.quota,
@@ -351,9 +343,6 @@
 }
 
 pub fn reward_session_info(
-=======
-pub fn new_blending_token_collector(
->>>>>>> cc06c510
     public_info: &PublicInfo<NodeId>,
     message_frequency_per_round: NonNegativeF64,
 ) -> reward::SessionInfo {
