--- conflicted
+++ resolved
@@ -10,30 +10,18 @@
 version     = { workspace = true }
 
 [dependencies]
-async-trait = "0.1"
-<<<<<<< HEAD
-=======
-futures     = { default-features = false, version = "0.3" }
->>>>>>> 3e13f7e4
-serde       = { features = ["derive"], version = "1.0" }
-thiserror   = "1.0"
-tokio       = { features = ["sync"], version = "1" }
-tracing     = { workspace = true }
-
-<<<<<<< HEAD
-chain-service = { workspace = true }
-nomos-core    = { workspace = true }
-nomos-storage = { features = ["mock"], workspace = true }
-overwatch     = { workspace = true }
-wallet        = { workspace = true }
-=======
+async-trait    = "0.1"
 chain-service  = { workspace = true }
+futures        = { default-features = false, version = "0.3" }
 nomos-core     = { workspace = true }
 nomos-storage  = { features = ["mock"], workspace = true }
 overwatch      = { workspace = true }
+serde          = { features = ["derive"], version = "1.0" }
 services-utils = { workspace = true }
+thiserror      = "1.0"
+tokio          = { features = ["sync"], version = "1" }
+tracing        = { workspace = true }
 wallet         = { workspace = true }
->>>>>>> 3e13f7e4
 
 [lints]
 workspace = true
