--- conflicted
+++ resolved
@@ -10,9 +10,6 @@
 version     = { workspace = true }
 
 [dependencies]
-<<<<<<< HEAD
-async-trait    = "0.1"
-=======
 async-trait = "0.1"
 bytes       = "1.0"
 futures     = { default-features = false, version = "0.3" }
@@ -21,7 +18,6 @@
 tokio       = { features = ["sync"], version = "1" }
 tracing     = { workspace = true }
 
->>>>>>> 66741d98
 chain-service  = { workspace = true }
 futures        = { default-features = false, version = "0.3" }
 nomos-core     = { workspace = true }
