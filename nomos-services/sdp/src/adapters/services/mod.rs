--- conflicted
+++ resolved
@@ -1,11 +1,7 @@
 use nomos_sdp_core::ledger;
 
-<<<<<<< HEAD
 pub mod services_repository;
 
-pub trait SdpServicesAdapter: ledger::ServicesRepository {
-=======
 pub trait SdpServicesAdapter: ledger::ActivityContract {
->>>>>>> d64d9380
     fn new() -> Self;
 }