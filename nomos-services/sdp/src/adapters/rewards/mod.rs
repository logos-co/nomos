--- conflicted
+++ resolved
@@ -1,11 +1,7 @@
-use nomos_sdp_core::ledger::RewardsRequestSender;
+use nomos_sdp_core::ledger;
 
-<<<<<<< HEAD
 pub mod rewards_sender;
 
-pub trait SdpRewardsAdapter: RewardsRequestSender {
-=======
 pub trait SdpRewardsAdapter: ledger::ActivityContract {
->>>>>>> d64d9380
     fn new() -> Self;
 }