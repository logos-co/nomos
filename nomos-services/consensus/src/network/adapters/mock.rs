--- conflicted
+++ resolved
@@ -20,11 +20,7 @@
 const MOCK_APPROVAL_CONTENT_TOPIC: MockContentTopic =
     MockContentTopic::new("MockSim", 1, "MockApproval");
 
-<<<<<<< HEAD
-#[derive(Clone, Debug)]
-=======
 #[derive(Clone)]
->>>>>>> 6c64720e
 pub struct MockAdapter {
     network_relay: OutboundRelay<<NetworkService<Mock> as ServiceData>::Message>,
 }
