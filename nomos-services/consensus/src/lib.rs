--- conflicted
+++ resolved
@@ -1,4 +1,3 @@
-<<<<<<< HEAD
 //! In this module, and children ones, the 'view lifetime is tied to a logical consensus view,
 //! represented by the `View` struct.
 //! This is done to ensure that all the different data structs used to represent various actors
@@ -6,9 +5,6 @@
 //! It's obviously extremely important that the information contained in `View` is synchronized across different
 //! nodes, but that has to be achieved through different means.
 pub mod leader_selection;
-=======
-mod leader_selection;
->>>>>>> 75025e8c
 pub mod network;
 mod tally;
 mod task_manager;
@@ -233,60 +229,6 @@
             let mut output = None;
             let prev_view = carnot.current_view();
             match event {
-<<<<<<< HEAD
-                Event::Proposal { block, mut stream } => {
-                    tracing::debug!("received proposal {:?}", block);
-                    let original_block = block;
-                    let block = original_block.header().clone();
-                    match carnot.receive_block(block.clone()) {
-                        Ok(mut new_state) => {
-                            let new_view = new_state.current_view();
-                            if new_view != carnot.current_view() {
-                                events.push(Box::pin(view_cancel_cache.cancelable_event_future(
-                                    block.view,
-                                    Self::gather_votes(
-                                        adapter,
-                                        self_committee,
-                                        block.clone(),
-                                        tally_settings.clone(),
-                                    ),
-                                )));
-                                new_state =
-                                    Self::update_leader_selection(new_state, |leader_selection| {
-                                        leader_selection.on_new_block_received(original_block)
-                                    });
-                            } else {
-                                events.push(Box::pin(view_cancel_cache.cancelable_event_future(
-                                    block.view,
-                                    async move {
-                                        if let Some(block) = stream.next().await {
-                                            Event::Proposal { block, stream }
-                                        } else {
-                                            Event::None
-                                        }
-                                    },
-                                )));
-                            }
-                            carnot = new_state;
-                        }
-                        Err(_) => tracing::debug!("invalid block {:?}", block),
-                    }
-                    if carnot.is_next_leader() {
-                        events.push(Box::pin(view_cancel_cache.cancelable_event_future(
-                            block.view,
-                            async move {
-                                let Event::Approve { qc, .. } = Self::gather_votes(
-                                    adapter,
-                                    leader_committee,
-                                    block,
-                                    leader_tally_settings.clone(),
-                                )
-                                .await else { unreachable!() };
-                                Event::ProposeBlock { qc }
-                            },
-                        )));
-                    }
-=======
                 Event::Proposal { block, stream } => {
                     (carnot, output) = Self::process_block(
                         carnot,
@@ -296,7 +238,6 @@
                         adapter.clone(),
                     )
                     .await;
->>>>>>> 75025e8c
                 }
                 Event::Approve { block, .. } => {
                     tracing::debug!("approving proposal {:?}", block);
