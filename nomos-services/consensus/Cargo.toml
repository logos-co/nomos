[package]
name = "nomos-consensus"
version = "0.1.0"
edition = "2021"

# See more keys and their definitions at https://doc.rust-lang.org/cargo/reference/manifest.html

[dependencies]
bytes = "1.3"
chrono = "0.4"
rand_chacha = "0.3"
rand = "0.8"
overwatch-rs = { git = "https://github.com/logos-co/Overwatch", branch = "main" }
async-trait = "0.1"
nomos-network = { path = "../network" }
nomos-mempool = { path = "../mempool" }
nomos-core = { path = "../../nomos-core" }
tokio = { version = "1", features = ["sync"] }
tokio-stream = "0.1"
futures = "0.3"
<<<<<<< HEAD
waku-bindings = { version = "0.1.0-beta2", optional = true }
=======
waku-bindings = { version = "0.1.0-beta2", optional = true}
tracing = "0.1"
>>>>>>> f5175c74

[features]
default = []
waku = ["nomos-network/waku", "waku-bindings"]
mock = ["nomos-network/mock"]<|MERGE_RESOLUTION|>--- conflicted
+++ resolved
@@ -18,12 +18,8 @@
 tokio = { version = "1", features = ["sync"] }
 tokio-stream = "0.1"
 futures = "0.3"
-<<<<<<< HEAD
-waku-bindings = { version = "0.1.0-beta2", optional = true }
-=======
 waku-bindings = { version = "0.1.0-beta2", optional = true}
 tracing = "0.1"
->>>>>>> f5175c74
 
 [features]
 default = []
