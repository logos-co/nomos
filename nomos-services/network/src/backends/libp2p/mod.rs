--- conflicted
+++ resolved
@@ -1,6 +1,6 @@
 mod command;
 mod config;
-pub(crate) mod swarm;
+mod swarm;
 
 // std
 pub use self::command::{Command, Libp2pInfo};
@@ -10,20 +10,13 @@
 
 // internal
 use super::NetworkBackend;
-<<<<<<< HEAD
-=======
 use futures::StreamExt;
->>>>>>> 38a068ea
 use mixnet::client::{MessageQueue, MixClient};
 use mixnet::node::{MixNode, PacketQueue};
 use nomos_core::wire;
 use nomos_libp2p::gossipsub;
 pub use nomos_libp2p::libp2p::gossipsub::{Message, TopicHash};
-<<<<<<< HEAD
-use nomos_libp2p::libp2p::StreamProtocol;
-=======
 use nomos_libp2p::libp2p::{Stream, StreamProtocol};
->>>>>>> 38a068ea
 use nomos_libp2p::libp2p_stream::IncomingStreams;
 // crates
 use overwatch_rs::{overwatch::handle::OverwatchHandle, services::state::NoState};
@@ -179,9 +172,6 @@
         packet_queue: PacketQueue,
         runtime_handle: Handle,
     ) {
-<<<<<<< HEAD
-        todo!()
-=======
         while let Some((_, stream)) = incoming_streams.next().await {
             let queue = packet_queue.clone();
             runtime_handle.spawn(async move {
@@ -197,7 +187,6 @@
             let msg = SwarmHandler::stream_read(&mut stream).await?;
             packet_queue.send(msg).await.unwrap();
         }
->>>>>>> 38a068ea
     }
 }
 
