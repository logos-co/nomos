use std::net::SocketAddr;

// internal
use super::{
    libp2p::{self, swarm::SwarmHandler, Libp2pConfig, Topic},
    NetworkBackend,
};
use futures::StreamExt;
use mixnet::{
    address::NodeAddress,
    client::{MessageQueue, MixClient, MixClientConfig},
<<<<<<< HEAD
    node::{MixNode, MixNodeConfig, Output, PacketQueue},
=======
    node::{MixNode, MixNodeConfig, PacketQueue},
    packet::PacketBody,
>>>>>>> e87f36ae
};
use nomos_core::wire;
use nomos_libp2p::{
    libp2p::{Stream, StreamProtocol},
    libp2p_stream::IncomingStreams,
    Multiaddr, Protocol,
};
// crates
use overwatch_rs::{overwatch::handle::OverwatchHandle, services::state::NoState};
use serde::{Deserialize, Serialize};
use tokio::{
    runtime::Handle,
    sync::{broadcast, mpsc, oneshot},
};

/// A Mixnet network backend broadcasts messages to the network with mixing packets through mixnet,
/// and receives messages broadcasted from the network.
pub struct MixnetNetworkBackend {
    libp2p_events_tx: broadcast::Sender<libp2p::Event>,
    libp2p_commands_tx: mpsc::Sender<libp2p::Command>,

    mixclient_message_queue: MessageQueue,
}

#[derive(Clone, Debug)]
pub struct MixnetConfig {
    libp2p_config: Libp2pConfig,
    mixclient_config: MixClientConfig,
    mixnode_config: MixNodeConfig,
}

const BUFFER_SIZE: usize = 64;
const STREAM_PROTOCOL: StreamProtocol = StreamProtocol::new("/mixnet");

#[async_trait::async_trait]
impl NetworkBackend for MixnetNetworkBackend {
    type Settings = MixnetConfig;
    type State = NoState<MixnetConfig>;
    type Message = libp2p::Command;
    type EventKind = libp2p::EventKind;
    type NetworkEvent = libp2p::Event;

    fn new(config: Self::Settings, overwatch_handle: OverwatchHandle) -> Self {
        // TODO: One important task that should be spawned is
        // subscribing NewEntropy events that will be emitted from the consensus service soon.
        // so that new topology can be built internally.
        // In the mixnet spec, the robustness layer is responsible for this task.
        // We can implement the robustness layer in the mixnet-specific crate,
        // that we're going to define at the root of the project.

        let (libp2p_commands_tx, libp2p_commands_rx) = tokio::sync::mpsc::channel(BUFFER_SIZE);
        let (libp2p_events_tx, _) = tokio::sync::broadcast::channel(BUFFER_SIZE);

        let mut swarm_handler = SwarmHandler::new(
            &config.libp2p_config,
            libp2p_commands_tx.clone(),
            libp2p_commands_rx,
            libp2p_events_tx.clone(),
        );

        // Run mixnode
        let (mixnode, packet_queue) = MixNode::new(config.mixnode_config).unwrap();
        let libp2p_cmd_tx = libp2p_commands_tx.clone();
        let queue = packet_queue.clone();
        overwatch_handle.runtime().spawn(async move {
            Self::run_mixnode(mixnode, queue, libp2p_cmd_tx).await;
        });
        let incoming_streams = swarm_handler.incoming_streams(STREAM_PROTOCOL);
        let runtime_handle = overwatch_handle.runtime().clone();
        let queue = packet_queue.clone();
        overwatch_handle.runtime().spawn(async move {
            Self::handle_incoming_streams(incoming_streams, queue, runtime_handle).await;
        });

        // Run mixclient
        let (mixclient, message_queue) = MixClient::new(config.mixclient_config).unwrap();
        let libp2p_cmd_tx = libp2p_commands_tx.clone();
        overwatch_handle.runtime().spawn(async move {
            Self::run_mixclient(mixclient, packet_queue, libp2p_cmd_tx).await;
        });

        // Run libp2p swarm to make progress
        overwatch_handle.runtime().spawn(async move {
            swarm_handler.run(config.libp2p_config.initial_peers).await;
        });

        Self {
            libp2p_events_tx,
            libp2p_commands_tx,

            mixclient_message_queue: message_queue,
        }
    }

    async fn process(&self, msg: Self::Message) {
        match msg {
            libp2p::Command::Broadcast { topic, message } => {
                let msg = MixnetMessage { topic, message };
                if let Err(e) = self.mixclient_message_queue.send(msg.as_bytes()).await {
                    tracing::error!("failed to send messasge to mixclient: {e}");
                }
            }
            cmd => {
                if let Err(e) = self.libp2p_commands_tx.send(cmd).await {
                    tracing::error!("failed to send command to libp2p swarm: {e:?}");
                }
            }
        }
    }

    async fn subscribe(
        &mut self,
        kind: Self::EventKind,
    ) -> broadcast::Receiver<Self::NetworkEvent> {
        match kind {
            libp2p::EventKind::Message => self.libp2p_events_tx.subscribe(),
        }
    }
}

impl MixnetNetworkBackend {
    async fn run_mixnode(
        mut _mixnode: MixNode,
        _packet_queue: PacketQueue,
        _swarm_commands_tx: mpsc::Sender<libp2p::Command>,
    ) {
        while let Some(output) = mixnode.next().await {
            match output {
                Output::Forward(packet) => {
                    Self::stream_send(
                        packet.address(),
                        packet.body(),
                        &swarm_commands_tx,
                        &packet_queue,
                    )
                    .await;
                }
                Output::ReconstructedMessage(message) => {
                    match MixnetMessage::from_bytes(&message) {
                        Ok(msg) => {
                            swarm_commands_tx
                                .send(libp2p::Command::Broadcast {
                                    topic: msg.topic,
                                    message: msg.message,
                                })
                                .await
                                .unwrap();
                        }
                        Err(e) => {
                            tracing::error!("failed to parse message received from mixnet: {e}");
                        }
                    }
                }
            }
        }
    }

    async fn run_mixclient(
        mut mixclient: MixClient,
        packet_queue: PacketQueue,
        swarm_commands_tx: mpsc::Sender<libp2p::Command>,
    ) {
        while let Some(packet) = mixclient.next().await {
            Self::stream_send(
                packet.address(),
                packet.body(),
                &swarm_commands_tx,
                &packet_queue,
            )
            .await;
        }
    }

    async fn handle_incoming_streams(
        mut incoming_streams: IncomingStreams,
        packet_queue: PacketQueue,
        runtime_handle: Handle,
    ) {
        while let Some((_, stream)) = incoming_streams.next().await {
            let queue = packet_queue.clone();
            runtime_handle.spawn(async move {
                if let Err(e) = Self::handle_stream(stream, queue).await {
                    tracing::warn!("stream closed: {e}");
                }
            });
        }
    }

    async fn handle_stream(mut stream: Stream, packet_queue: PacketQueue) -> std::io::Result<()> {
        loop {
            match PacketBody::read_from(&mut stream).await? {
                Ok(packet_body) => {
                    packet_queue
                        .send(packet_body)
                        .await
                        .expect("The receiving half of packet queue should be always open");
                }
                Err(e) => {
                    tracing::error!(
                        "failed to parse packet body. continuing reading the next packet: {e}"
                    );
                }
            }
        }
    }

    async fn stream_send(
        addr: NodeAddress,
        packet_body: PacketBody,
        swarm_commands_tx: &mpsc::Sender<libp2p::Command>,
        packet_queue: &PacketQueue,
    ) {
        let (tx, rx) = oneshot::channel();
        swarm_commands_tx
            .send(libp2p::Command::Connect(libp2p::Dial {
                addr: Self::multiaddr_from(addr),
                retry_count: 3,
                result_sender: tx,
            }))
            .await
            .expect("Command receiver should be always open");

        match rx.await {
            Ok(Ok(peer_id)) => {
                swarm_commands_tx
                    .send(libp2p::Command::StreamSend {
                        peer_id,
                        protocol: STREAM_PROTOCOL,
                        packet_body,
                    })
                    .await
                    .expect("Command receiver should be always open");
            }
            Ok(Err(e)) => match e {
                nomos_libp2p::DialError::NoAddresses => {
                    tracing::debug!("Dialing failed because the peer is the local node. Sending msg directly to the queue");
                    packet_queue
                        .send(packet_body)
                        .await
                        .expect("The receiving half of packet queue should be always open");
                }
                _ => tracing::error!("failed to dial with unrecoverable error: {e}"),
            },
            Err(e) => {
                tracing::error!("channel closed before receiving: {e}");
            }
        }
    }

    fn multiaddr_from(addr: NodeAddress) -> Multiaddr {
        match SocketAddr::from(addr) {
            SocketAddr::V4(addr) => Multiaddr::empty()
                .with(Protocol::Ip4(*addr.ip()))
                .with(Protocol::Udp(addr.port()))
                .with(Protocol::QuicV1),
            SocketAddr::V6(addr) => Multiaddr::empty()
                .with(Protocol::Ip6(*addr.ip()))
                .with(Protocol::Udp(addr.port()))
                .with(Protocol::QuicV1),
        }
    }
}

#[derive(Serialize, Deserialize, Clone, Debug)]
pub struct MixnetMessage {
    pub topic: Topic,
    pub message: Box<[u8]>,
}

impl MixnetMessage {
    pub fn as_bytes(&self) -> Box<[u8]> {
        wire::serialize(self)
            .expect("Couldn't serialize MixnetMessage")
            .into_boxed_slice()
    }

    pub fn from_bytes(data: &[u8]) -> Result<Self, wire::Error> {
        wire::deserialize(data)
    }
}<|MERGE_RESOLUTION|>--- conflicted
+++ resolved
@@ -9,12 +9,8 @@
 use mixnet::{
     address::NodeAddress,
     client::{MessageQueue, MixClient, MixClientConfig},
-<<<<<<< HEAD
     node::{MixNode, MixNodeConfig, Output, PacketQueue},
-=======
-    node::{MixNode, MixNodeConfig, PacketQueue},
     packet::PacketBody,
->>>>>>> e87f36ae
 };
 use nomos_core::wire;
 use nomos_libp2p::{
@@ -137,9 +133,9 @@
 
 impl MixnetNetworkBackend {
     async fn run_mixnode(
-        mut _mixnode: MixNode,
-        _packet_queue: PacketQueue,
-        _swarm_commands_tx: mpsc::Sender<libp2p::Command>,
+        mut mixnode: MixNode,
+        packet_queue: PacketQueue,
+        swarm_commands_tx: mpsc::Sender<libp2p::Command>,
     ) {
         while let Some(output) = mixnode.next().await {
             match output {
