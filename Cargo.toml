[workspace]
# Make sure any excluded crates are still clipped in our CI. Also, make sure they use the same Clippy and rustc lints we specify in this file down below.
exclude = ["nomos-core/proof_statements", "nomos-core/risc0_proofs"]
members = [
  "consensus/cryptarchia-engine",
  "consensus/cryptarchia-sync",
  "ledger/nomos-ledger",
  "mmr",
  "nodes/api-common",
  "nodes/nomos-executor/executor",
  "nodes/nomos-executor/http-client",
  "nodes/nomos-node/http-client",
  "nodes/nomos-node/node",
  "nomos-blend/message",
  "nomos-blend/network",
  "nomos-blend/scheduling",
  "nomos-bundler",
  "nomos-cli",
  "nomos-core/chain-defs",
  "nomos-da/kzgrs",
  "nomos-da/kzgrs-backend",
  "nomos-da/network/core",
  "nomos-da/network/messages",
  "nomos-da/network/subnetworks-assignations",
  "nomos-libp2p",
  "nomos-services/api",
  "nomos-services/blend",
  "nomos-services/chain-service",
  "nomos-services/data-availability/dispersal",
  "nomos-services/data-availability/network",
  "nomos-services/data-availability/sampling",
  "nomos-services/data-availability/verifier",
  "nomos-services/key-management-system",
  "nomos-services/membership",
  "nomos-services/mempool",
  "nomos-services/network",
  "nomos-services/sdp",
  "nomos-services/storage",
  "nomos-services/system-sig",
  "nomos-services/time",
  "nomos-services/tracing",
  "nomos-services/utils",
  "nomos-tracing",
  "nomos-utils",
  "testnet/cfgsync",
  "tests",
  "utxotree",
  "zk/circuits/prover",
  "zk/circuits/utils",
  "zk/circuits/verifier",
  "zk/circuits/witness-generator",
  "zk/groth16",
  "zk/poseidon2",
<<<<<<< HEAD
  "zk/proofs/poc",
=======
  "zk/proofs/pol",
  "zk/proofs/zksign",
>>>>>>> 1a0c42ec
]
resolver = "2"

[workspace.dependencies]
# Internal
bundler                  = { default-features = false, path = "./nomos-bundler" }
cfgsync                  = { default-features = false, path = "./testnet/cfgsync" }
chain-service            = { default-features = false, path = "./nomos-services/chain-service" }
circuits-prover          = { default-features = false, path = "./zk/circuits/prover" }
circuits-utils           = { default-features = false, path = "./zk/circuits/utils" }
circuits-verifier        = { default-features = false, path = "./zk/circuits/verifier" }
common-http-client       = { default-features = false, path = "./nodes/nomos-node/http-client" }
cryptarchia-engine       = { default-features = false, path = "./consensus/cryptarchia-engine" }
cryptarchia-sync         = { default-features = false, path = "./consensus/cryptarchia-sync" }
executor-http-client     = { default-features = false, path = "./nodes/nomos-executor/http-client" }
groth16                  = { default-features = false, path = "./zk/groth16" }
key-management-system    = { default-features = false, path = "./nomos-services/key-management-system" }
kzgrs                    = { default-features = false, path = "./nomos-da/kzgrs" }
kzgrs-backend            = { default-features = false, path = "./nomos-da/kzgrs-backend" }
mmr                      = { default-features = false, path = "./mmr" }
nomos-api                = { default-features = false, path = "./nomos-services/api" }
nomos-blend-message      = { default-features = false, path = "./nomos-blend/message" }
nomos-blend-network      = { default-features = false, path = "./nomos-blend/network" }
nomos-blend-scheduling   = { default-features = false, path = "./nomos-blend/scheduling" }
nomos-blend-service      = { default-features = false, path = "./nomos-services/blend" }
nomos-cli                = { default-features = false, path = "./nomos-cli" }
nomos-core               = { default-features = false, path = "./nomos-core/chain-defs" }
nomos-da-dispersal       = { default-features = false, path = "./nomos-services/data-availability/dispersal" }
nomos-da-messages        = { default-features = false, path = "./nomos-da/network/messages" }
nomos-da-network-core    = { default-features = false, path = "./nomos-da/network/core" }
nomos-da-network-service = { default-features = false, path = "./nomos-services/data-availability/network" }
nomos-da-sampling        = { default-features = false, path = "./nomos-services/data-availability/sampling" }
nomos-da-verifier        = { default-features = false, path = "./nomos-services/data-availability/verifier" }
nomos-executor           = { default-features = false, path = "./nodes/nomos-executor/executor" }
nomos-http-api-common    = { default-features = false, path = "./nodes/api-common" }
nomos-ledger             = { default-features = false, path = "./ledger/nomos-ledger" }
nomos-libp2p             = { default-features = false, path = "./nomos-libp2p" }
nomos-mantle-core        = { default-features = false, path = "./nomos-mantle" }
nomos-membership         = { default-features = false, path = "./nomos-services/membership" }
nomos-mempool            = { default-features = false, path = "./nomos-services/mempool" }
nomos-network            = { default-features = false, path = "./nomos-services/network" }
nomos-node               = { default-features = false, path = "./nodes/nomos-node/node" }
nomos-sdp                = { default-features = false, path = "./nomos-services/sdp" }
nomos-storage            = { default-features = false, path = "./nomos-services/storage" }
nomos-system-sig         = { default-features = false, path = "./nomos-services/system-sig" }
nomos-time               = { default-features = false, path = "./nomos-services/time" }
nomos-tracing            = { default-features = false, path = "./nomos-tracing" }
nomos-tracing-service    = { default-features = false, path = "./nomos-services/tracing" }
nomos-utils              = { default-features = false, path = "./nomos-utils" }
nomos_proof_statements   = { default-features = false, path = "./nomos-core/proof_statements" }
poseidon2                = { default-features = false, path = "./zk/poseidon2" }
services-utils           = { default-features = false, path = "./nomos-services/utils" }
subnetworks-assignations = { default-features = false, path = "./nomos-da/network/subnetworks-assignations" }
tests                    = { default-features = false, path = "./tests" }
utxotree                 = { default-features = false, path = "./utxotree" }
witness-generator        = { default-features = false, path = "zk/circuits/witness-generator" }
zksign                   = { default-features = false, path = "./zk/proofs/zksign" }

# External
blake2            = { default-features = false, version = "0.10" }
bytes             = { default-features = false, version = "1.3" }
cached            = { default-features = false, version = "0.55.1" }
fork_stream       = { default-features = false, version = "0.1.0" }
libp2p            = { default-features = false, version = "0.55" }
libp2p-stream     = { default-features = false, version = "0.3.0-alpha" }
overwatch         = { default-features = false, git = "https://github.com/logos-co/Overwatch", rev = "f5a9902" }
overwatch-derive  = { default-features = false, git = "https://github.com/logos-co/Overwatch", rev = "f5a9902" }
rand              = { default-features = false, version = "0.8" }
reqwest           = { default-features = false, version = "0.12" }
risc0-zkvm        = { default-features = false, version = "2.3.2" }
serde_json        = { default-features = false, version = "1.0" }
serde_with        = { default-features = false, version = "3.12.0" }
tempfile          = { default-features = false, version = "3" }
thiserror         = { default-features = false, version = "2.0" }
tracing           = { default-features = false, version = "0.1" }
utoipa            = { default-features = false, version = "4.0" }
utoipa-swagger-ui = { default-features = false, version = "4.0" }

[workspace.lints.clippy]

# Nursery and allowed nursery warnings (new lints will warn by default)
nursery = { level = "warn", priority = -1 }

# Pedantic and allowed pedantic warnings (new lints will warn by default)
pedantic = { level = "warn", priority = -1 }

similar_names = { level = "allow" }

# Restriction and allowed restriction warnings (new lints will warn by default)
restriction = { level = "warn", priority = -1 }

absolute_paths                    = { level = "allow" }
alloc_instead_of_core             = { level = "allow" }
arbitrary_source_item_ordering    = { level = "allow" }
big_endian_bytes                  = { level = "allow" }
blanket_clippy_restriction_lints  = { level = "allow" }
decimal_literal_representation    = { level = "allow" }
default_numeric_fallback          = { level = "allow" }
deref_by_slicing                  = { level = "allow" }
else_if_without_else              = { level = "allow" }
exhaustive_enums                  = { level = "allow" }
exhaustive_structs                = { level = "allow" }
exit                              = { level = "allow" }
expect_used                       = { level = "allow" }
field_scoped_visibility_modifiers = { level = "allow" }
float_arithmetic                  = { level = "allow" }
get_unwrap                        = { level = "allow" }
host_endian_bytes                 = { level = "allow" }
implicit_return                   = { level = "allow" }
integer_division_remainder_used   = { level = "allow" }
iter_over_hash_type               = { level = "allow" }
let_underscore_must_use           = { level = "allow" }
let_underscore_untyped            = { level = "allow" }
little_endian_bytes               = { level = "allow" }
map_err_ignore                    = { level = "allow" }
min_ident_chars                   = { level = "allow" }
missing_asserts_for_indexing      = { level = "allow" }
missing_docs_in_private_items     = { level = "allow" }
missing_inline_in_public_items    = { level = "allow" }
missing_trait_methods             = { level = "allow" }
mixed_read_write_in_expression    = { level = "allow" }
mod_module_files                  = { level = "allow" }
module_name_repetitions           = { level = "allow" }
modulo_arithmetic                 = { level = "allow" }
panic                             = { level = "allow" }
panic_in_result_fn                = { level = "allow" }
partial_pub_fields                = { level = "allow" }
print_stderr                      = { level = "allow" }
print_stdout                      = { level = "allow" }
pub_use                           = { level = "allow" }
pub_with_shorthand                = { level = "allow" }
question_mark_used                = { level = "allow" }
self_named_module_files           = { level = "allow" }
semicolon_inside_block            = { level = "allow" }
single_call_fn                    = { level = "allow" }
single_char_lifetime_names        = { level = "allow" }
std_instead_of_alloc              = { level = "allow" }
std_instead_of_core               = { level = "allow" }
struct_field_names                = { level = "allow" }
unseparated_literal_suffix        = { level = "allow" }
use_debug                         = { level = "allow" }
wildcard_enum_match_arm           = { level = "allow" }

# TODO: Address these allow-by-default lints at some point by either allowing them permanently or enforce them, and move them to the relative section according to the decision.
# When doing so, please update the same table for all crates that are not part of the workspace.
arithmetic_side_effects     = { level = "allow" }
as_conversions              = { level = "allow" }
as_pointer_underscore       = { level = "allow" }
as_underscore               = { level = "allow" }
assertions_on_result_states = { level = "allow" }
cast_possible_truncation    = { level = "allow" }
cast_possible_wrap          = { level = "allow" }
cast_precision_loss         = { level = "allow" }
cast_sign_loss              = { level = "allow" }
error_impl_error            = { level = "allow" }
impl_trait_in_params        = { level = "allow" }
indexing_slicing            = { level = "allow" }
infinite_loop               = { level = "allow" }
integer_division            = { level = "allow" }
large_stack_frames          = { level = "allow" }
missing_assert_message      = { level = "allow" }
missing_errors_doc          = { level = "allow" }
missing_panics_doc          = { level = "allow" }
pattern_type_mismatch       = { level = "allow" }
redundant_test_prefix       = { level = "allow" }
ref_patterns                = { level = "allow" }
renamed_function_params     = { level = "allow" }
same_name_method            = { level = "allow" }
shadow_reuse                = { level = "allow" }
shadow_same                 = { level = "allow" }
shadow_unrelated            = { level = "allow" }
tests_outside_test_module   = { level = "allow" }
todo                        = { level = "allow" }
unimplemented               = { level = "allow" }
unreachable                 = { level = "allow" }
unwrap_in_result            = { level = "allow" }
unwrap_used                 = { level = "allow" }

[workspace.lints.rust]

# Explicitly allowed lints

unused_crate_dependencies = { level = "allow" } # Too many false positives especially around benchmarking and binaries, which do not have their own `dependencies` section yet. Plus, we have cargo-machete checking unused deps.
unused_results            = { level = "allow" } # We have Clippy lints to warn on unused `must_use` results. This is too pedantic as it complains on EVERY unused result.

# Lints which are allow-by-default but have been changed to "warn"
impl_trait_redundant_captures = { level = "warn" }
missing_unsafe_on_extern      = { level = "warn" }
redundant_imports             = { level = "warn" }
redundant_lifetimes           = { level = "warn" }
single_use_lifetimes          = { level = "warn" }
trivial_numeric_casts         = { level = "warn" }
unsafe_attr_outside_unsafe    = { level = "warn" }
unsafe_op_in_unsafe_fn        = { level = "warn" }
unstable_features             = { level = "warn" }
unused_extern_crates          = { level = "warn" }
unused_import_braces          = { level = "warn" }
unused_lifetimes              = { level = "warn" }
unused_macro_rules            = { level = "warn" }
unused_qualifications         = { level = "warn" }

# TODO: Address these allow-by-default Rustc lints at some point by either allowing them permanently or enforce them, and move them to the relative section according to the decision.
# When doing so, please update the same table for all crates that are not part of the workspace.
absolute_paths_not_starting_with_crate       = { level = "allow" }
ambiguous_negative_literals                  = { level = "allow" }
closure_returning_async_block                = { level = "allow" }
deprecated_safe_2024                         = { level = "allow" }
deref_into_dyn_supertrait                    = { level = "allow" }
edition_2024_expr_fragment_specifier         = { level = "allow" }
elided_lifetimes_in_paths                    = { level = "allow" }
ffi_unwind_calls                             = { level = "allow" }
impl_trait_overcaptures                      = { level = "allow" }
let_underscore_drop                          = { level = "allow" }
linker_messages                              = { level = "allow" }
macro_use_extern_crate                       = { level = "allow" }
missing_copy_implementations                 = { level = "allow" }
missing_debug_implementations                = { level = "allow" }
missing_docs                                 = { level = "allow" }
rust_2021_incompatible_closure_captures      = { level = "allow" }
rust_2021_incompatible_or_patterns           = { level = "allow" }
rust_2021_prefixes_incompatible_syntax       = { level = "allow" }
rust_2021_prelude_collisions                 = { level = "allow" }
rust_2024_guarded_string_incompatible_syntax = { level = "allow" }
rust_2024_incompatible_pat                   = { level = "allow" }
rust_2024_prelude_collisions                 = { level = "allow" }
tail_expr_drop_order                         = { level = "allow" }
trivial_casts                                = { level = "allow" }
unit_bindings                                = { level = "allow" }
unreachable_pub                              = { level = "allow" }
unsafe_code                                  = { level = "allow" }
variant_size_differences                     = { level = "allow" }

[workspace.package]
license = "MIT or Apache-2.0"<|MERGE_RESOLUTION|>--- conflicted
+++ resolved
@@ -51,12 +51,9 @@
   "zk/circuits/witness-generator",
   "zk/groth16",
   "zk/poseidon2",
-<<<<<<< HEAD
   "zk/proofs/poc",
-=======
   "zk/proofs/pol",
   "zk/proofs/zksign",
->>>>>>> 1a0c42ec
 ]
 resolver = "2"
 
