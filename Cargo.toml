[workspace]
# Make sure any excluded crates are still clipped in our CI. Also, make sure they use the same Clippy and rustc lints we specify in this file down below.
exclude = ["nomos-core/proof_statements", "nomos-core/risc0_proofs"]
members = [
  "consensus/cryptarchia-engine",
  "consensus/cryptarchia-sync",
  "ledger/nomos-ledger",
  "mmr",
  "nodes/api-common",
  "nodes/nomos-executor/executor",
  "nodes/nomos-executor/http-client",
  "nodes/nomos-node/http-client",
  "nodes/nomos-node/node",
  "nomos-blend/message",
  "nomos-blend/network",
  "nomos-blend/scheduling",
  "nomos-bundler",
  "nomos-cli",
  "nomos-core/chain-defs",
  "nomos-da/kzgrs",
  "nomos-da/kzgrs-backend",
  "nomos-da/network/core",
  "nomos-da/network/messages",
  "nomos-da/network/subnetworks-assignations",
  "nomos-libp2p",
  "nomos-services/api",
  "nomos-services/blend",
  "nomos-services/chain-service",
  "nomos-services/data-availability/dispersal",
  "nomos-services/data-availability/network",
  "nomos-services/data-availability/sampling",
  "nomos-services/data-availability/verifier",
  "nomos-services/key-management-system",
  "nomos-services/membership",
  "nomos-services/mempool",
  "nomos-services/network",
  "nomos-services/sdp",
  "nomos-services/storage",
  "nomos-services/system-sig",
  "nomos-services/time",
  "nomos-services/tracing",
  "nomos-services/utils",
  "nomos-tracing",
  "nomos-utils",
  "testnet/cfgsync",
  "tests",
  "utxotree",
  "zk/circuits/prover",
  "zk/circuits/utils",
  "zk/circuits/verifier",
  "zk/circuits/witness_generators/core",
  "zk/circuits/witness_generators/pol",
  "zk/groth16",
  "zk/poseidon2",
]
resolver = "2"

[workspace.dependencies]
# Internal
<<<<<<< HEAD
bundler                  = { default-features = false, path = "./nomos-bundler" }
cfgsync                  = { default-features = false, path = "./testnet/cfgsync" }
chain-service            = { default-features = false, path = "./nomos-services/chain-service" }
circuits-prover          = { default-features = false, path = "zk/circuits/prover" }
circuits-utils           = { default-features = false, path = "zk/circuits/utils" }
circuits-verifier        = { default-features = false, path = "zk/circuits/verifier" }
common-http-client       = { default-features = false, path = "./nodes/nomos-node/http-client" }
cryptarchia-engine       = { default-features = false, path = "./consensus/cryptarchia-engine" }
cryptarchia-sync         = { default-features = false, path = "./consensus/cryptarchia-sync" }
executor-http-client     = { default-features = false, path = "./nodes/nomos-executor/http-client" }
key-management-system    = { default-features = false, path = "./nomos-services/key-management-system" }
kzgrs                    = { default-features = false, path = "./nomos-da/kzgrs" }
kzgrs-backend            = { default-features = false, path = "./nomos-da/kzgrs-backend" }
mmr                      = { default-features = false, path = "./mmr" }
nomos-api                = { default-features = false, path = "./nomos-services/api" }
nomos-blend-message      = { default-features = false, path = "./nomos-blend/message" }
nomos-blend-network      = { default-features = false, path = "./nomos-blend/network" }
nomos-blend-scheduling   = { default-features = false, path = "./nomos-blend/scheduling" }
nomos-blend-service      = { default-features = false, path = "./nomos-services/blend" }
nomos-cli                = { default-features = false, path = "./nomos-cli" }
nomos-core               = { default-features = false, path = "./nomos-core/chain-defs" }
nomos-da-dispersal       = { default-features = false, path = "./nomos-services/data-availability/dispersal" }
nomos-da-messages        = { default-features = false, path = "./nomos-da/network/messages" }
nomos-da-network-core    = { default-features = false, path = "./nomos-da/network/core" }
nomos-da-network-service = { default-features = false, path = "./nomos-services/data-availability/network" }
nomos-da-sampling        = { default-features = false, path = "./nomos-services/data-availability/sampling" }
nomos-da-verifier        = { default-features = false, path = "./nomos-services/data-availability/verifier" }
nomos-executor           = { default-features = false, path = "./nodes/nomos-executor/executor" }
nomos-http-api-common    = { default-features = false, path = "./nodes/api-common" }
nomos-ledger             = { default-features = false, path = "./ledger/nomos-ledger" }
nomos-libp2p             = { default-features = false, path = "./nomos-libp2p" }
nomos-mantle-core        = { default-features = false, path = "./nomos-mantle" }
nomos-membership         = { default-features = false, path = "./nomos-services/membership" }
nomos-mempool            = { default-features = false, path = "./nomos-services/mempool" }
nomos-network            = { default-features = false, path = "./nomos-services/network" }
nomos-node               = { default-features = false, path = "./nodes/nomos-node/node" }
nomos-sdp                = { default-features = false, path = "./nomos-services/sdp" }
nomos-storage            = { default-features = false, path = "./nomos-services/storage" }
nomos-system-sig         = { default-features = false, path = "./nomos-services/system-sig" }
nomos-time               = { default-features = false, path = "./nomos-services/time" }
nomos-tracing            = { default-features = false, path = "./nomos-tracing" }
nomos-tracing-service    = { default-features = false, path = "./nomos-services/tracing" }
nomos-utils              = { default-features = false, path = "./nomos-utils" }
nomos_proof_statements   = { default-features = false, path = "./nomos-core/proof_statements" }
pol-witness-generator    = { default-features = false, path = "zk/circuits/witness_generators/pol" }
services-utils           = { default-features = false, path = "./nomos-services/utils" }
subnetworks-assignations = { default-features = false, path = "./nomos-da/network/subnetworks-assignations" }
tests                    = { default-features = false, path = "./tests" }
utxotree                 = { default-features = false, path = "./utxotree" }
witness-generator-core   = { default-features = false, path = "./zk/circuits/witness_generators/core" }
=======
bundler                  = { path = "./nomos-bundler" }
cfgsync                  = { path = "./testnet/cfgsync" }
chain-service            = { path = "./nomos-services/chain-service" }
circuits-prover          = { path = "./zk/circuits/prover" }
circuits-utils           = { path = "./zk/circuits/utils" }
circuits-verifier        = { path = "./zk/circuits/verifier" }
common-http-client       = { path = "./nodes/nomos-node/http-client" }
cryptarchia-engine       = { path = "./consensus/cryptarchia-engine" }
cryptarchia-sync         = { path = "./consensus/cryptarchia-sync" }
executor-http-client     = { path = "./nodes/nomos-executor/http-client" }
groth16                  = { path = "./zk/groth16" }
key-management-system    = { path = "./nomos-services/key-management-system" }
kzgrs                    = { path = "./nomos-da/kzgrs" }
kzgrs-backend            = { path = "./nomos-da/kzgrs-backend" }
mmr                      = { path = "./mmr" }
nomos-api                = { path = "./nomos-services/api" }
nomos-blend-message      = { path = "./nomos-blend/message" }
nomos-blend-network      = { path = "./nomos-blend/network" }
nomos-blend-scheduling   = { path = "./nomos-blend/scheduling" }
nomos-blend-service      = { path = "./nomos-services/blend" }
nomos-cli                = { path = "./nomos-cli" }
nomos-core               = { path = "./nomos-core/chain-defs" }
nomos-da-dispersal       = { path = "./nomos-services/data-availability/dispersal" }
nomos-da-messages        = { path = "./nomos-da/network/messages" }
nomos-da-network-core    = { path = "./nomos-da/network/core" }
nomos-da-network-service = { path = "./nomos-services/data-availability/network" }
nomos-da-sampling        = { path = "./nomos-services/data-availability/sampling" }
nomos-da-verifier        = { path = "./nomos-services/data-availability/verifier" }
nomos-executor           = { path = "./nodes/nomos-executor/executor", default-features = false }
nomos-http-api-common    = { path = "./nodes/api-common" }
nomos-ledger             = { path = "./ledger/nomos-ledger" }
nomos-libp2p             = { path = "./nomos-libp2p" }
nomos-mantle-core        = { path = "./nomos-mantle" }
nomos-membership         = { path = "./nomos-services/membership" }
nomos-mempool            = { path = "./nomos-services/mempool" }
nomos-network            = { path = "./nomos-services/network" }
nomos-node               = { path = "./nodes/nomos-node/node", default-features = false }
nomos-sdp                = { path = "./nomos-services/sdp" }
nomos-storage            = { path = "./nomos-services/storage" }
nomos-system-sig         = { path = "./nomos-services/system-sig" }
nomos-time               = { path = "./nomos-services/time" }
nomos-tracing            = { path = "./nomos-tracing" }
nomos-tracing-service    = { path = "./nomos-services/tracing" }
nomos-utils              = { path = "./nomos-utils" }
nomos_proof_statements   = { path = "./nomos-core/proof_statements" }
pol-witness-generator    = { path = "./zk/circuits/witness_generators/pol" }
poseidon2                = { path = "./zk/poseidon2" }
services-utils           = { path = "./nomos-services/utils" }
subnetworks-assignations = { path = "./nomos-da/network/subnetworks-assignations" }
tests                    = { path = "./tests" }
utxotree                 = { path = "./utxotree" }
witness-generator-core   = { path = "./zk/circuits/witness_generators/core" }
>>>>>>> 20a3bfc7

# External
blake2            = { default-features = false, version = "0.10" }
bytes             = { default-features = false, version = "1.3" }
cached            = { default-features = false, version = "0.55.1" }
fork_stream       = { default-features = false, version = "0.1.0" }
libp2p            = { default-features = false, version = "0.55" }
libp2p-stream     = { default-features = false, version = "0.3.0-alpha" }
overwatch         = { default-features = false, git = "https://github.com/logos-co/Overwatch", rev = "f5a9902" }
overwatch-derive  = { default-features = false, git = "https://github.com/logos-co/Overwatch", rev = "f5a9902" }
rand              = { default-features = false, version = "0.8" }
reqwest           = { default-features = false, version = "0.12" }
risc0-zkvm        = { default-features = false, version = "2.3.2" }
serde_with        = { default-features = false, version = "3.12.0" }
tempfile          = { default-features = false, version = "3" }
tracing           = { default-features = false, version = "0.1" }
utoipa            = { default-features = false, version = "4.0" }
utoipa-swagger-ui = { default-features = false, version = "4.0" }

[workspace.lints.clippy]

# Nursery and allowed nursery warnings (new lints will warn by default)
nursery = { level = "warn", priority = -1 }

# Pedantic and allowed pedantic warnings (new lints will warn by default)
pedantic = { level = "warn", priority = -1 }

similar_names = { level = "allow" }

# Restriction and allowed restriction warnings (new lints will warn by default)
restriction = { level = "warn", priority = -1 }

absolute_paths                    = { level = "allow" }
alloc_instead_of_core             = { level = "allow" }
arbitrary_source_item_ordering    = { level = "allow" }
big_endian_bytes                  = { level = "allow" }
blanket_clippy_restriction_lints  = { level = "allow" }
decimal_literal_representation    = { level = "allow" }
default_numeric_fallback          = { level = "allow" }
deref_by_slicing                  = { level = "allow" }
else_if_without_else              = { level = "allow" }
exhaustive_enums                  = { level = "allow" }
exhaustive_structs                = { level = "allow" }
exit                              = { level = "allow" }
expect_used                       = { level = "allow" }
field_scoped_visibility_modifiers = { level = "allow" }
float_arithmetic                  = { level = "allow" }
get_unwrap                        = { level = "allow" }
host_endian_bytes                 = { level = "allow" }
implicit_return                   = { level = "allow" }
integer_division_remainder_used   = { level = "allow" }
iter_over_hash_type               = { level = "allow" }
let_underscore_must_use           = { level = "allow" }
let_underscore_untyped            = { level = "allow" }
little_endian_bytes               = { level = "allow" }
map_err_ignore                    = { level = "allow" }
min_ident_chars                   = { level = "allow" }
missing_asserts_for_indexing      = { level = "allow" }
missing_docs_in_private_items     = { level = "allow" }
missing_inline_in_public_items    = { level = "allow" }
missing_trait_methods             = { level = "allow" }
mixed_read_write_in_expression    = { level = "allow" }
mod_module_files                  = { level = "allow" }
module_name_repetitions           = { level = "allow" }
modulo_arithmetic                 = { level = "allow" }
panic                             = { level = "allow" }
panic_in_result_fn                = { level = "allow" }
partial_pub_fields                = { level = "allow" }
print_stderr                      = { level = "allow" }
print_stdout                      = { level = "allow" }
pub_use                           = { level = "allow" }
pub_with_shorthand                = { level = "allow" }
question_mark_used                = { level = "allow" }
self_named_module_files           = { level = "allow" }
semicolon_inside_block            = { level = "allow" }
single_call_fn                    = { level = "allow" }
single_char_lifetime_names        = { level = "allow" }
std_instead_of_alloc              = { level = "allow" }
std_instead_of_core               = { level = "allow" }
struct_field_names                = { level = "allow" }
unseparated_literal_suffix        = { level = "allow" }
use_debug                         = { level = "allow" }
wildcard_enum_match_arm           = { level = "allow" }

# TODO: Address these allow-by-default lints at some point by either allowing them permanently or enforce them, and move them to the relative section according to the decision.
# When doing so, please update the same table for all crates that are not part of the workspace.
arithmetic_side_effects     = { level = "allow" }
as_conversions              = { level = "allow" }
as_pointer_underscore       = { level = "allow" }
as_underscore               = { level = "allow" }
assertions_on_result_states = { level = "allow" }
cast_possible_truncation    = { level = "allow" }
cast_possible_wrap          = { level = "allow" }
cast_precision_loss         = { level = "allow" }
cast_sign_loss              = { level = "allow" }
error_impl_error            = { level = "allow" }
impl_trait_in_params        = { level = "allow" }
indexing_slicing            = { level = "allow" }
infinite_loop               = { level = "allow" }
integer_division            = { level = "allow" }
large_stack_frames          = { level = "allow" }
missing_assert_message      = { level = "allow" }
missing_errors_doc          = { level = "allow" }
missing_panics_doc          = { level = "allow" }
pattern_type_mismatch       = { level = "allow" }
redundant_test_prefix       = { level = "allow" }
ref_patterns                = { level = "allow" }
renamed_function_params     = { level = "allow" }
same_name_method            = { level = "allow" }
shadow_reuse                = { level = "allow" }
shadow_same                 = { level = "allow" }
shadow_unrelated            = { level = "allow" }
tests_outside_test_module   = { level = "allow" }
todo                        = { level = "allow" }
unimplemented               = { level = "allow" }
unreachable                 = { level = "allow" }
unwrap_in_result            = { level = "allow" }
unwrap_used                 = { level = "allow" }

[workspace.lints.rust]

# Explicitly allowed lints

unused_crate_dependencies = { level = "allow" } # Too many false positives especially around benchmarking and binaries, which do not have their own `dependencies` section yet. Plus, we have cargo-machete checking unused deps.
unused_results            = { level = "allow" } # We have Clippy lints to warn on unused `must_use` results. This is too pedantic as it complains on EVERY unused result.

# Lints which are allow-by-default but have been changed to "warn"
impl_trait_redundant_captures = { level = "warn" }
missing_unsafe_on_extern      = { level = "warn" }
redundant_imports             = { level = "warn" }
redundant_lifetimes           = { level = "warn" }
single_use_lifetimes          = { level = "warn" }
trivial_numeric_casts         = { level = "warn" }
unsafe_attr_outside_unsafe    = { level = "warn" }
unsafe_op_in_unsafe_fn        = { level = "warn" }
unstable_features             = { level = "warn" }
unused_extern_crates          = { level = "warn" }
unused_import_braces          = { level = "warn" }
unused_lifetimes              = { level = "warn" }
unused_macro_rules            = { level = "warn" }
unused_qualifications         = { level = "warn" }

# TODO: Address these allow-by-default Rustc lints at some point by either allowing them permanently or enforce them, and move them to the relative section according to the decision.
# When doing so, please update the same table for all crates that are not part of the workspace.
absolute_paths_not_starting_with_crate       = { level = "allow" }
ambiguous_negative_literals                  = { level = "allow" }
closure_returning_async_block                = { level = "allow" }
deprecated_safe_2024                         = { level = "allow" }
deref_into_dyn_supertrait                    = { level = "allow" }
edition_2024_expr_fragment_specifier         = { level = "allow" }
elided_lifetimes_in_paths                    = { level = "allow" }
ffi_unwind_calls                             = { level = "allow" }
impl_trait_overcaptures                      = { level = "allow" }
let_underscore_drop                          = { level = "allow" }
linker_messages                              = { level = "allow" }
macro_use_extern_crate                       = { level = "allow" }
missing_copy_implementations                 = { level = "allow" }
missing_debug_implementations                = { level = "allow" }
missing_docs                                 = { level = "allow" }
rust_2021_incompatible_closure_captures      = { level = "allow" }
rust_2021_incompatible_or_patterns           = { level = "allow" }
rust_2021_prefixes_incompatible_syntax       = { level = "allow" }
rust_2021_prelude_collisions                 = { level = "allow" }
rust_2024_guarded_string_incompatible_syntax = { level = "allow" }
rust_2024_incompatible_pat                   = { level = "allow" }
rust_2024_prelude_collisions                 = { level = "allow" }
tail_expr_drop_order                         = { level = "allow" }
trivial_casts                                = { level = "allow" }
unit_bindings                                = { level = "allow" }
unreachable_pub                              = { level = "allow" }
unsafe_code                                  = { level = "allow" }
variant_size_differences                     = { level = "allow" }

[workspace.package]
license = "MIT or Apache-2.0"<|MERGE_RESOLUTION|>--- conflicted
+++ resolved
@@ -57,7 +57,6 @@
 
 [workspace.dependencies]
 # Internal
-<<<<<<< HEAD
 bundler                  = { default-features = false, path = "./nomos-bundler" }
 cfgsync                  = { default-features = false, path = "./testnet/cfgsync" }
 chain-service            = { default-features = false, path = "./nomos-services/chain-service" }
@@ -68,6 +67,7 @@
 cryptarchia-engine       = { default-features = false, path = "./consensus/cryptarchia-engine" }
 cryptarchia-sync         = { default-features = false, path = "./consensus/cryptarchia-sync" }
 executor-http-client     = { default-features = false, path = "./nodes/nomos-executor/http-client" }
+groth16                  = { default-features = false, path = "./zk/groth16" }
 key-management-system    = { default-features = false, path = "./nomos-services/key-management-system" }
 kzgrs                    = { default-features = false, path = "./nomos-da/kzgrs" }
 kzgrs-backend            = { default-features = false, path = "./nomos-da/kzgrs-backend" }
@@ -103,65 +103,12 @@
 nomos-utils              = { default-features = false, path = "./nomos-utils" }
 nomos_proof_statements   = { default-features = false, path = "./nomos-core/proof_statements" }
 pol-witness-generator    = { default-features = false, path = "zk/circuits/witness_generators/pol" }
+poseidon2                = { default-features = false, path = "./zk/poseidon2" }
 services-utils           = { default-features = false, path = "./nomos-services/utils" }
 subnetworks-assignations = { default-features = false, path = "./nomos-da/network/subnetworks-assignations" }
 tests                    = { default-features = false, path = "./tests" }
 utxotree                 = { default-features = false, path = "./utxotree" }
 witness-generator-core   = { default-features = false, path = "./zk/circuits/witness_generators/core" }
-=======
-bundler                  = { path = "./nomos-bundler" }
-cfgsync                  = { path = "./testnet/cfgsync" }
-chain-service            = { path = "./nomos-services/chain-service" }
-circuits-prover          = { path = "./zk/circuits/prover" }
-circuits-utils           = { path = "./zk/circuits/utils" }
-circuits-verifier        = { path = "./zk/circuits/verifier" }
-common-http-client       = { path = "./nodes/nomos-node/http-client" }
-cryptarchia-engine       = { path = "./consensus/cryptarchia-engine" }
-cryptarchia-sync         = { path = "./consensus/cryptarchia-sync" }
-executor-http-client     = { path = "./nodes/nomos-executor/http-client" }
-groth16                  = { path = "./zk/groth16" }
-key-management-system    = { path = "./nomos-services/key-management-system" }
-kzgrs                    = { path = "./nomos-da/kzgrs" }
-kzgrs-backend            = { path = "./nomos-da/kzgrs-backend" }
-mmr                      = { path = "./mmr" }
-nomos-api                = { path = "./nomos-services/api" }
-nomos-blend-message      = { path = "./nomos-blend/message" }
-nomos-blend-network      = { path = "./nomos-blend/network" }
-nomos-blend-scheduling   = { path = "./nomos-blend/scheduling" }
-nomos-blend-service      = { path = "./nomos-services/blend" }
-nomos-cli                = { path = "./nomos-cli" }
-nomos-core               = { path = "./nomos-core/chain-defs" }
-nomos-da-dispersal       = { path = "./nomos-services/data-availability/dispersal" }
-nomos-da-messages        = { path = "./nomos-da/network/messages" }
-nomos-da-network-core    = { path = "./nomos-da/network/core" }
-nomos-da-network-service = { path = "./nomos-services/data-availability/network" }
-nomos-da-sampling        = { path = "./nomos-services/data-availability/sampling" }
-nomos-da-verifier        = { path = "./nomos-services/data-availability/verifier" }
-nomos-executor           = { path = "./nodes/nomos-executor/executor", default-features = false }
-nomos-http-api-common    = { path = "./nodes/api-common" }
-nomos-ledger             = { path = "./ledger/nomos-ledger" }
-nomos-libp2p             = { path = "./nomos-libp2p" }
-nomos-mantle-core        = { path = "./nomos-mantle" }
-nomos-membership         = { path = "./nomos-services/membership" }
-nomos-mempool            = { path = "./nomos-services/mempool" }
-nomos-network            = { path = "./nomos-services/network" }
-nomos-node               = { path = "./nodes/nomos-node/node", default-features = false }
-nomos-sdp                = { path = "./nomos-services/sdp" }
-nomos-storage            = { path = "./nomos-services/storage" }
-nomos-system-sig         = { path = "./nomos-services/system-sig" }
-nomos-time               = { path = "./nomos-services/time" }
-nomos-tracing            = { path = "./nomos-tracing" }
-nomos-tracing-service    = { path = "./nomos-services/tracing" }
-nomos-utils              = { path = "./nomos-utils" }
-nomos_proof_statements   = { path = "./nomos-core/proof_statements" }
-pol-witness-generator    = { path = "./zk/circuits/witness_generators/pol" }
-poseidon2                = { path = "./zk/poseidon2" }
-services-utils           = { path = "./nomos-services/utils" }
-subnetworks-assignations = { path = "./nomos-da/network/subnetworks-assignations" }
-tests                    = { path = "./tests" }
-utxotree                 = { path = "./utxotree" }
-witness-generator-core   = { path = "./zk/circuits/witness_generators/core" }
->>>>>>> 20a3bfc7
 
 # External
 blake2            = { default-features = false, version = "0.10" }
