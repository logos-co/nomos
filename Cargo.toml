--- conflicted
+++ resolved
@@ -83,12 +83,8 @@
 nomos-libp2p             = { path = "./nomos-libp2p" }
 nomos-mempool            = { path = "./nomos-services/mempool" }
 nomos-network            = { path = "./nomos-services/network" }
-<<<<<<< HEAD
-nomos-node               = { path = "./nodes/nomos-node", default-features = false }
+nomos-node               = { path = "./nodes/nomos-node/node", default-features = false }
 nomos-sdp-core           = { path = "./nomos-sdp" }
-=======
-nomos-node               = { path = "./nodes/nomos-node/node", default-features = false }
->>>>>>> aeb806ae
 nomos-storage            = { path = "./nomos-services/storage" }
 nomos-system-sig         = { path = "./nomos-services/system-sig" }
 nomos-time               = { path = "./nomos-services/time" }
