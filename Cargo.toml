[workspace]
# Make sure any excluded crates are still clipped in our CI.
exclude = ["nomos-core/cl", "nomos-core/proof_statements", "nomos-core/risc0_proofs"]
members = [
  "consensus/cryptarchia-engine",
  "ledger/nomos-ledger",
  "nodes/api-common",
  "nodes/nomos-executor/executor",
  "nodes/nomos-executor/http-client",
  "nodes/nomos-node/http-client",
  "nodes/nomos-node/node",
  "nomos-blend/core",
  "nomos-blend/message",
  "nomos-blend/network",
  "nomos-bundler",
  "nomos-cli",
  "nomos-core/chain-defs",
  "nomos-da/kzgrs",
  "nomos-da/kzgrs-backend",
  "nomos-da/network/core",
  "nomos-da/network/messages",
  "nomos-da/network/subnetworks-assignations",
  "nomos-libp2p",
  "nomos-sdp",
  "nomos-services/api",
  "nomos-services/blend",
  "nomos-services/cryptarchia-consensus",
  "nomos-services/data-availability/dispersal",
  "nomos-services/data-availability/indexer",
  "nomos-services/data-availability/network",
  "nomos-services/data-availability/sampling",
  "nomos-services/data-availability/verifier",
  "nomos-services/key-management-system",
  "nomos-services/membership",
  "nomos-services/mempool",
  "nomos-services/network",
  "nomos-services/sdp",
  "nomos-services/storage",
  "nomos-services/system-sig",
  "nomos-services/time",
  "nomos-services/tracing",
  "nomos-services/utils",
  "nomos-tracing",
  "nomos-utils",
  "testnet/cfgsync",
  "tests",
]
resolver = "2"

[workspace.dependencies]
# Internal
bundler                  = { path = "./nomos-bundler" }
cfgsync                  = { path = "./testnet/cfgsync" }
cl                       = { path = "./nomos-core/cl" }
common-http-client       = { path = "./nodes/nomos-node/http-client" }
cryptarchia-consensus    = { path = "./nomos-services/cryptarchia-consensus" }
cryptarchia-engine       = { path = "./consensus/cryptarchia-engine" }
executor-http-client     = { path = "./nodes/nomos-executor/http-client" }
key-management-system    = { path = "./nomos-services/key-management-system" }
kzgrs                    = { path = "./nomos-da/kzgrs" }
kzgrs-backend            = { path = "./nomos-da/kzgrs-backend" }
nomos-api                = { path = "./nomos-services/api" }
nomos-blend              = { path = "./nomos-blend/core" }
nomos-blend-message      = { path = "./nomos-blend/message" }
nomos-blend-network      = { path = "./nomos-blend/network" }
nomos-blend-service      = { path = "./nomos-services/blend" }
nomos-cli                = { path = "./nomos-cli" }
nomos-core               = { path = "./nomos-core/chain-defs" }
nomos-da-dispersal       = { path = "./nomos-services/data-availability/dispersal" }
nomos-da-indexer         = { path = "./nomos-services/data-availability/indexer" }
nomos-da-messages        = { path = "./nomos-da/network/messages" }
nomos-da-network-core    = { path = "./nomos-da/network/core" }
nomos-da-network-service = { path = "./nomos-services/data-availability/network" }
nomos-da-sampling        = { path = "./nomos-services/data-availability/sampling" }
nomos-da-verifier        = { path = "./nomos-services/data-availability/verifier" }
nomos-executor           = { path = "./nodes/nomos-executor/executor", default-features = false }
nomos-http-api-common    = { path = "./nodes/api-common" }
nomos-ledger             = { path = "./ledger/nomos-ledger" }
nomos-libp2p             = { path = "./nomos-libp2p" }
nomos-membership         = { path = "./nomos-services/membership" }
nomos-mempool            = { path = "./nomos-services/mempool" }
nomos-network            = { path = "./nomos-services/network" }
nomos-node               = { path = "./nodes/nomos-node/node", default-features = false }
nomos-sdp                = { path = "./nomos-services/sdp" }
nomos-sdp-core           = { path = "./nomos-sdp" }
nomos-storage            = { path = "./nomos-services/storage" }
nomos-system-sig         = { path = "./nomos-services/system-sig" }
nomos-time               = { path = "./nomos-services/time" }
nomos-tracing            = { path = "./nomos-tracing" }
nomos-tracing-service    = { path = "./nomos-services/tracing" }
nomos-utils              = { path = "./nomos-utils" }
nomos_proof_statements   = { path = "./nomos-core/proof_statements" }
services-utils           = { path = "./nomos-services/utils" }
subnetworks-assignations = { path = "./nomos-da/network/subnetworks-assignations" }
tests                    = { path = "./tests" }

# External
bytes            = "1.3"
cached           = { version = "0.55.1", default-features = false }
libp2p           = "0.55"
overwatch        = { git = "https://github.com/logos-co/Overwatch", rev = "f0895b8" }
overwatch-derive = { git = "https://github.com/logos-co/Overwatch", rev = "f0895b8" }
<<<<<<< HEAD
reqwest          = "=0.12.15"                                                         # there is a bug in 0.12.16 that breaks compilation
=======
reqwest          = "=0.12.15"                                                         # there is a bug in 0.12.16 that breaks compilation https://github.com/seanmonstar/reqwest/issues/2695
>>>>>>> 4933543a
risc0-zkvm       = "2.0.0"
serde_with       = "3.12.0"

[workspace.package]
license = "MIT or Apache-2.0"<|MERGE_RESOLUTION|>--- conflicted
+++ resolved
@@ -100,11 +100,7 @@
 libp2p           = "0.55"
 overwatch        = { git = "https://github.com/logos-co/Overwatch", rev = "f0895b8" }
 overwatch-derive = { git = "https://github.com/logos-co/Overwatch", rev = "f0895b8" }
-<<<<<<< HEAD
-reqwest          = "=0.12.15"                                                         # there is a bug in 0.12.16 that breaks compilation
-=======
 reqwest          = "=0.12.15"                                                         # there is a bug in 0.12.16 that breaks compilation https://github.com/seanmonstar/reqwest/issues/2695
->>>>>>> 4933543a
 risc0-zkvm       = "2.0.0"
 serde_with       = "3.12.0"
 
