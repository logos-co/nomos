--- conflicted
+++ resolved
@@ -105,13 +105,9 @@
 nomos-tracing-service    = { default-features = false, path = "./nomos-services/tracing" }
 nomos-utils              = { default-features = false, path = "./nomos-utils" }
 nomos_proof_statements   = { default-features = false, path = "./nomos-core/proof_statements" }
-<<<<<<< HEAD
 poc                      = { default-features = false, path = "./zk/proofs/poc" }
 pol                      = { default-features = false, path = "./zk/proofs/pol" }
-=======
-pol                      = { default-features = false, path = "zk/proofs/pol" }
 poq                      = { default-features = false, path = "zk/proofs/poq" }
->>>>>>> dbe6129f
 poseidon2                = { default-features = false, path = "./zk/poseidon2" }
 services-utils           = { default-features = false, path = "./nomos-services/utils" }
 subnetworks-assignations = { default-features = false, path = "./nomos-da/network/subnetworks-assignations" }
