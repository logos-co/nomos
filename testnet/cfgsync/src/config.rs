use std::{
    collections::{BTreeSet, HashMap},
    net::Ipv4Addr,
    str::FromStr as _,
    time::Duration,
};

use nomos_core::sdp::{Locator, ServiceType};
<<<<<<< HEAD
use nomos_libp2p::{ed25519, multiaddr, Multiaddr, PeerId};
use nomos_membership::{
    backends::membership::MembershipBackendSettings, MembershipServiceSettings,
};
=======
use nomos_libp2p::{ed25519, multiaddr, Multiaddr};
use nomos_membership::{backends::mock::MockMembershipBackendSettings, MembershipServiceSettings};
>>>>>>> 1e7d4117
use nomos_tracing_service::{LoggerLayer, MetricsLayer, TracingLayer, TracingSettings};
use nomos_utils::net::get_available_udp_port;
use rand::{thread_rng, Rng as _};
use tests::{
    secret_key_to_provider_id,
    topology::configs::{
        api::GeneralApiConfig,
        blend::create_blend_configs,
        bootstrap::create_bootstrap_configs,
        consensus::{create_consensus_configs, ConsensusParams},
        da::{create_da_configs, DaParams},
        membership::GeneralMembershipConfig,
        network::{create_network_configs, NetworkParams},
        time::default_time_config,
        tracing::GeneralTracingConfig,
        GeneralConfig,
    },
};

const DEFAULT_LIBP2P_NETWORK_PORT: u16 = 3000;
const DEFAULT_DA_NETWORK_PORT: u16 = 3300;
const DEFAULT_BLEND_PORT: u16 = 3400;
const DEFAULT_API_PORT: u16 = 18080;

#[derive(Eq, PartialEq, Hash, Clone)]
pub enum HostKind {
    Validator,
    Executor,
}

#[derive(Eq, PartialEq, Hash, Clone)]
pub struct Host {
    pub kind: HostKind,
    pub ip: Ipv4Addr,
    pub identifier: String,
    pub network_port: u16,
    pub da_network_port: u16,
    pub blend_port: u16,
}

impl Host {
    #[must_use]
    pub const fn default_validator_from_ip(ip: Ipv4Addr, identifier: String) -> Self {
        Self {
            kind: HostKind::Validator,
            ip,
            identifier,
            network_port: DEFAULT_LIBP2P_NETWORK_PORT,
            da_network_port: DEFAULT_DA_NETWORK_PORT,
            blend_port: DEFAULT_BLEND_PORT,
        }
    }

    #[must_use]
    pub const fn default_executor_from_ip(ip: Ipv4Addr, identifier: String) -> Self {
        Self {
            kind: HostKind::Executor,
            ip,
            identifier,
            network_port: DEFAULT_LIBP2P_NETWORK_PORT,
            da_network_port: DEFAULT_DA_NETWORK_PORT,
            blend_port: DEFAULT_BLEND_PORT,
        }
    }
}

#[must_use]
pub fn create_node_configs(
    consensus_params: &ConsensusParams,
    da_params: &DaParams,
    tracing_settings: &TracingSettings,
    hosts: Vec<Host>,
) -> HashMap<Host, GeneralConfig> {
    let mut ids = vec![[0; 32]; consensus_params.n_participants];
    let mut ports = vec![];
    for id in &mut ids {
        thread_rng().fill(id);
        ports.push(get_available_udp_port().unwrap());
    }

    let consensus_configs = create_consensus_configs(&ids, consensus_params);
    let bootstrap_configs = create_bootstrap_configs(&ids, Duration::from_secs(60));
    let da_configs = create_da_configs(&ids, da_params, &ports);
    let network_configs = create_network_configs(&ids, &NetworkParams::default());
    let membership_configs = create_membership_configs(&ids, &hosts);
    let blend_configs = create_blend_configs(
        &ids,
        hosts
            .iter()
            .map(|h| h.blend_port)
            .collect::<Vec<_>>()
            .as_slice(),
    );
    let api_configs = ids
        .iter()
        .map(|_| GeneralApiConfig {
            address: format!("0.0.0.0:{DEFAULT_API_PORT}").parse().unwrap(),
        })
        .collect::<Vec<_>>();
    let mut configured_hosts = HashMap::new();

    // Rebuild DA address lists.
    let host_network_init_peers = update_network_init_peers(&hosts);

    for (i, host) in hosts.into_iter().enumerate() {
        let consensus_config = consensus_configs[i].clone();
        let api_config = api_configs[i].clone();

        // DA Libp2p network config.
        let mut da_config = da_configs[i].clone();
        da_config.listening_address = Multiaddr::from_str(&format!(
            "/ip4/0.0.0.0/udp/{}/quic-v1",
            host.da_network_port,
        ))
        .unwrap();
        if matches!(host.kind, HostKind::Validator) {
            da_config.policy_settings.min_dispersal_peers = 0;
        }

        // Libp2p network config.
        let mut network_config = network_configs[i].clone();
        network_config.swarm_config.host = Ipv4Addr::from_str("0.0.0.0").unwrap();
        network_config.swarm_config.port = host.network_port;
        network_config
            .initial_peers
            .clone_from(&host_network_init_peers);

        // Tracing config.
        let tracing_config =
            update_tracing_identifier(tracing_settings.clone(), host.identifier.clone());

        // Time config
        let time_config = default_time_config();

        configured_hosts.insert(
            host.clone(),
            GeneralConfig {
                consensus_config,
                bootstrapping_config: bootstrap_configs[i].clone(),
                da_config,
                network_config,
                blend_config: blend_configs[i].clone(),
                api_config,
                tracing_config,
                time_config,
                membership_config: membership_configs[i].clone(),
            },
        );
    }

    configured_hosts
}

fn update_network_init_peers(hosts: &[Host]) -> Vec<Multiaddr> {
    hosts
        .iter()
        .map(|h| multiaddr(h.ip, h.network_port))
        .collect()
}

fn update_tracing_identifier(
    settings: TracingSettings,
    identifier: String,
) -> GeneralTracingConfig {
    GeneralTracingConfig {
        tracing_settings: TracingSettings {
            logger: match settings.logger {
                LoggerLayer::Loki(mut config) => {
                    config.host_identifier.clone_from(&identifier);
                    LoggerLayer::Loki(config)
                }
                other => other,
            },
            tracing: match settings.tracing {
                TracingLayer::Otlp(mut config) => {
                    config.service_name.clone_from(&identifier);
                    TracingLayer::Otlp(config)
                }
                other @ TracingLayer::None => other,
            },
            filter: settings.filter,
            metrics: match settings.metrics {
                MetricsLayer::Otlp(mut config) => {
                    config.host_identifier = identifier;
                    MetricsLayer::Otlp(config)
                }
                other @ MetricsLayer::None => other,
            },
            level: settings.level,
        },
    }
}

#[must_use]
pub fn create_membership_configs(ids: &[[u8; 32]], hosts: &[Host]) -> Vec<GeneralMembershipConfig> {
    let mut providers = HashMap::new();

    for (i, id) in ids.iter().enumerate() {
        let mut node_key_bytes = *id;
        let node_key = ed25519::SecretKey::try_from_bytes(&mut node_key_bytes)
            .expect("Failed to generate secret key from bytes");
        let provider_id = secret_key_to_provider_id(node_key.clone());

        let da_listening_address = Multiaddr::from_str(&format!(
            "/ip4/{}/udp/{}/quic-v1",
            hosts[i].ip, hosts[i].da_network_port,
        ))
        .expect("Failed to create multiaddr for DA");
        let blend_listening_address = Multiaddr::from_str(&format!(
            "/ip4/{}/udp/{}/quic-v1",
            hosts[i].ip, hosts[i].blend_port,
        ))
        .expect("Failed to create multiaddr for Blend");

        providers
            .entry(ServiceType::DataAvailability)
            .or_insert_with(HashMap::new)
            .insert(
                provider_id,
                BTreeSet::from([Locator::new(da_listening_address)]),
            );
        providers
            .entry(ServiceType::BlendNetwork)
            .or_insert_with(HashMap::new)
            .insert(
                provider_id,
                BTreeSet::from([Locator::new(blend_listening_address)]),
            );
    }

<<<<<<< HEAD
    let mock_backend_settings = MembershipBackendSettings {
        session_sizes: HashMap::from([(ServiceType::DataAvailability, 4)]),
        session_zero_providers: HashMap::from([(ServiceType::DataAvailability, providers)]),
=======
    let mock_backend_settings = MockMembershipBackendSettings {
        session_sizes: HashMap::from([
            (ServiceType::DataAvailability, 4),
            (ServiceType::BlendNetwork, 10),
        ]),
        session_zero_providers: providers,
>>>>>>> 1e7d4117
    };

    let config = GeneralMembershipConfig {
        service_settings: MembershipServiceSettings {
            backend: mock_backend_settings,
        },
    };

    ids.iter().map(|_| config.clone()).collect()
}

#[cfg(test)]
mod cfgsync_tests {
    use std::{net::Ipv4Addr, num::NonZero, str::FromStr as _, time::Duration};

    use nomos_da_network_core::swarm::{
        DAConnectionMonitorSettings, DAConnectionPolicySettings, ReplicationConfig,
    };
    use nomos_libp2p::{Multiaddr, Protocol};
    use nomos_tracing_service::{
        FilterLayer, LoggerLayer, MetricsLayer, TracingLayer, TracingSettings,
    };
    use tests::topology::configs::{consensus::ConsensusParams, da::DaParams};
    use tracing::Level;

    use super::{create_node_configs, Host, HostKind};

    #[test]
    fn basic_ip_list() {
        let hosts = (0..10)
            .map(|i| Host {
                kind: HostKind::Validator,
                ip: Ipv4Addr::from_str(&format!("10.1.1.{i}")).unwrap(),
                identifier: "node".into(),
                network_port: 3000,
                da_network_port: 4044,
                blend_port: 5000,
            })
            .collect();

        let configs = create_node_configs(
            &ConsensusParams {
                n_participants: 10,
                security_param: NonZero::new(10).unwrap(),
                active_slot_coeff: 0.9,
            },
            &DaParams {
                subnetwork_size: 2,
                dispersal_factor: 1,
                num_samples: 1,
                num_subnets: 2,
                old_blobs_check_interval: Duration::from_secs(5),
                blobs_validity_duration: Duration::from_secs(u64::MAX),
                global_params_path: String::new(),
                policy_settings: DAConnectionPolicySettings::default(),
                monitor_settings: DAConnectionMonitorSettings::default(),
                balancer_interval: Duration::ZERO,
                redial_cooldown: Duration::ZERO,
                replication_settings: ReplicationConfig {
                    seen_message_cache_size: 0,
                    seen_message_ttl: Duration::ZERO,
                },
                subnets_refresh_interval: Duration::from_secs(1),
                retry_shares_limit: 1,
                retry_commitments_limit: 1,
            },
            &TracingSettings {
                logger: LoggerLayer::None,
                tracing: TracingLayer::None,
                filter: FilterLayer::None,
                metrics: MetricsLayer::None,
                level: Level::DEBUG,
            },
            hosts,
        );

        for (host, config) in &configs {
            let network_port = config.network_config.swarm_config.port;
            let da_network_port = extract_port(&config.da_config.listening_address);
            let blend_port = extract_port(&config.blend_config.backend.listening_address);

            assert_eq!(network_port, host.network_port);
            assert_eq!(da_network_port, host.da_network_port);
            assert_eq!(blend_port, host.blend_port);
        }
    }

    fn extract_port(multiaddr: &Multiaddr) -> u16 {
        multiaddr
            .iter()
            .find_map(|protocol| match protocol {
                Protocol::Udp(port) => Some(port),
                _ => None,
            })
            .unwrap()
    }
}<|MERGE_RESOLUTION|>--- conflicted
+++ resolved
@@ -6,15 +6,10 @@
 };
 
 use nomos_core::sdp::{Locator, ServiceType};
-<<<<<<< HEAD
-use nomos_libp2p::{ed25519, multiaddr, Multiaddr, PeerId};
+use nomos_libp2p::{ed25519, multiaddr, Multiaddr};
 use nomos_membership::{
     backends::membership::MembershipBackendSettings, MembershipServiceSettings,
 };
-=======
-use nomos_libp2p::{ed25519, multiaddr, Multiaddr};
-use nomos_membership::{backends::mock::MockMembershipBackendSettings, MembershipServiceSettings};
->>>>>>> 1e7d4117
 use nomos_tracing_service::{LoggerLayer, MetricsLayer, TracingLayer, TracingSettings};
 use nomos_utils::net::get_available_udp_port;
 use rand::{thread_rng, Rng as _};
@@ -245,18 +240,12 @@
             );
     }
 
-<<<<<<< HEAD
     let mock_backend_settings = MembershipBackendSettings {
-        session_sizes: HashMap::from([(ServiceType::DataAvailability, 4)]),
-        session_zero_providers: HashMap::from([(ServiceType::DataAvailability, providers)]),
-=======
-    let mock_backend_settings = MockMembershipBackendSettings {
         session_sizes: HashMap::from([
             (ServiceType::DataAvailability, 4),
             (ServiceType::BlendNetwork, 10),
         ]),
         session_zero_providers: providers,
->>>>>>> 1e7d4117
     };
 
     let config = GeneralMembershipConfig {
