--- conflicted
+++ resolved
@@ -10,13 +10,8 @@
     api::GeneralApiConfig,
     blend::create_blend_configs,
     consensus::{create_consensus_configs, ConsensusParams},
-<<<<<<< HEAD
     da::{create_da_configs, DaParams},
     network::{create_network_configs, NetworkParams},
-=======
-    da::{create_da_configs, DaParams, GeneralDaConfig},
-    network::create_network_configs,
->>>>>>> 569f1add
     time::default_time_config,
     tracing::GeneralTracingConfig,
     GeneralConfig,
@@ -44,10 +39,7 @@
 }
 
 impl Host {
-<<<<<<< HEAD
     #[must_use]
-=======
->>>>>>> 569f1add
     pub const fn default_validator_from_ip(ip: Ipv4Addr, identifier: String) -> Self {
         Self {
             kind: HostKind::Validator,
@@ -59,10 +51,7 @@
         }
     }
 
-<<<<<<< HEAD
     #[must_use]
-=======
->>>>>>> 569f1add
     pub const fn default_executor_from_ip(ip: Ipv4Addr, identifier: String) -> Self {
         Self {
             kind: HostKind::Executor,
@@ -100,7 +89,6 @@
     let mut configured_hosts = HashMap::new();
 
     // Rebuild DA address lists.
-<<<<<<< HEAD
     let peer_addresses = da_configs[0].addresses.clone();
     let host_network_init_peers = update_network_init_peers(&hosts);
     let host_da_peer_addresses = update_da_peer_addresses(hosts.clone(), peer_addresses);
@@ -112,25 +100,13 @@
         .map(|(peer_id, (multiaddr, _))| (peer_id, multiaddr))
         .collect();
 
-=======
-    let host_network_init_peers = update_network_init_peers(hosts.clone());
-    let host_da_peer_addresses = update_da_peer_addresses(hosts.clone(), da_configs.clone());
-    let host_blend_membership =
-        update_blend_membership(hosts.clone(), blend_configs[0].membership.clone());
-
->>>>>>> 569f1add
     for (i, host) in hosts.into_iter().enumerate() {
         let consensus_config = consensus_configs[i].clone();
         let api_config = api_configs[i].clone();
 
         // DA Libp2p network config.
-<<<<<<< HEAD
         let mut da_config = da_configs[i].clone();
         da_config.addresses.clone_from(&new_peer_addresses);
-=======
-        let mut da_config = da_configs[i].to_owned();
-        da_config.addresses = host_da_peer_addresses.clone();
->>>>>>> 569f1add
         da_config.listening_address = Multiaddr::from_str(&format!(
             "/ip4/0.0.0.0/udp/{}/quic-v1",
             host.da_network_port,
@@ -264,12 +240,8 @@
 mod cfgsync_tests {
     use std::{net::Ipv4Addr, num::NonZero, str::FromStr, time::Duration};
 
-<<<<<<< HEAD
     use nomos_da_network_core::swarm::{DAConnectionMonitorSettings, DAConnectionPolicySettings};
     use nomos_libp2p::{Multiaddr, Protocol};
-=======
-    use nomos_libp2p::{ed25519, libp2p, Multiaddr, PeerId, Protocol};
->>>>>>> 569f1add
     use nomos_tracing_service::{
         FilterLayer, LoggerLayer, MetricsLayer, TracingLayer, TracingSettings,
     };
