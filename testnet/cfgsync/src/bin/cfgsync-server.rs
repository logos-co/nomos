use std::{path::PathBuf, process};

use cfgsync::server::{cfgsync_app, CfgSyncConfig};
use clap::Parser;

#[derive(Parser, Debug)]
#[command(about = "CfgSync")]
struct Args {
    config: PathBuf,
}

<<<<<<< HEAD
#[derive(Debug, Deserialize)]
struct CfgSyncConfig {
    port: u16,
    n_hosts: usize,
    timeout: u64,

    // ConsensusConfig related parameters
    security_param: NonZero<u32>,
    active_slot_coeff: f64,

    // DaConfig related parameters
    subnetwork_size: usize,
    dispersal_factor: usize,
    num_samples: u16,
    num_subnets: u16,
    old_blobs_check_interval_secs: u64,
    blobs_validity_duration_secs: u64,
    global_params_path: String,

    // Tracing params
    tracing_settings: TracingSettings,
}

impl CfgSyncConfig {
    fn load_from_file(file_path: &PathBuf) -> Result<Self, String> {
        let config_content = fs::read_to_string(file_path)
            .map_err(|err| format!("Failed to read config file: {err}"))?;
        serde_yaml::from_str(&config_content)
            .map_err(|err| format!("Failed to parse config file: {err}"))
    }

    const fn to_consensus_params(&self) -> ConsensusParams {
        ConsensusParams {
            n_participants: self.n_hosts,
            security_param: self.security_param,
            active_slot_coeff: self.active_slot_coeff,
        }
    }

    fn to_da_params(&self) -> DaParams {
        let default = DaParams::default();
        DaParams {
            subnetwork_size: self.subnetwork_size,
            dispersal_factor: self.dispersal_factor,
            num_samples: self.num_samples,
            num_subnets: self.num_subnets,
            old_blobs_check_interval: Duration::from_secs(self.old_blobs_check_interval_secs),
            blobs_validity_duration: Duration::from_secs(self.blobs_validity_duration_secs),
            global_params_path: self.global_params_path.clone(),
            policy_settings: default.policy_settings,
            monitor_settings: default.monitor_settings,
            balancer_interval: default.balancer_interval,
            redial_cooldown: default.redial_cooldown,
        }
    }

    fn to_tracing_settings(&self) -> TracingSettings {
        self.tracing_settings.clone()
    }
}

#[derive(Serialize, Deserialize)]
struct ClientIp {
    ip: Ipv4Addr,
    identifier: String,
}

async fn validator_config(
    State(config_repo): State<Arc<ConfigRepo>>,
    Json(payload): Json<ClientIp>,
) -> impl IntoResponse {
    let ClientIp { ip, identifier } = payload;

    let (reply_tx, reply_rx) = channel();
    config_repo.register(Host::default_validator_from_ip(ip, identifier), reply_tx);

    (reply_rx.await).map_or_else(
        |_| (StatusCode::INTERNAL_SERVER_ERROR, "Error receiving config").into_response(),
        |config_response| match config_response {
            RepoResponse::Config(config) => {
                let config = create_validator_config(*config);
                (StatusCode::OK, Json(config)).into_response()
            }
            RepoResponse::Timeout => (StatusCode::REQUEST_TIMEOUT).into_response(),
        },
    )
}

async fn executor_config(
    State(config_repo): State<Arc<ConfigRepo>>,
    Json(payload): Json<ClientIp>,
) -> impl IntoResponse {
    let ClientIp { ip, identifier } = payload;

    let (reply_tx, reply_rx) = channel();
    config_repo.register(Host::default_executor_from_ip(ip, identifier), reply_tx);

    (reply_rx.await).map_or_else(
        |_| (StatusCode::INTERNAL_SERVER_ERROR, "Error receiving config").into_response(),
        |config_response| match config_response {
            RepoResponse::Config(config) => {
                let config = create_executor_config(*config);
                (StatusCode::OK, Json(config)).into_response()
            }
            RepoResponse::Timeout => (StatusCode::REQUEST_TIMEOUT).into_response(),
        },
    )
}

=======
>>>>>>> 569f1add
#[tokio::main]
async fn main() {
    let cli = Args::parse();

    let config = CfgSyncConfig::load_from_file(&cli.config).unwrap_or_else(|err| {
        eprintln!("{err}");
        process::exit(1);
    });

    let port = config.port;
    let app = cfgsync_app(config.into());

    println!("Server running on http://0.0.0.0:{}", port);
    axum::Server::bind(&format!("0.0.0.0:{}", port).parse().unwrap())
        .serve(app.into_make_service())
        .await
        .unwrap();
}<|MERGE_RESOLUTION|>--- conflicted
+++ resolved
@@ -9,7 +9,6 @@
     config: PathBuf,
 }
 
-<<<<<<< HEAD
 #[derive(Debug, Deserialize)]
 struct CfgSyncConfig {
     port: u16,
@@ -119,8 +118,6 @@
     )
 }
 
-=======
->>>>>>> 569f1add
 #[tokio::main]
 async fn main() {
     let cli = Args::parse();
