--- conflicted
+++ resolved
@@ -56,32 +56,25 @@
     COMMITTED_BLOCKS,
 ];
 
+static RECORD_SETTINGS: std::sync::OnceLock<HashMap<String, bool>> = std::sync::OnceLock::new();
+
+#[serde_with::skip_serializing_none]
+#[serde_with::serde_as]
 #[derive(Default, Serialize)]
 pub struct CarnotState {
-    #[serde(skip_serializing_if = "Option::is_none")]
     current_view: Option<View>,
-    #[serde(skip_serializing_if = "Option::is_none")]
     highest_voted_view: Option<View>,
-    #[serde(skip_serializing_if = "Option::is_none")]
     local_high_qc: Option<StandardQc>,
     #[serde(
-        skip_serializing_if = "Option::is_none",
         serialize_with = "serialize_blocks"
     )]
     safe_blocks: Option<HashMap<BlockId, Block>>,
-    #[serde(skip_serializing_if = "Option::is_none")]
     last_view_timeout_qc: Option<TimeoutQc>,
-    #[serde(skip_serializing_if = "Option::is_none")]
     latest_committed_block: Option<Block>,
-    #[serde(skip_serializing_if = "Option::is_none")]
     latest_committed_view: Option<View>,
-    #[serde(skip_serializing_if = "Option::is_none")]
     root_committe: Option<Committee>,
-    #[serde(skip_serializing_if = "Option::is_none")]
     parent_committe: Option<Committee>,
-    #[serde(skip_serializing_if = "Option::is_none")]
     child_committees: Option<Vec<Committee>>,
-    #[serde(skip_serializing_if = "Option::is_none")]
     committed_blocks: Option<Vec<BlockId>>,
 }
 
@@ -181,12 +174,8 @@
     ) -> Self {
         let overlay = O::new(overlay_settings);
         let engine = Carnot::from_genesis(id, genesis.header().clone(), overlay);
-<<<<<<< HEAD
-        let state = Default::default();
-=======
-        let state = CarnotState::from(&engine);
+        let state = Default::default(); 
         let timeout = settings.timeout;
->>>>>>> 2fc10f94
         // pk is generated in an insecure way, but for simulation purpouses using a rng like smallrng is more useful
         let mut pk_buff = [0; 32];
         rng.fill_bytes(&mut pk_buff);
