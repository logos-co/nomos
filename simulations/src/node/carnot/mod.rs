--- conflicted
+++ resolved
@@ -275,8 +275,9 @@
                     votes: _,
                 } => {
                     tracing::info!(node = parse_idx(&self.id), leader=parse_idx(&self.engine.leader(block.view)), current_view = self.engine.current_view(), block_view = block.view, block = ?block.id, parent_block=?block.parent(), "receive approve message");
-                    if block.view == 0 || !self.engine.blocks_in_view(block.view).contains(&block)
-                        && self.state.safe_blocks.contains_key(&block.id)
+                    if block.view == 0
+                        || !self.engine.blocks_in_view(block.view).contains(&block)
+                            && self.state.safe_blocks.contains_key(&block.id)
                     {
                         tracing::info!(node = parse_idx(&self.id), leader=parse_idx(&self.engine.leader(block.view)), current_view = self.engine.current_view(), block_view = block.view, block = ?block.id, parent_block=?block.parent(), "approve block");
                         let (new, out) = self.engine.approve_block(block);
@@ -340,7 +341,9 @@
                 }
                 Event::RootTimeout { timeouts } => {
                     tracing::debug!("root timeout {:?}", timeouts);
-                    assert!(timeouts.iter().all(|t| t.view == self.engine.current_view()));
+                    assert!(timeouts
+                        .iter()
+                        .all(|t| t.view == self.engine.current_view()));
                     let high_qc = timeouts
                         .iter()
                         .map(|t| &t.high_qc)
@@ -387,23 +390,20 @@
                 }
             }
 
-<<<<<<< HEAD
             let current_view = self.engine.current_view();
 
             if current_view != prev_view {
-                self.network_interface.send_message(self.id, CarnotMessage::LocalTimeout);
+                self.network_interface
+                    .send_message(self.id, CarnotMessage::LocalTimeout);
 
                 // TODO: If we meet a timeout, we should gather the block,
                 // but how to do it in sim app? Add a method in NetworkInterface?
 
                 // TODO: If we meet a timeout, we should gather the timeout qc,
-                // but how to do it in sim app? Add a method in NetworkInterface? 
-            }
-
-            for output_event in output.drain(..) {
-=======
+                // but how to do it in sim app? Add a method in NetworkInterface?
+            }
+
             for output_event in output {
->>>>>>> 0e7988bb
                 self.handle_output(output_event);
             }
         }
