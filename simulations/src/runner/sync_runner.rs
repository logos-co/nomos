--- conflicted
+++ resolved
@@ -1,12 +1,12 @@
 use serde::Serialize;
 
-use super::{SimulationRunner, SimulationRunnerInner, SimulationRunnerHandle};
+use super::{SimulationRunner, SimulationRunnerHandle, SimulationRunnerInner};
 use crate::node::Node;
 use crate::overlay::Overlay;
 use crate::streaming::{Producer, Subscriber};
 use crate::warding::SimulationState;
+use crossbeam::channel::{bounded, select};
 use std::sync::Arc;
-use crossbeam::channel::{bounded, select};
 
 /// Simulate with sending the network state to any subscriber
 pub fn simulate<M, N: Node, O: Overlay, P: Producer>(
@@ -14,11 +14,7 @@
     settings: P::Settings,
 ) -> anyhow::Result<SimulationRunnerHandle>
 where
-<<<<<<< HEAD
-    M: Clone + Send,
-=======
     M: Send + Sync + Clone,
->>>>>>> c2d1ee12
     N: Send + Sync,
     N::Settings: Clone + Send,
     N::State: Serialize,
