use crate::node::{Node, NodeId};
use crate::overlay::Overlay;
use crate::runner::SimulationRunner;
use crate::streaming::{Producer, Subscriber};
use crate::warding::SimulationState;
use rand::prelude::SliceRandom;
use rayon::prelude::*;
use serde::Serialize;
use std::collections::HashSet;
use std::sync::Arc;

<<<<<<< HEAD
use super::{SimulationRunnerInner, dump_state_to_out_data};

pub fn simulate<M, N: Node, O: Overlay>(
    runner: &mut SimulationRunnerInner<M, N, O>,
=======
/// Simulate with sending the network state to any subscriber
pub fn simulate<M, N: Node, O: Overlay, P: Producer>(
    runner: &mut SimulationRunner<M, N, O, P>,
>>>>>>> 1eef62ae
    chunk_size: usize,
    settings: P::Settings,
) -> anyhow::Result<()>
where
<<<<<<< HEAD
    M: Clone + Send,
    N: Send + Sync,
    N::Settings: Clone + Send,
    N::State: Serialize,
    O: Send,
    O::Settings: Clone + Send,
=======
    M: Clone,
    N: Send + Sync,
    N::Settings: Clone,
    N::State: Serialize,
    O::Settings: Clone,
    P::Subscriber: Send + Sync + 'static,
    <P::Subscriber as Subscriber>::Record:
        for<'a> TryFrom<&'a SimulationState<N>, Error = anyhow::Error>,
>>>>>>> 1eef62ae
{
    let simulation_state = SimulationState::<N> {
        nodes: Arc::clone(&runner.nodes),
    };

    let mut node_ids: Vec<NodeId> = runner
        .nodes
        .read()
        .expect("Read access to nodes vector")
        .iter()
        .map(N::id)
        .collect();

<<<<<<< HEAD
    dump_state_to_out_data(&simulation_state, &mut out_data)?;
=======
    let p = P::new(settings)?;
    scopeguard::defer!(if let Err(e) = p.stop() {
        eprintln!("Error stopping producer: {e}");
    });
    let subscriber = p.subscribe()?;
    std::thread::spawn(move || {
        if let Err(e) = subscriber.run() {
            eprintln!("Error in subscriber: {e}");
        }
    });
>>>>>>> 1eef62ae

    loop {
        node_ids.shuffle(&mut runner.rng);
        for ids_chunk in node_ids.chunks(chunk_size) {
            let ids: HashSet<NodeId> = ids_chunk.iter().copied().collect();
            runner
                .nodes
                .write()
                .expect("Write access to nodes vector")
                .par_iter_mut()
                .filter(|n| ids.contains(&n.id()))
                .for_each(N::step);

<<<<<<< HEAD
            dump_state_to_out_data(&simulation_state, &mut out_data)?;
=======
            p.send(<P::Subscriber as Subscriber>::Record::try_from(
                &simulation_state,
            )?)?;
>>>>>>> 1eef62ae
        }
        // check if any condition makes the simulation stop
        if runner.check_wards(&simulation_state) {
            break;
        }
    }
    Ok(())
}<|MERGE_RESOLUTION|>--- conflicted
+++ resolved
@@ -1,45 +1,31 @@
 use crate::node::{Node, NodeId};
 use crate::overlay::Overlay;
-use crate::runner::SimulationRunner;
+use crate::runner::{SimulationRunner, SimulationRunnerHandle};
 use crate::streaming::{Producer, Subscriber};
 use crate::warding::SimulationState;
+use crossbeam::channel::bounded;
+use crossbeam::select;
 use rand::prelude::SliceRandom;
 use rayon::prelude::*;
 use serde::Serialize;
 use std::collections::HashSet;
 use std::sync::Arc;
 
-<<<<<<< HEAD
-use super::{SimulationRunnerInner, dump_state_to_out_data};
-
-pub fn simulate<M, N: Node, O: Overlay>(
-    runner: &mut SimulationRunnerInner<M, N, O>,
-=======
 /// Simulate with sending the network state to any subscriber
 pub fn simulate<M, N: Node, O: Overlay, P: Producer>(
     runner: &mut SimulationRunner<M, N, O, P>,
->>>>>>> 1eef62ae
     chunk_size: usize,
     settings: P::Settings,
-) -> anyhow::Result<()>
+) -> anyhow::Result<SimulationRunnerHandle>
 where
-<<<<<<< HEAD
-    M: Clone + Send,
+    M: Clone + Send + Sync,
     N: Send + Sync,
     N::Settings: Clone + Send,
-    N::State: Serialize,
-    O: Send,
-    O::Settings: Clone + Send,
-=======
-    M: Clone,
-    N: Send + Sync,
-    N::Settings: Clone,
     N::State: Serialize,
     O::Settings: Clone,
     P::Subscriber: Send + Sync + 'static,
     <P::Subscriber as Subscriber>::Record:
-        for<'a> TryFrom<&'a SimulationState<N>, Error = anyhow::Error>,
->>>>>>> 1eef62ae
+        Send + Sync + 'static + for<'a> TryFrom<&'a SimulationState<N>, Error = anyhow::Error>,
 {
     let simulation_state = SimulationState::<N> {
         nodes: Arc::clone(&runner.nodes),
@@ -53,9 +39,6 @@
         .map(N::id)
         .collect();
 
-<<<<<<< HEAD
-    dump_state_to_out_data(&simulation_state, &mut out_data)?;
-=======
     let p = P::new(settings)?;
     scopeguard::defer!(if let Err(e) = p.stop() {
         eprintln!("Error stopping producer: {e}");
@@ -66,32 +49,42 @@
             eprintln!("Error in subscriber: {e}");
         }
     });
->>>>>>> 1eef62ae
 
-    loop {
-        node_ids.shuffle(&mut runner.rng);
-        for ids_chunk in node_ids.chunks(chunk_size) {
-            let ids: HashSet<NodeId> = ids_chunk.iter().copied().collect();
-            runner
-                .nodes
-                .write()
-                .expect("Write access to nodes vector")
-                .par_iter_mut()
-                .filter(|n| ids.contains(&n.id()))
-                .for_each(N::step);
+    let mut inner = runner.inner.clone();
+    let nodes = runner.nodes.clone();
+    let (stop_tx, stop_rx) = bounded(1);
+    let handle = SimulationRunnerHandle {
+        stop_tx,
+        handle: std::thread::spawn(move || {
+            loop {
+                select! {
+                    recv(stop_rx) -> _ => {
+                        return Ok(());
+                    }
+                    default => {
+                        let mut inner = inner.write().expect("Write access to inner in async runner");
+                        node_ids.shuffle(&mut inner.rng);
+                        for ids_chunk in node_ids.chunks(chunk_size) {
+                            let ids: HashSet<NodeId> = ids_chunk.iter().copied().collect();
+                            nodes
+                                .write()
+                                .expect("Write access to nodes vector")
+                                .par_iter_mut()
+                                .filter(|n| ids.contains(&n.id()))
+                                .for_each(N::step);
 
-<<<<<<< HEAD
-            dump_state_to_out_data(&simulation_state, &mut out_data)?;
-=======
-            p.send(<P::Subscriber as Subscriber>::Record::try_from(
-                &simulation_state,
-            )?)?;
->>>>>>> 1eef62ae
-        }
-        // check if any condition makes the simulation stop
-        if runner.check_wards(&simulation_state) {
-            break;
-        }
-    }
-    Ok(())
+                            p.send(<P::Subscriber as Subscriber>::Record::try_from(
+                                &simulation_state,
+                            )?)?;
+                        }
+                        // check if any condition makes the simulation stop
+                        if inner.check_wards(&simulation_state) {
+                            return Ok(());
+                        }
+                    }
+                }
+            }
+        }),
+    };
+    Ok(handle)
 }