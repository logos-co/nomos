use crate::node::{Node, NodeId};
use crate::output_processors::Record;
use crate::runner::SimulationRunner;
use crate::util::{node_id, parse_idx};
use crate::warding::SimulationState;
use crossbeam::channel::bounded;
use crossbeam::select;
use rand::prelude::IteratorRandom;
use serde::Serialize;
use std::collections::BTreeSet;
use std::sync::Arc;

use super::SimulationRunnerHandle;

/// Simulate with sending the network state to any subscriber.
///
/// [Glauber dynamics simulation](https://en.wikipedia.org/wiki/Glauber_dynamics)
pub fn simulate<M, N: Node, R>(
    runner: SimulationRunner<M, N, R>,
    update_rate: usize,
    maximum_iterations: usize,
) -> anyhow::Result<SimulationRunnerHandle<R>>
where
    M: Send + Sync + Clone + 'static,
    N: Send + Sync + 'static,
    N::Settings: Clone + Send,
    N::State: Serialize,
    R: Record
        + for<'a> TryFrom<&'a SimulationState<N>, Error = anyhow::Error>
        + Send
        + Sync
        + 'static,
{
    let simulation_state = SimulationState {
        nodes: Arc::clone(&runner.nodes),
    };

    let inner_runner = runner.inner.clone();
    let nodes = runner.nodes;
<<<<<<< HEAD
    let nodes_remaining: BTreeSet<NodeId> =
        (0..nodes.read().expect("Read access to nodes vector").len())
            .map(node_id)
            .collect();
=======
    let nodes_remaining: BTreeSet<NodeId> = (0..nodes.read().len()).map(From::from).collect();
>>>>>>> 6755815b
    let iterations: Vec<_> = (0..maximum_iterations).collect();
    let (stop_tx, stop_rx) = bounded(1);
    let p = runner.producer.clone();
    let p1 = runner.producer;
    let handle = std::thread::spawn(move || {
        let mut inner_runner: parking_lot::RwLockWriteGuard<super::SimulationRunnerInner<M>> =
            inner_runner.write();

        'main: for chunk in iterations.chunks(update_rate) {
            select! {
                recv(stop_rx) -> _ => break 'main,
                default => {
                    for _ in chunk {
                        if nodes_remaining.is_empty() {
                            break 'main;
                        }

                        let node_id = *nodes_remaining.iter().choose(&mut inner_runner.rng).expect(
                            "Some id to be selected as it should be impossible for the set to be empty here",
                        );

                        {
                            let mut shared_nodes = nodes.write();
                            let node: &mut N = shared_nodes
                                .get_mut(parse_idx(&node_id))
                                .expect("Node should be present");
                            node.step();
                        }

                        // check if any condition makes the simulation stop
                        if inner_runner.check_wards(&simulation_state) {
                            // we break the outer main loop, so we need to dump it before the breaking
                            p.send(R::try_from(
                                &simulation_state,
                            )?)?;
                            break 'main;
                        }
                    }
                    // update_rate iterations reached, so dump state
                    p.send(R::try_from(
                        &simulation_state,
                    )?)?;
                }
            }
        }
        Ok(())
    });
    Ok(SimulationRunnerHandle {
        producer: p1,
        stop_tx,
        handle,
    })
}<|MERGE_RESOLUTION|>--- conflicted
+++ resolved
@@ -37,14 +37,10 @@
 
     let inner_runner = runner.inner.clone();
     let nodes = runner.nodes;
-<<<<<<< HEAD
     let nodes_remaining: BTreeSet<NodeId> =
-        (0..nodes.read().expect("Read access to nodes vector").len())
+        (0..nodes.read().len())
             .map(node_id)
             .collect();
-=======
-    let nodes_remaining: BTreeSet<NodeId> = (0..nodes.read().len()).map(From::from).collect();
->>>>>>> 6755815b
     let iterations: Vec<_> = (0..maximum_iterations).collect();
     let (stop_tx, stop_rx) = bounded(1);
     let p = runner.producer.clone();
