<<<<<<< HEAD
use crate::network::regions::Region;
use crate::node::StepTime;
=======
use crate::network::NetworkSettings;
use crate::overlay::OverlaySettings;
use crate::streaming::StreamSettings;
>>>>>>> 0bf6e6d2
use crate::warding::Ward;
use serde::Deserialize;

#[derive(Clone, Debug, Deserialize, Default)]
pub enum RunnerSettings {
    #[default]
    Sync,
    Async {
        chunks: usize,
    },
    Glauber {
        maximum_iterations: usize,
        update_rate: usize,
    },
    Layered {
        rounds_gap: usize,
        distribution: Option<Vec<f32>>,
    },
}

#[derive(Clone, Debug, Deserialize, Default)]
pub enum NodeSettings {
    Carnot,
    #[default]
    Dummy,
}

#[derive(Default, Deserialize)]
<<<<<<< HEAD
pub struct SimulationSettings<N, O> {
    pub network_behaviors: HashMap<(Region, Region), StepTime>,
    pub regions: Vec<Region>,
=======
pub struct SimulationSettings {
>>>>>>> 0bf6e6d2
    #[serde(default)]
    pub wards: Vec<Ward>,
    pub network_settings: NetworkSettings,
    pub overlay_settings: OverlaySettings,
    pub node_settings: NodeSettings,
    pub runner_settings: RunnerSettings,
<<<<<<< HEAD
=======
    pub stream_settings: StreamSettings,
>>>>>>> 0bf6e6d2
    pub node_count: usize,
    pub views_count: usize,
    pub leaders_count: usize,
    pub seed: Option<u64>,
}<|MERGE_RESOLUTION|>--- conflicted
+++ resolved
@@ -1,11 +1,6 @@
-<<<<<<< HEAD
-use crate::network::regions::Region;
-use crate::node::StepTime;
-=======
 use crate::network::NetworkSettings;
 use crate::overlay::OverlaySettings;
 use crate::streaming::StreamSettings;
->>>>>>> 0bf6e6d2
 use crate::warding::Ward;
 use serde::Deserialize;
 
@@ -34,23 +29,14 @@
 }
 
 #[derive(Default, Deserialize)]
-<<<<<<< HEAD
-pub struct SimulationSettings<N, O> {
-    pub network_behaviors: HashMap<(Region, Region), StepTime>,
-    pub regions: Vec<Region>,
-=======
 pub struct SimulationSettings {
->>>>>>> 0bf6e6d2
     #[serde(default)]
     pub wards: Vec<Ward>,
     pub network_settings: NetworkSettings,
     pub overlay_settings: OverlaySettings,
     pub node_settings: NodeSettings,
     pub runner_settings: RunnerSettings,
-<<<<<<< HEAD
-=======
     pub stream_settings: StreamSettings,
->>>>>>> 0bf6e6d2
     pub node_count: usize,
     pub views_count: usize,
     pub leaders_count: usize,
