--- conflicted
+++ resolved
@@ -18,7 +18,7 @@
     }
 
     fn nodes(&self) -> Vec<NodeId> {
-        (0..10).collect()
+        (0..10).map(NodeId::from).collect()
     }
 
     fn leaders<R: Rng>(
@@ -32,25 +32,17 @@
     }
 
     fn layout<R: Rng>(&self, nodes: &[NodeId], _rng: &mut R) -> Layout {
-<<<<<<< HEAD
-        let committees =
-            std::iter::once((0.into(), nodes.iter().copied().collect::<Committee>())).collect();
-        let parent = std::iter::once((0.into(), 0.into())).collect();
-        let children = std::iter::once((0.into(), vec![0.into()])).collect();
-        Layout::new(committees, parent, children)
-=======
         let committees = std::iter::once((
-            0,
+            0.into(),
             Committee {
                 nodes: nodes.iter().copied().collect(),
                 role: CarnotRole::Leader,
             },
         ))
         .collect();
-        let parent = std::iter::once((0, 0)).collect();
-        let children = std::iter::once((0, vec![0])).collect();
-        let layers = std::iter::once((0, vec![0])).collect();
+        let parent = std::iter::once((0.into(), 0.into())).collect();
+        let children = std::iter::once((0.into(), vec![0.into()])).collect();
+        let layers = std::iter::once((0.into(), vec![0.into()])).collect();
         Layout::new(committees, parent, children, layers)
->>>>>>> 2d8c9f10
     }
 }