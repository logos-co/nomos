--- conflicted
+++ resolved
@@ -22,11 +22,7 @@
 common-http-client       = { workspace = true }
 cryptarchia-engine       = { features = ["serde"], workspace = true }
 cryptarchia-sync         = { workspace = true }
-<<<<<<< HEAD
-ed25519-dalek            = { features = ["rand_core", "serde"], version = "3.0.0-pre.0" }
-=======
 ed25519-dalek            = { version = "2.2.0", features = ["rand_core", "serde"] }
->>>>>>> 0f1af0fc
 executor-http-client     = { workspace = true }
 futures                  = { default-features = false, version = "0.3" }
 futures-util             = { default-features = false, version = "0.3.31" }
@@ -58,12 +54,7 @@
 num-bigint               = { default-features = false, version = "0.4" }
 rand                     = { workspace = true }
 rand_core                = { version = "^0.9" }
-<<<<<<< HEAD
 reqwest                  = { features = ["json"], workspace = true }
-serde                    = { features = ["derive"], version = "1" }
-=======
-reqwest                  = { workspace = true, features = ["json"] }
->>>>>>> 0f1af0fc
 serde_json               = "1.0"
 serde_yaml               = "0.9"
 serial_test              = "3.1.1"
