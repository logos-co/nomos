--- conflicted
+++ resolved
@@ -36,12 +36,7 @@
 nomos-http-api-common    = { workspace = true }
 nomos-ledger             = { features = ["serde"], workspace = true }
 nomos-libp2p             = { workspace = true }
-<<<<<<< HEAD
 nomos-membership-service = { workspace = true }
-nomos-mempool            = { features = ["libp2p", "mock"], workspace = true }
-=======
-nomos-membership         = { workspace = true }
->>>>>>> 3e13f7e4
 nomos-network            = { features = ["libp2p"], workspace = true }
 nomos-node               = { default-features = false, features = ["testing"], workspace = true }
 nomos-time               = { workspace = true }
