--- conflicted
+++ resolved
@@ -14,57 +14,6 @@
 workspace = true
 
 [dependencies]
-<<<<<<< HEAD
-async-trait              = "0.1"
-blst                     = { version = "0.3.11" }
-broadcast-service        = { workspace = true }
-chain-leader             = { workspace = true }
-chain-network            = { workspace = true }
-chain-service            = { workspace = true }
-common-http-client       = { workspace = true }
-cryptarchia-engine       = { features = ["serde"], workspace = true }
-cryptarchia-sync         = { workspace = true }
-ed25519-dalek            = { version = "2.2.0", features = ["rand_core", "serde"] }
-executor-http-client     = { workspace = true }
-futures                  = { default-features = false, version = "0.3" }
-futures-util             = { default-features = false, version = "0.3.31" }
-groth16                  = { workspace = true }
-hex                      = { default-features = false, version = "0.4.3" }
-key-management-system    = { workspace = true }
-kzgrs-backend            = { workspace = true }
-nomos-api                = { workspace = true }
-nomos-blend-message      = { workspace = true }
-nomos-blend-service      = { features = ["libp2p"], workspace = true }
-nomos-core               = { workspace = true }
-nomos-da-network-core    = { workspace = true }
-nomos-da-network-service = { workspace = true }
-nomos-da-verifier        = { workspace = true }
-nomos-executor           = { default-features = false, features = ["testing", "tracing"], workspace = true }
-nomos-http-api-common    = { workspace = true }
-nomos-ledger             = { features = ["serde"], workspace = true }
-nomos-libp2p             = { workspace = true }
-nomos-network            = { features = ["libp2p"], workspace = true }
-nomos-node               = { default-features = false, features = ["testing"], workspace = true }
-nomos-sdp                = { workspace = true }
-nomos-time               = { workspace = true }
-nomos-tracing            = { workspace = true }
-nomos-tracing-service    = { workspace = true }
-nomos-utils              = { workspace = true }
-nomos-wallet             = { workspace = true }
-num-bigint               = { default-features = false, version = "0.4" }
-rand                     = { workspace = true }
-reqwest                  = { features = ["json"], workspace = true }
-serde_json               = "1.0"
-serde_yaml               = "0.9"
-serial_test              = "3.1.1"
-subnetworks-assignations = { workspace = true }
-tempfile                 = { workspace = true }
-time                     = { default-features = false, version = "0.3" }
-tokio                    = "1"
-tracing                  = { workspace = true }
-tx-service               = { features = ["libp2p", "mock"], workspace = true }
-zksign                   = { workspace = true }
-=======
 async-trait                   = "0.1"
 blst                          = { version = "0.3.11" }
 broadcast-service             = { workspace = true }
@@ -116,7 +65,6 @@
 tracing                       = { workspace = true }
 tx-service                    = { features = ["libp2p", "mock"], workspace = true }
 zksign                        = { workspace = true }
->>>>>>> b892f059
 
 [[test]]
 name = "test_cryptarchia_happy_path"
