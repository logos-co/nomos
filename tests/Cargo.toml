[package]
categories  = { workspace = true }
description = { workspace = true }
edition     = { workspace = true }
keywords    = { workspace = true }
license     = { workspace = true }
name        = "tests"
publish     = false
readme      = { workspace = true }
repository  = { workspace = true }
version     = { workspace = true }

[lints]
workspace = true

[dependencies]
async-trait              = "0.1"
blst                     = { version = "0.3.11" }
broadcast-service        = { workspace = true }
chain-leader             = { workspace = true }
chain-service            = { workspace = true }
common-http-client       = { workspace = true }
cryptarchia-engine       = { features = ["serde"], workspace = true }
cryptarchia-sync         = { workspace = true }
ed25519-dalek            = { version = "2.2.0", features = ["rand_core", "serde"] }
executor-http-client     = { workspace = true }
futures                  = { default-features = false, version = "0.3" }
futures-util             = { default-features = false, version = "0.3.31" }
groth16                  = { workspace = true }
hex                      = { default-features = false, version = "0.4.3" }
key-management-system    = { workspace = true }
kzgrs-backend            = { workspace = true }
nomos-api                = { workspace = true }
nomos-blend-message      = { workspace = true }
nomos-blend-scheduling   = { workspace = true }
nomos-blend-service      = { features = ["libp2p"], workspace = true }
nomos-core               = { workspace = true }
nomos-da-dispersal       = { workspace = true }
nomos-da-network-core    = { workspace = true }
nomos-da-network-service = { workspace = true }
nomos-da-sampling        = { workspace = true }
nomos-da-verifier        = { workspace = true }
nomos-executor           = { default-features = false, features = ["testing", "tracing"], workspace = true }
nomos-http-api-common    = { workspace = true }
nomos-ledger             = { features = ["serde"], workspace = true }
nomos-libp2p             = { workspace = true }
nomos-network            = { features = ["libp2p"], workspace = true }
nomos-node               = { default-features = false, features = ["testing"], workspace = true }
nomos-sdp                = { workspace = true }
nomos-time               = { workspace = true }
nomos-tracing            = { workspace = true }
nomos-tracing-service    = { workspace = true }
nomos-utils              = { workspace = true }
nomos-wallet             = { workspace = true }
num-bigint               = { default-features = false, version = "0.4" }
rand                     = { workspace = true }
<<<<<<< HEAD
rand_core                = { version = "^0.9" }
reqwest                  = { features = ["json"], workspace = true }
=======
reqwest                  = { workspace = true, features = ["json"] }
>>>>>>> 3080fbf2
serde_json               = "1.0"
serde_yaml               = "0.9"
serial_test              = "3.1.1"
subnetworks-assignations = { workspace = true }
tempfile                 = { workspace = true }
time                     = { default-features = false, version = "0.3" }
tokio                    = "1"
tracing                  = { workspace = true }
tx-service               = { features = ["libp2p", "mock"], workspace = true }
zksign                   = { workspace = true }

[[test]]
name = "test_cryptarchia_happy_path"
path = "src/tests/cryptarchia/happy.rs"

[[test]]
name = "test_cryptarchia_bootstrap"
path = "src/tests/cryptarchia/bootstrap.rs"

[[test]]
name = "test_orphan_handling"
path = "src/tests/cryptarchia/orphan.rs"

[[test]]
name = "test_immutable_blocks"
path = "src/tests/cryptarchia/immutable_blocks.rs"

[[test]]
name = "test_da"
path = "src/tests/da/disperse.rs"

[[test]]
name = "test_da_api"
path = "src/tests/da/api.rs"

[[test]]
name = "test_mempool_api"
path = "src/tests/mempool/api.rs"

[[test]]
name = "test_membership_disperse"
path = "src/tests/membership/disperse.rs"

[[test]]
name = "test_da_historic_sampling"
path = "src/tests/da/historic_sampling.rs"

[[test]]
name = "test_invalid_tx_handling"
path = "src/tests/cryptarchia/invalid_tx_handling.rs"<|MERGE_RESOLUTION|>--- conflicted
+++ resolved
@@ -54,12 +54,7 @@
 nomos-wallet             = { workspace = true }
 num-bigint               = { default-features = false, version = "0.4" }
 rand                     = { workspace = true }
-<<<<<<< HEAD
-rand_core                = { version = "^0.9" }
 reqwest                  = { features = ["json"], workspace = true }
-=======
-reqwest                  = { workspace = true, features = ["json"] }
->>>>>>> 3080fbf2
 serde_json               = "1.0"
 serde_yaml               = "0.9"
 serial_test              = "3.1.1"
