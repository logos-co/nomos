[package]
edition = "2021"
license = { workspace = true }
name    = "tests"
publish = false
version = "0.1.0"

[lints]
workspace = true

[dependencies]
blst                     = { version = "0.3.11" }
cl                       = { workspace = true }
common-http-client       = { workspace = true }
cryptarchia-consensus    = { workspace = true }
cryptarchia-engine       = { workspace = true, features = ["serde"] }
executor-http-client     = { workspace = true }
futures                  = "0.3"
futures-util             = "0.3.31"
hex                      = "0.4.3"
kzgrs-backend            = { workspace = true }
nomos-api                = { workspace = true }
nomos-blend              = { workspace = true }
nomos-blend-message      = { workspace = true }
nomos-blend-service      = { workspace = true, features = ["libp2p"] }
nomos-core               = { workspace = true }
nomos-da-dispersal       = { workspace = true }
nomos-da-indexer         = { workspace = true }
nomos-da-network-core    = { workspace = true }
nomos-da-network-service = { workspace = true }
nomos-da-sampling        = { workspace = true }
nomos-da-verifier        = { workspace = true }
nomos-executor           = { workspace = true, default-features = false, features = ["tracing"] }
nomos-http-api-common    = { workspace = true }
nomos-ledger             = { workspace = true, features = ["serde"] }
nomos-libp2p             = { workspace = true }
<<<<<<< HEAD
nomos-membership         = { workspace = true }
=======
nomos-mantle-core        = { workspace = true }
>>>>>>> 982d28fb
nomos-mempool            = { workspace = true, features = ["libp2p", "mock"] }
nomos-network            = { workspace = true, features = ["libp2p"] }
nomos-node               = { workspace = true, default-features = false }
nomos-sdp-core           = { workspace = true }
nomos-time               = { workspace = true }
nomos-tracing            = { workspace = true }
nomos-tracing-service    = { workspace = true }
nomos-utils              = { workspace = true }
rand                     = "0.8"
reqwest                  = { workspace = true, features = ["json"] }
serde                    = { version = "1", features = ["derive"] }
serde_json               = "1.0"
serde_yaml               = "0.9"
subnetworks-assignations = { workspace = true }
tempfile                 = "3"
time                     = "0.3"
tokio                    = "1"
tracing                  = { workspace = true }
x25519-dalek             = { version = "2", features = ["getrandom", "static_secrets"] }

[[test]]
name = "test_cryptarchia_happy_path"
path = "src/tests/cryptarchia/happy.rs"

[[test]]
name = "test_da"
path = "src/tests/da/disperse.rs"

[[test]]
name = "test_da_api"
path = "src/tests/da/api.rs"

[[test]]
name = "test_mempool_api"
path = "src/tests/mempool/api.rs"<|MERGE_RESOLUTION|>--- conflicted
+++ resolved
@@ -34,11 +34,8 @@
 nomos-http-api-common    = { workspace = true }
 nomos-ledger             = { workspace = true, features = ["serde"] }
 nomos-libp2p             = { workspace = true }
-<<<<<<< HEAD
+nomos-mantle-core        = { workspace = true }
 nomos-membership         = { workspace = true }
-=======
-nomos-mantle-core        = { workspace = true }
->>>>>>> 982d28fb
 nomos-mempool            = { workspace = true, features = ["libp2p", "mock"] }
 nomos-network            = { workspace = true, features = ["libp2p"] }
 nomos-node               = { workspace = true, default-features = false }
