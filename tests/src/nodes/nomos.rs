--- conflicted
+++ resolved
@@ -13,14 +13,8 @@
 use nomos_http::backends::axum::AxumBackendSettings;
 use nomos_libp2p::{multiaddr, Multiaddr};
 use nomos_log::{LoggerBackend, LoggerFormat};
-<<<<<<< HEAD
+use nomos_mempool::MempoolMetrics;
 use nomos_network::backends::libp2p::Libp2pConfig;
-#[cfg(feature = "waku")]
-use nomos_network::backends::waku::{WakuConfig, WakuInfo};
-=======
-use nomos_mempool::MempoolMetrics;
-use nomos_network::backends::libp2p::{Libp2pConfig, Libp2pInfo};
->>>>>>> 58686b2a
 use nomos_network::NetworkConfig;
 use nomos_node::Config;
 // crates
@@ -33,11 +27,7 @@
 static CLIENT: Lazy<Client> = Lazy::new(Client::new);
 const NOMOS_BIN: &str = "../target/debug/nomos-node";
 const CARNOT_INFO_API: &str = "carnot/info";
-<<<<<<< HEAD
-=======
-const NETWORK_INFO_API: &str = "network/info";
 const MEMPOOL_API: &str = "mempool-";
->>>>>>> 58686b2a
 const LOGS_PREFIX: &str = "__logs";
 
 pub struct NomosNode {
@@ -321,12 +311,11 @@
     config
 }
 
-<<<<<<< HEAD
 fn node_address(config: &Config) -> Multiaddr {
     multiaddr!(Ip4([127, 0, 0, 1]), Tcp(config.network.backend.inner.port))
-=======
+}
+
 pub enum Pool {
     Da,
     Cl,
->>>>>>> 58686b2a
 }