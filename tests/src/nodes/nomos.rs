--- conflicted
+++ resolved
@@ -30,11 +30,6 @@
 const NOMOS_BIN: &str = "../target/debug/nomos-node";
 const CARNOT_INFO_API: &str = "carnot/info";
 const STORAGE_BLOCKS_API: &str = "storage/block";
-<<<<<<< HEAD
-const MEMPOOL_API: &str = "mempool-";
-=======
-const LOGS_PREFIX: &str = "__logs";
->>>>>>> a1b72f1f
 const GET_BLOCKS_INFO: &str = "carnot/blocks";
 
 pub struct NomosNode {
