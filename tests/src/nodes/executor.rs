--- conflicted
+++ resolved
@@ -59,12 +59,8 @@
 };
 use nomos_network::{backends::libp2p::Libp2pConfig, config::NetworkConfig};
 use nomos_node::{
-<<<<<<< HEAD
-=======
+    RocksBackendSettings,
     api::testing::handlers::HistoricSamplingRequest,
-    config::{blend::BlendConfig, mempool::MempoolConfig},
->>>>>>> 056e49ae
-    RocksBackendSettings,
     config::{blend::BlendConfig, mempool::MempoolConfig},
 };
 use nomos_time::{
@@ -79,21 +75,12 @@
 
 use super::{CLIENT, create_tempdir, persist_tempdir};
 use crate::{
-<<<<<<< HEAD
-    IS_DEBUG_TRACING, adjust_timeout, nodes::LOGS_PREFIX, topology::configs::GeneralConfig,
-};
-
-const BIN_PATH: &str = "../target/debug/nomos-executor";
-const DA_GET_TESTING_ENDPOINT_ERROR: &str = "Failed to connect to testing endpoint. The binary was likely built without the 'testing' feature. Try: cargo build --workspace --all-features";
-=======
-    adjust_timeout,
+    IS_DEBUG_TRACING, adjust_timeout,
     nodes::{DA_GET_TESTING_ENDPOINT_ERROR, LOGS_PREFIX},
     topology::configs::GeneralConfig,
-    IS_DEBUG_TRACING,
 };
 
 const BIN_PATH: &str = "../target/debug/nomos-executor";
->>>>>>> 056e49ae
 
 pub struct Executor {
     addr: SocketAddr,
