--- conflicted
+++ resolved
@@ -16,11 +16,7 @@
     adapter::{CryptarchiaAdapter, CryptarchiaAdapterError},
     Synchronization,
 };
-<<<<<<< HEAD
 use cryptarchia_sync_network::{behaviour::BehaviourSyncReply, SyncRequestKind};
-=======
-use cryptarchia_sync_network::behaviour::BehaviourSyncReply;
->>>>>>> 708863fc
 use futures_util::StreamExt;
 use nomos_core::{block::AbstractBlock, header::HeaderId, wire};
 use nomos_libp2p::libp2p::bytes::Bytes;
@@ -269,15 +265,9 @@
             .expect("Storage relay should connect");
 
         for block in blocks {
-<<<<<<< HEAD
             let header_id: [u8; 32] = block.id().into();
             let key = generate_block_key(block.slot().into(), &header_id);
 
-=======
-            let rnd_u8 = rand::random::<u16>();
-            let slot = u64::from_be_bytes(block.slot.to_be_bytes());
-            let key = format!("blocks_epoch_0_slot_{slot}_{rnd_u8}").into_bytes();
->>>>>>> 708863fc
             storage_relay
                 .send(StorageMsg::Store {
                     key: key.into(),
