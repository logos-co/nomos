--- conflicted
+++ resolved
@@ -49,11 +49,10 @@
             .expect("Expected locators for provider")
             .clone();
 
-<<<<<<< HEAD
         finalized_block_event_updates.push(FinalizedBlockEventUpdate {
             service_type: nomos_core::sdp::ServiceType::DataAvailability,
-            provider_id: *provider,
-            state: nomos_core::sdp::DeclarationState::Active,
+            provider_id: provider,
+            state: nomos_core::sdp::FinalizedDeclarationState::Active,
             locators,
         });
     }
@@ -75,43 +74,6 @@
             .update_membership(finalize_block_event.clone())
             .await;
         assert!(res.is_ok(), "Failed to update membership on executor");
-=======
-        for provider in providers {
-            let locators = non_empty_membership
-                .service_settings
-                .backend
-                .initial_locators_mapping
-                .get(&provider)
-                .unwrap()
-                .clone();
-
-            finalized_block_event_updates.push(FinalizedBlockEventUpdate {
-                service_type: nomos_core::sdp::ServiceType::DataAvailability,
-                provider_id: provider,
-                state: nomos_core::sdp::FinalizedDeclarationState::Active,
-                locators,
-            });
-        }
-
-        let finalize_block_event = FinalizedBlockEvent {
-            block_number: block_number + 1,
-            updates: finalized_block_event_updates.clone(),
-        };
-
-        for validator in topology.validators() {
-            let res = validator
-                .update_membership(finalize_block_event.clone())
-                .await;
-            assert!(res.is_ok(), "Failed to update membership on validator");
-        }
-
-        for executor in topology.executors() {
-            let res = executor
-                .update_membership(finalize_block_event.clone())
-                .await;
-            assert!(res.is_ok(), "Failed to update membership on executor");
-        }
->>>>>>> 56bbf833
     }
 
     let executor = &topology.executors()[0];
