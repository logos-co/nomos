digraph {
    0 [ label = "cryptarchia-engine" shape = box]
    1 [ label = "nomos-utils" shape = box]
    2 [ label = "cryptarchia-sync" shape = box]
    3 [ label = "nomos-core" shape = box]
    4 [ label = "groth16" shape = box]
    5 [ label = "poseidon2" shape = box]
    6 [ label = "nomos-ledger" shape = box]
    7 [ label = "utxotree" shape = box]
    8 [ label = "mmr" shape = box]
    9 [ label = "nomos-http-api-common" shape = box]
    10 [ label = "nomos-executor" shape = box]
    11 [ label = "kzgrs-backend" shape = box]
    12 [ label = "kzgrs" shape = box]
    13 [ label = "nomos-api" shape = box]
    14 [ label = "chain-service" shape = box]
    15 [ label = "nomos-blend-service" shape = box]
    16 [ label = "nomos-blend-message" shape = box]
    17 [ label = "nomos-blend-network" shape = box]
    18 [ label = "nomos-blend-scheduling" shape = box]
    19 [ label = "nomos-libp2p" shape = box]
    20 [ label = "nomos-membership" shape = box]
    21 [ label = "nomos-sdp" shape = box]
    22 [ label = "services-utils" shape = box]
    23 [ label = "nomos-network" shape = box]
    24 [ label = "nomos-da-sampling" shape = box]
    25 [ label = "nomos-da-network-core" shape = box]
    26 [ label = "nomos-da-messages" shape = box]
    27 [ label = "subnetworks-assignations" shape = box]
    28 [ label = "nomos-da-network-service" shape = box]
    29 [ label = "common-http-client" shape = box]
    30 [ label = "nomos-storage" shape = box]
    31 [ label = "nomos-tracing" shape = box]
    32 [ label = "nomos-mempool" shape = box]
    33 [ label = "nomos-tracing-service" shape = box]
    34 [ label = "nomos-time" shape = box]
    35 [ label = "nomos-da-dispersal" shape = box]
    36 [ label = "nomos-da-verifier" shape = box]
    37 [ label = "nomos-node" shape = box]
    38 [ label = "nomos-system-sig" shape = box]
    39 [ label = "executor-http-client" shape = box]
    40 [ label = "bundler" shape = box]
    41 [ label = "nomos-cli" shape = box]
    42 [ label = "key-management-system" shape = box]
    43 [ label = "cfgsync" shape = box]
    44 [ label = "tests" shape = box]
    45 [ label = "circuits-prover" shape = box]
    46 [ label = "circuits-utils" shape = box]
    47 [ label = "circuits-verifier" shape = box]
    48 [ label = "witness-generator" shape = box]
<<<<<<< HEAD
    49 [ label = "poc" shape = box]
=======
    49 [ label = "pol" shape = box]
    50 [ label = "zksign" shape = box]
>>>>>>> 1a0c42ec
    0 -> 1 [ style = dotted]
    2 -> 3 [ ]
    3 -> 0 [ ]
    3 -> 4 [ ]
    3 -> 5 [ ]
    6 -> 3 [ ]
    6 -> 7 [ ]
    7 -> 4 [ ]
    7 -> 5 [ ]
    10 -> 37 [ ]
    11 -> 12 [ ]
    11 -> 3 [ ]
    13 -> 14 [ ]
    13 -> 35 [ ]
    13 -> 36 [ ]
    14 -> 15 [ ]
    14 -> 6 [ ]
    14 -> 32 [ ]
    14 -> 34 [ ]
    15 -> 17 [ ]
    15 -> 17 [ color = blue]
    15 -> 20 [ ]
    15 -> 23 [ ]
    16 -> 3 [ ]
    17 -> 18 [ ]
    17 -> 18 [ color = blue]
    17 -> 19 [ ]
    18 -> 16 [ ]
    19 -> 2 [ ]
    20 -> 21 [ ]
    20 -> 22 [ ]
    21 -> 3 [ ]
    23 -> 19 [ style = dotted]
    24 -> 28 [ ]
    25 -> 26 [ ]
    25 -> 27 [ ]
    26 -> 11 [ ]
    26 -> 11 [ color = blue]
    27 -> 1 [ ]
    27 -> 1 [ color = blue]
    28 -> 29 [ ]
    28 -> 25 [ ]
    28 -> 19 [ ]
    28 -> 20 [ ]
    28 -> 30 [ ]
    28 -> 31 [ ]
    29 -> 26 [ ]
    29 -> 9 [ ]
    30 -> 3 [ ]
    32 -> 24 [ ]
    32 -> 32 [ color = blue]
    32 -> 23 [ ]
    32 -> 33 [ color = blue]
    33 -> 31 [ ]
    34 -> 0 [ ]
    35 -> 28 [ ]
    36 -> 32 [ ]
    37 -> 13 [ ]
    37 -> 38 [ ]
    39 -> 29 [ ]
    41 -> 39 [ ]
    41 -> 31 [ ]
    43 -> 44 [ ]
    44 -> 39 [ ]
    44 -> 10 [ ]
    45 -> 46 [ ]
    47 -> 46 [ ]
    48 -> 46 [ ]
    49 -> 45 [ ]
    49 -> 4 [ ]
    49 -> 48 [ ]
    50 -> 45 [ ]
    50 -> 4 [ ]
    50 -> 5 [ color = blue]
    50 -> 48 [ ]
}
<|MERGE_RESOLUTION|>--- conflicted
+++ resolved
@@ -48,12 +48,9 @@
     46 [ label = "circuits-utils" shape = box]
     47 [ label = "circuits-verifier" shape = box]
     48 [ label = "witness-generator" shape = box]
-<<<<<<< HEAD
     49 [ label = "poc" shape = box]
-=======
-    49 [ label = "pol" shape = box]
-    50 [ label = "zksign" shape = box]
->>>>>>> 1a0c42ec
+    50 [ label = "pol" shape = box]
+    51 [ label = "zksign" shape = box]
     0 -> 1 [ style = dotted]
     2 -> 3 [ ]
     3 -> 0 [ ]
