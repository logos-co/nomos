<<<<<<< HEAD
=======
use full_replication::{Blob, Certificate};
use nomos_node::{
    Config, ConsensusArgs, DaArgs, HttpArgs, LogArgs, NetworkArgs, Nomos, NomosServiceSettings,
    OverlayArgs, Tx,
};

>>>>>>> c3422c19
use clap::Parser;
use color_eyre::eyre::{eyre, Result};
use full_replication::{Blob, Certificate};
use nomos_core::{
    da::{blob, certificate},
    tx::Transaction,
};
<<<<<<< HEAD
use nomos_node::{
    Config, ConsensusArgs, HttpArgs, LogArgs, NetworkArgs, Nomos, NomosServiceSettings, OverlayArgs,
};
use nomos_node_lib::tx::Tx;
=======
>>>>>>> c3422c19

use nomos_mempool::network::adapters::libp2p::Settings as AdapterSettings;

use overwatch_rs::overwatch::*;

const DEFAULT_DB_PATH: &str = "./db";

#[derive(Parser, Debug)]
#[command(author, version, about, long_about = None)]
struct Args {
    /// Path for a yaml-encoded network config file
    config: std::path::PathBuf,
    /// Overrides log config.
    #[clap(flatten)]
    log_args: LogArgs,
    /// Overrides network config.
    #[clap(flatten)]
    network_args: NetworkArgs,
    /// Overrides http config.
    #[clap(flatten)]
    http_args: HttpArgs,
    /// Overrides consensus config.
    #[clap(flatten)]
    consensus_args: ConsensusArgs,
    /// Overrides overlay config.
    #[clap(flatten)]
    overlay_args: OverlayArgs,
    /// Overrides da config.
    #[clap(flatten)]
    da_args: DaArgs,
}

fn main() -> Result<()> {
    let Args {
        config,
        da_args,
        log_args,
        http_args,
        network_args,
        consensus_args,
        overlay_args,
    } = Args::parse();
    let config = serde_yaml::from_reader::<_, Config>(std::fs::File::open(config)?)?
        .update_da(da_args)?
        .update_log(log_args)?
        .update_http(http_args)?
        .update_consensus(consensus_args)?
        .update_overlay(overlay_args)?
        .update_network(network_args)?;

    let app = OverwatchRunner::<Nomos>::run(
        NomosServiceSettings {
            network: config.network,
            logging: config.log,
            http: config.http,
            cl_mempool: nomos_mempool::Settings {
                backend: (),
                network: AdapterSettings {
                    topic: String::from(nomos_node::CL_TOPIC),
                    id: <Tx as Transaction>::hash,
                },
            },
            da_mempool: nomos_mempool::Settings {
                backend: (),
                network: AdapterSettings {
                    topic: String::from(nomos_node::DA_TOPIC),
                    id: cert_id,
                },
            },
            consensus: config.consensus,
            #[cfg(feature = "metrics")]
            metrics: config.metrics,
            da: config.da,
            storage: nomos_storage::backends::sled::SledBackendSettings {
                db_path: std::path::PathBuf::from(DEFAULT_DB_PATH),
            },
            system_sig: (),
        },
        None,
    )
    .map_err(|e| eyre!("Error encountered: {}", e))?;
    app.wait_finished();
    Ok(())
}

fn cert_id(cert: &Certificate) -> <Blob as blob::Blob>::Hash {
    use certificate::Certificate;
    cert.hash()
}<|MERGE_RESOLUTION|>--- conflicted
+++ resolved
@@ -1,12 +1,3 @@
-<<<<<<< HEAD
-=======
-use full_replication::{Blob, Certificate};
-use nomos_node::{
-    Config, ConsensusArgs, DaArgs, HttpArgs, LogArgs, NetworkArgs, Nomos, NomosServiceSettings,
-    OverlayArgs, Tx,
-};
-
->>>>>>> c3422c19
 use clap::Parser;
 use color_eyre::eyre::{eyre, Result};
 use full_replication::{Blob, Certificate};
@@ -14,13 +5,10 @@
     da::{blob, certificate},
     tx::Transaction,
 };
-<<<<<<< HEAD
 use nomos_node::{
     Config, ConsensusArgs, HttpArgs, LogArgs, NetworkArgs, Nomos, NomosServiceSettings, OverlayArgs,
 };
 use nomos_node_lib::tx::Tx;
-=======
->>>>>>> c3422c19
 
 use nomos_mempool::network::adapters::libp2p::Settings as AdapterSettings;
 
