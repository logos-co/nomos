mod config;
mod tx;

use color_eyre::eyre::Result;
use consensus_engine::overlay::{RandomBeaconState, RoundRobin, TreeOverlay};
use full_replication::Blob;

use full_replication::{AbsoluteNumber, Attestation, Certificate, FullReplication};
#[cfg(feature = "metrics")]
use metrics::{backend::map::MapMetricsBackend, types::MetricsData, MetricsService};
use nomos_consensus::network::adapters::libp2p::Libp2pAdapter as ConsensusLibp2pAdapter;

use nomos_consensus::CarnotConsensus;

use nomos_da::{
    backend::memory_cache::BlobCache, network::adapters::libp2p::Libp2pAdapter as DaLibp2pAdapter,
    DataAvailabilityService,
};
use nomos_http::backends::axum::AxumBackend;
use nomos_http::bridge::HttpBridgeService;
use nomos_http::http::HttpService;
use nomos_log::Logger;
use nomos_mempool::network::adapters::libp2p::Libp2pAdapter as MempoolLibp2pAdapter;

use nomos_mempool::{backend::mockpool::MockPool, MempoolService};
use nomos_network::backends::libp2p::Libp2p;

use nomos_network::NetworkService;
use overwatch_derive::*;
use overwatch_rs::services::handle::ServiceHandle;

pub use config::{Config, ConsensusArgs, HttpArgs, LogArgs, NetworkArgs, OverlayArgs};
use nomos_core::{
    da::blob::select::FillSize as FillSizeWithBlobs, tx::select::FillSize as FillSizeWithTx,
};
pub use tx::Tx;

<<<<<<< HEAD
#[cfg(all(feature = "waku", feature = "libp2p"))]
compile_error!("feature \"waku\" and feature \"libp2p\" cannot be enabled at the same time");

#[cfg(feature = "waku")]
pub type Carnot = CarnotConsensus<
    ConsensusWakuAdapter,
    MockPool<Tx>,
    MempoolWakuAdapter<Tx>,
    TreeOverlay<RoundRobin, RandomBeaconState>,
    Blob,
>;
=======
const MB16: usize = 1024 * 1024 * 16;
>>>>>>> 2ceba073

pub type Carnot = CarnotConsensus<
    ConsensusLibp2pAdapter,
    MockPool<Tx>,
    MempoolLibp2pAdapter<Tx>,
    TreeOverlay<RoundRobin, RandomBeaconState>,
    Blob,
    FillSizeWithTx<MB16, Tx>,
    FillSizeWithBlobs<MB16, Blob>,
>;

type DataAvailability = DataAvailabilityService<
    FullReplication<AbsoluteNumber<Attestation, Certificate>>,
    BlobCache<<Blob as nomos_core::da::blob::Blob>::Hash, Blob>,
    DaLibp2pAdapter<Blob, Attestation>,
>;

#[derive(Services)]
pub struct Nomos {
    logging: ServiceHandle<Logger>,
    network: ServiceHandle<NetworkService<Libp2p>>,
    mockpool: ServiceHandle<MempoolService<MempoolLibp2pAdapter<Tx>, MockPool<Tx>>>,
    consensus: ServiceHandle<Carnot>,
    http: ServiceHandle<HttpService<AxumBackend>>,
    bridges: ServiceHandle<HttpBridgeService>,
    #[cfg(feature = "metrics")]
    metrics: ServiceHandle<MetricsService<MapMetricsBackend<MetricsData>>>,
    da: ServiceHandle<DataAvailability>,
}<|MERGE_RESOLUTION|>--- conflicted
+++ resolved
@@ -35,21 +35,7 @@
 };
 pub use tx::Tx;
 
-<<<<<<< HEAD
-#[cfg(all(feature = "waku", feature = "libp2p"))]
-compile_error!("feature \"waku\" and feature \"libp2p\" cannot be enabled at the same time");
-
-#[cfg(feature = "waku")]
-pub type Carnot = CarnotConsensus<
-    ConsensusWakuAdapter,
-    MockPool<Tx>,
-    MempoolWakuAdapter<Tx>,
-    TreeOverlay<RoundRobin, RandomBeaconState>,
-    Blob,
->;
-=======
 const MB16: usize = 1024 * 1024 * 16;
->>>>>>> 2ceba073
 
 pub type Carnot = CarnotConsensus<
     ConsensusLibp2pAdapter,
