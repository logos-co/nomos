[package]
categories  = { workspace = true }
description = { workspace = true }
edition     = { workspace = true }
keywords    = { workspace = true }
license     = { workspace = true }
name        = "nomos-node"
readme      = { workspace = true }
repository  = { workspace = true }
version     = { workspace = true }

[package.metadata.cargo-machete]
# False positives.
ignored = [
  # Required by `wait_until_services_are_ready` macro.
  "futures",
]

[lints]
workspace = true

[dependencies]
<<<<<<< HEAD
async-trait              = "0.1"
broadcast-service        = { workspace = true }
chain-leader             = { workspace = true }
chain-network            = { workspace = true, features = ["libp2p"] }
chain-service            = { workspace = true }
clap                     = { default-features = false, features = ["derive", "env", "std"], version = "4" }
color-eyre               = { default-features = false, version = "0.6.0" }
derivative               = { version = "2", default-features = false }
fixed                    = { default-features = false, features = ["serde-str"], version = "1" }
futures                  = { default-features = false, version = "0.3" }
groth16                  = { workspace = true }
hex                      = { default-features = false, version = "0.4.3" }
http                     = "1.3"
key-management-system    = { workspace = true }
kzgrs-backend            = { workspace = true }
nomos-api                = { workspace = true }
nomos-blend-message      = { workspace = true }
nomos-blend-scheduling   = { workspace = true }
nomos-blend-service      = { features = ["libp2p"], workspace = true }
nomos-core               = { workspace = true }
nomos-da-messages        = { workspace = true }
nomos-da-network-core    = { workspace = true }
nomos-da-network-service = { workspace = true }
nomos-da-sampling        = { features = ["libp2p", "rocksdb-backend"], workspace = true }
nomos-da-verifier        = { features = ["libp2p"], workspace = true }
nomos-http-api-common    = { features = ["profiling"], workspace = true }
nomos-libp2p             = { workspace = true }
nomos-network            = { workspace = true }
nomos-sdp                = { workspace = true }
nomos-storage            = { workspace = true }
nomos-system-sig         = { workspace = true }
nomos-time               = { features = ["ntp", "serde"], workspace = true }
nomos-tracing            = { workspace = true }
nomos-tracing-service    = { workspace = true }
nomos-utils              = { workspace = true, features = ["serde"] }
nomos-wallet             = { workspace = true }
num-bigint               = { default-features = false, version = "0.4" }
overwatch                = { workspace = true }
pol                      = { workspace = true }
poq                      = { workspace = true }
serde                    = { default-features = false, version = "1" }
serde_json               = { workspace = true }
serde_with               = { default-features = false, version = "3.14.0" }
serde_yaml               = { workspace = true }
services-utils           = { workspace = true }
subnetworks-assignations = { workspace = true }
tokio                    = "1"
tokio-stream             = { default-features = false, version = "0.1" }
tracing                  = { workspace = true }
tx-service               = { features = ["rocksdb-backend"], workspace = true }
zksign                   = { workspace = true }
=======
async-trait                   = "0.1"
broadcast-service             = { workspace = true }
chain-leader                  = { workspace = true }
chain-network                 = { workspace = true, features = ["libp2p"] }
chain-service                 = { workspace = true }
clap                          = { default-features = false, features = ["derive", "env", "std"], version = "4" }
color-eyre                    = { default-features = false, version = "0.6.0" }
derivative                    = { version = "2", default-features = false }
futures                       = { default-features = false, version = "0.3" }
groth16                       = { workspace = true }
hex                           = { default-features = false, version = "0.4.3" }
http                          = "1.3"
key-management-system-service = { workspace = true }
kzgrs-backend                 = { workspace = true }
nomos-api                     = { workspace = true }
nomos-blend                   = { workspace = true }
nomos-blend-service           = { features = ["libp2p"], workspace = true }
nomos-core                    = { workspace = true }
nomos-da-messages             = { workspace = true }
nomos-da-network-core         = { workspace = true }
nomos-da-network-service      = { workspace = true }
nomos-da-sampling             = { features = ["libp2p", "rocksdb-backend"], workspace = true }
nomos-da-verifier             = { features = ["libp2p"], workspace = true }
nomos-http-api-common         = { features = ["profiling"], workspace = true }
nomos-libp2p                  = { workspace = true }
nomos-network                 = { workspace = true }
nomos-sdp                     = { workspace = true }
nomos-storage                 = { workspace = true }
nomos-system-sig              = { workspace = true }
nomos-time                    = { features = ["ntp", "serde"], workspace = true }
nomos-tracing                 = { workspace = true }
nomos-tracing-service         = { workspace = true }
nomos-utils                   = { workspace = true, features = ["serde"] }
nomos-wallet                  = { workspace = true }
num-bigint                    = { default-features = false, version = "0.4" }
overwatch                     = { workspace = true }
pol                           = { workspace = true }
poq                           = { workspace = true }
serde                         = { workspace = true }
serde_json                    = { workspace = true }
serde_with                    = { default-features = false, version = "3.14.0" }
serde_yaml                    = { workspace = true }
services-utils                = { workspace = true }
subnetworks-assignations      = { workspace = true }
tokio                         = "1"
tokio-stream                  = { default-features = false, version = "0.1" }
tracing                       = { workspace = true }
tx-service                    = { features = ["rocksdb-backend"], workspace = true }
zksign                        = { workspace = true }
>>>>>>> b892f059

# openapi related dependencies
utoipa            = { workspace = true }
utoipa-swagger-ui = { features = ["axum"], workspace = true }

# axum related dependencies
axum       = { default-features = false, features = ["http1", "http2", "json", "query", "tokio"], version = "0.7.5" }
time       = { default-features = false, version = "0.3" }
tower      = { default-features = false, features = ["limit"], version = "0.4" }
tower-http = { default-features = false, features = ["cors", "limit", "timeout", "trace"], version = "0.5" }

[dev-dependencies]
test-log = { default-features = false, version = "0.2.18", features = ["trace"] }

[features]
block-explorer  = ["nomos-api/block-explorer"]
default         = ["tracing"]
instrumentation = []
profiling       = ["nomos-http-api-common/profiling", "nomos-tracing-service/profiling"]
testing         = []
tracing         = []<|MERGE_RESOLUTION|>--- conflicted
+++ resolved
@@ -20,59 +20,6 @@
 workspace = true
 
 [dependencies]
-<<<<<<< HEAD
-async-trait              = "0.1"
-broadcast-service        = { workspace = true }
-chain-leader             = { workspace = true }
-chain-network            = { workspace = true, features = ["libp2p"] }
-chain-service            = { workspace = true }
-clap                     = { default-features = false, features = ["derive", "env", "std"], version = "4" }
-color-eyre               = { default-features = false, version = "0.6.0" }
-derivative               = { version = "2", default-features = false }
-fixed                    = { default-features = false, features = ["serde-str"], version = "1" }
-futures                  = { default-features = false, version = "0.3" }
-groth16                  = { workspace = true }
-hex                      = { default-features = false, version = "0.4.3" }
-http                     = "1.3"
-key-management-system    = { workspace = true }
-kzgrs-backend            = { workspace = true }
-nomos-api                = { workspace = true }
-nomos-blend-message      = { workspace = true }
-nomos-blend-scheduling   = { workspace = true }
-nomos-blend-service      = { features = ["libp2p"], workspace = true }
-nomos-core               = { workspace = true }
-nomos-da-messages        = { workspace = true }
-nomos-da-network-core    = { workspace = true }
-nomos-da-network-service = { workspace = true }
-nomos-da-sampling        = { features = ["libp2p", "rocksdb-backend"], workspace = true }
-nomos-da-verifier        = { features = ["libp2p"], workspace = true }
-nomos-http-api-common    = { features = ["profiling"], workspace = true }
-nomos-libp2p             = { workspace = true }
-nomos-network            = { workspace = true }
-nomos-sdp                = { workspace = true }
-nomos-storage            = { workspace = true }
-nomos-system-sig         = { workspace = true }
-nomos-time               = { features = ["ntp", "serde"], workspace = true }
-nomos-tracing            = { workspace = true }
-nomos-tracing-service    = { workspace = true }
-nomos-utils              = { workspace = true, features = ["serde"] }
-nomos-wallet             = { workspace = true }
-num-bigint               = { default-features = false, version = "0.4" }
-overwatch                = { workspace = true }
-pol                      = { workspace = true }
-poq                      = { workspace = true }
-serde                    = { default-features = false, version = "1" }
-serde_json               = { workspace = true }
-serde_with               = { default-features = false, version = "3.14.0" }
-serde_yaml               = { workspace = true }
-services-utils           = { workspace = true }
-subnetworks-assignations = { workspace = true }
-tokio                    = "1"
-tokio-stream             = { default-features = false, version = "0.1" }
-tracing                  = { workspace = true }
-tx-service               = { features = ["rocksdb-backend"], workspace = true }
-zksign                   = { workspace = true }
-=======
 async-trait                   = "0.1"
 broadcast-service             = { workspace = true }
 chain-leader                  = { workspace = true }
@@ -81,6 +28,7 @@
 clap                          = { default-features = false, features = ["derive", "env", "std"], version = "4" }
 color-eyre                    = { default-features = false, version = "0.6.0" }
 derivative                    = { version = "2", default-features = false }
+fixed                         = { default-features = false, features = ["serde-str"], version = "1" }
 futures                       = { default-features = false, version = "0.3" }
 groth16                       = { workspace = true }
 hex                           = { default-features = false, version = "0.4.3" }
@@ -122,7 +70,6 @@
 tracing                       = { workspace = true }
 tx-service                    = { features = ["rocksdb-backend"], workspace = true }
 zksign                        = { workspace = true }
->>>>>>> b892f059
 
 # openapi related dependencies
 utoipa            = { workspace = true }
