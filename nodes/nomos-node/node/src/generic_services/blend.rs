--- conflicted
+++ resolved
@@ -20,25 +20,20 @@
 use nomos_blend_scheduling::message_blend::{BlendLayerProof, SessionInfo};
 use nomos_blend_service::{
     ProofOfLeadershipQuotaInputs, ProofsGenerator, ProofsVerifier,
-    epoch_info::{PolEpochInfo, PolInfoProvider as PolInfoProviderTrait},
+    epoch::{PolEpochInfo, PolInfoProvider as PolInfoProviderTrait},
     membership::service::Adapter,
 };
 use nomos_core::{codec::SerdeOp as _, crypto::ZkHash};
 use nomos_da_sampling::network::NetworkAdapter;
 use nomos_libp2p::PeerId;
-<<<<<<< HEAD
 use nomos_time::backends::NtpTimeBackend;
-
-use crate::generic_services::{CryptarchiaService, MembershipService};
-=======
 use overwatch::{overwatch::OverwatchHandle, services::AsServiceId};
 use pol::{PolChainInputsData, PolWalletInputsData, PolWitnessInputsData};
 use services_utils::wait_until_services_are_ready;
 use tokio::sync::oneshot::channel;
 use tokio_stream::wrappers::BroadcastStream;
 
-use crate::generic_services::{CryptarchiaLeaderService, MembershipService};
->>>>>>> 3699ac19
+use crate::generic_services::{CryptarchiaLeaderService, CryptarchiaService, MembershipService};
 
 // TODO: Replace this with the actual verifier once the verification inputs are
 // successfully fetched by the Blend service.
@@ -141,11 +136,7 @@
 
 pub type BlendMembershipAdapter<RuntimeServiceId> =
     Adapter<MembershipService<RuntimeServiceId>, PeerId>;
-<<<<<<< HEAD
-pub type BlendCoreService<ChainSamplingAdapter, RuntimeServiceId> =
-=======
 pub type BlendCoreService<SamplingAdapter, RuntimeServiceId> =
->>>>>>> 3699ac19
     nomos_blend_service::core::BlendService<
         nomos_blend_service::core::backends::libp2p::Libp2pBlendBackend,
         PeerId,
@@ -153,39 +144,25 @@
         BlendMembershipAdapter<RuntimeServiceId>,
         BlendProofsGenerator,
         BlendProofsVerifier,
-<<<<<<< HEAD
         NtpTimeBackend,
-        CryptarchiaService<ChainSamplingAdapter, RuntimeServiceId>,
-        RuntimeServiceId,
-    >;
-pub type BlendEdgeService<ChainSamplingAdapter, RuntimeServiceId> = nomos_blend_service::edge::BlendService<
-=======
+        CryptarchiaService<SamplingAdapter, RuntimeServiceId>,
         PolInfoProvider<SamplingAdapter>,
         RuntimeServiceId,
     >;
 pub type BlendEdgeService<SamplingAdapter, RuntimeServiceId> = nomos_blend_service::edge::BlendService<
->>>>>>> 3699ac19
         nomos_blend_service::edge::backends::libp2p::Libp2pBlendBackend,
         PeerId,
         <nomos_blend_service::core::network::libp2p::Libp2pAdapter<RuntimeServiceId> as nomos_blend_service::core::network::NetworkAdapter<RuntimeServiceId>>::BroadcastSettings,
         BlendMembershipAdapter<RuntimeServiceId>,
         BlendProofsGenerator,
-<<<<<<< HEAD
         NtpTimeBackend,
-        CryptarchiaService<ChainSamplingAdapter, RuntimeServiceId>,
-        RuntimeServiceId
-    >;
-pub type BlendService<ChainSamplingAdapter, RuntimeServiceId> = nomos_blend_service::BlendService<
-    BlendCoreService<ChainSamplingAdapter, RuntimeServiceId>,
-    BlendEdgeService<ChainSamplingAdapter, RuntimeServiceId>,
-=======
+        CryptarchiaService<SamplingAdapter, RuntimeServiceId>,
         PolInfoProvider<SamplingAdapter>,
         RuntimeServiceId
     >;
 pub type BlendService<SamplingAdapter, RuntimeServiceId> = nomos_blend_service::BlendService<
     BlendCoreService<SamplingAdapter, RuntimeServiceId>,
     BlendEdgeService<SamplingAdapter, RuntimeServiceId>,
->>>>>>> 3699ac19
     RuntimeServiceId,
 >;
 
