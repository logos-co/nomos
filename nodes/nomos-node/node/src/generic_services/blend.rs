--- conflicted
+++ resolved
@@ -281,37 +281,9 @@
         // Return a `WatchStream` that filters out `None`s (i.e., at the very beginning
         // of chain leader start).
         Some(Box::new(
-<<<<<<< HEAD
-            BroadcastStream::new(pol_winning_slot_receiver).filter_map(|res| {
-                let Ok((leader_private, secret_key, _)) = res else {
-                    return ready(None);
-                };
-                let PolWitnessInputsData {
-                    wallet:
-                        PolWalletInputsData {
-                            aged_path,
-                            aged_selector,
-                            note_value,
-                            output_number,
-                            slot_secret,
-                            slot_secret_path,
-                            starting_slot,
-                            transaction_hash,
-                            ..
-                        },
-                    chain:
-                        PolChainInputsData {
-                            slot_number,
-                            epoch_nonce,
-                            ..
-                        },
-                } = leader_private.input();
-                ready(Some(PolEpochInfo {
-                    nonce: *epoch_nonce,
-=======
             WatchStream::new(pol_winning_slot_receiver)
                 .filter_map(ready)
-                .map(|(leader_private, secret_key, epoch)| {
+                .map(|(leader_private, secret_key, _)| {
                     let PolWitnessInputsData {
                         wallet:
                             PolWalletInputsData {
@@ -325,7 +297,7 @@
                                 transaction_hash,
                                 ..
                             },
-                        chain: PolChainInputsData { slot_number, .. },
+                        chain: PolChainInputsData { slot_number, epoch_nonce, .. },
                     } = leader_private.input();
 
                 // TODO: Remove this if `PoL` stuff also migrates to using fixed-size arrays or starts using vecs of the expected length instead of empty ones when generating `LeaderPrivate` values.
@@ -349,8 +321,7 @@
                 };
 
                 PolEpochInfo {
-                    epoch,
->>>>>>> 73f5473c
+                   nonce: *epoch_nonce,
                     poq_private_inputs: ProofOfLeadershipQuotaInputs {
                         aged_path_and_selectors: aged_path_and_selectors.try_into().expect("List of aged note paths and selectors does not match the expected size for PoQ inputs, although it has already been pre-processed."),
                         note_value: *note_value,
