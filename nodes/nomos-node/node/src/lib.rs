pub mod api;
pub mod config;
pub mod generic_services;

use color_eyre::eyre::{Result, eyre};
use generic_services::VerifierMempoolAdapter;
use kzgrs_backend::common::share::DaShare;
pub use kzgrs_backend::dispersal::BlobInfo;
pub use nomos_blend_service::{
    core::{
        backends::libp2p::Libp2pBlendBackend as BlendBackend,
        network::libp2p::Libp2pAdapter as BlendNetworkAdapter,
    },
    membership::service::Adapter as BlendMembershipAdapter,
};
pub use nomos_core::{
    codec,
    header::HeaderId,
    mantle::{SignedMantleTx, Transaction, select::FillSize as FillSizeWithTx},
};
pub use nomos_da_network_service::backends::libp2p::validator::DaNetworkValidatorBackend;
use nomos_da_network_service::{
    DaAddressbook, api::http::HttApiAdapter, membership::handler::DaMembershipHandler,
};
use nomos_da_sampling::{
    backend::kzgrs::KzgrsSamplingBackend,
    network::adapters::validator::Libp2pAdapter as SamplingLibp2pAdapter,
    storage::adapters::rocksdb::{
        RocksAdapter as SamplingStorageAdapter, converter::DaStorageConverter,
    },
};
use nomos_da_verifier::{
    backend::kzgrs::KzgrsDaVerifier,
    network::adapters::validator::Libp2pAdapter as VerifierNetworkAdapter,
    storage::adapters::rocksdb::RocksAdapter as VerifierStorageAdapter,
};
use nomos_libp2p::PeerId;
pub use nomos_network::backends::libp2p::Libp2p as NetworkBackend;
pub use nomos_storage::backends::{
    SerdeOp,
    rocksdb::{RocksBackend, RocksBackendSettings},
};
pub use nomos_system_sig::SystemSig;
use nomos_time::backends::NtpTimeBackend;
#[cfg(feature = "tracing")]
pub use nomos_tracing_service::Tracing;
use overwatch::{
    DynError, derive_services,
    overwatch::{Error as OverwatchError, Overwatch, OverwatchRunner},
};
use subnetworks_assignations::versions::history_aware_refill::HistoryAware;
pub use tx_service::{
    network::adapters::libp2p::{
        Libp2pAdapter as MempoolNetworkAdapter, Settings as MempoolAdapterSettings,
        Settings as AdapterSettings,
    },
    processor::tx::SignedTxProcessorSettings,
    tx::settings::TxMempoolSettings,
};

pub use crate::config::{Config, CryptarchiaLeaderArgs, HttpArgs, LogArgs, NetworkArgs};
use crate::{
    api::backend::AxumBackend,
    generic_services::{
        DaMembershipAdapter, DaMembershipStorageGeneric, MembershipService, SdpService,
    },
};

pub const CONSENSUS_TOPIC: &str = "/cryptarchia/proto";
pub const MANTLE_TOPIC: &str = "mantle";
pub const DA_TOPIC: &str = "da";
pub const MB16: usize = 1024 * 1024 * 16;

/// Membership used by the DA Network service.
pub type NomosDaMembership = HistoryAware<PeerId>;
type DaMembershipStorage = DaMembershipStorageGeneric<RuntimeServiceId>;
pub type DaNetworkApiAdapter = HttApiAdapter<DaMembershipHandler<NomosDaMembership>, DaAddressbook>;

#[cfg(feature = "tracing")]
pub(crate) type TracingService = Tracing<RuntimeServiceId>;

pub(crate) type NetworkService = nomos_network::NetworkService<NetworkBackend, RuntimeServiceId>;

<<<<<<< HEAD
pub(crate) type BlendCoreService =
    generic_services::blend::BlendCoreService<DaNetworkAdapter, RuntimeServiceId>;
pub(crate) type BlendEdgeService =
    generic_services::blend::BlendEdgeService<DaNetworkAdapter, RuntimeServiceId>;
pub(crate) type BlendService =
    generic_services::blend::BlendService<DaNetworkAdapter, RuntimeServiceId>;
=======
pub(crate) type DaSamplingAdapter = SamplingLibp2pAdapter<
    NomosDaMembership,
    DaMembershipAdapter<RuntimeServiceId>,
    DaMembershipStorage,
    DaNetworkApiAdapter,
    RuntimeServiceId,
>;
>>>>>>> 3699ac19

pub(crate) type BlendCoreService =
    generic_services::blend::BlendCoreService<DaSamplingAdapter, RuntimeServiceId>;
pub(crate) type BlendEdgeService =
    generic_services::blend::BlendEdgeService<DaSamplingAdapter, RuntimeServiceId>;
pub(crate) type BlendService =
    generic_services::blend::BlendService<DaSamplingAdapter, RuntimeServiceId>;

pub(crate) type BlockBroadcastService = broadcast_service::BlockBroadcastService<RuntimeServiceId>;
pub(crate) type DaVerifierService = generic_services::DaVerifierService<
    VerifierNetworkAdapter<
        NomosDaMembership,
        DaMembershipAdapter<RuntimeServiceId>,
        DaMembershipStorage,
        DaNetworkApiAdapter,
        RuntimeServiceId,
    >,
    VerifierMempoolAdapter<DaNetworkAdapter, RuntimeServiceId>,
    RuntimeServiceId,
>;

pub(crate) type DaSamplingService =
    generic_services::DaSamplingService<DaSamplingAdapter, RuntimeServiceId>;

pub(crate) type DaNetworkService = nomos_da_network_service::NetworkService<
    DaNetworkValidatorBackend<NomosDaMembership>,
    NomosDaMembership,
    DaMembershipAdapter<RuntimeServiceId>,
    DaMembershipStorage,
    DaNetworkApiAdapter,
    RuntimeServiceId,
>;

pub(crate) type MempoolService =
    generic_services::TxMempoolService<DaSamplingAdapter, RuntimeServiceId>;

pub(crate) type DaNetworkAdapter = nomos_da_sampling::network::adapters::validator::Libp2pAdapter<
    NomosDaMembership,
    DaMembershipAdapter<RuntimeServiceId>,
    DaMembershipStorage,
    DaNetworkApiAdapter,
    RuntimeServiceId,
>;

pub(crate) type CryptarchiaService =
    generic_services::CryptarchiaService<DaNetworkAdapter, RuntimeServiceId>;

pub(crate) type CryptarchiaLeaderService =
    generic_services::CryptarchiaLeaderService<DaNetworkAdapter, RuntimeServiceId>;

pub(crate) type TimeService = generic_services::TimeService<RuntimeServiceId>;

pub(crate) type WalletService =
    nomos_wallet::WalletService<CryptarchiaService, SignedMantleTx, RocksBackend, RuntimeServiceId>;

pub(crate) type ApiStorageAdapter<RuntimeServiceId> =
    nomos_api::http::storage::adapters::rocksdb::RocksAdapter<RuntimeServiceId>;

pub(crate) type ApiService = nomos_api::ApiService<
    AxumBackend<
        DaShare,
        NomosDaMembership,
        DaMembershipAdapter<RuntimeServiceId>,
        DaMembershipStorage,
        KzgrsDaVerifier,
        VerifierNetworkAdapter<
            NomosDaMembership,
            DaMembershipAdapter<RuntimeServiceId>,
            DaMembershipStorage,
            DaNetworkApiAdapter,
            RuntimeServiceId,
        >,
        VerifierStorageAdapter<DaShare, DaStorageConverter>,
        SignedMantleTx,
        DaStorageConverter,
        KzgrsSamplingBackend,
        nomos_da_sampling::network::adapters::validator::Libp2pAdapter<
            NomosDaMembership,
            DaMembershipAdapter<RuntimeServiceId>,
            DaMembershipStorage,
            DaNetworkApiAdapter,
            RuntimeServiceId,
        >,
        SamplingStorageAdapter<DaShare, DaStorageConverter>,
        VerifierMempoolAdapter<DaNetworkAdapter, RuntimeServiceId>,
        NtpTimeBackend,
        DaNetworkApiAdapter,
        ApiStorageAdapter<RuntimeServiceId>,
    >,
    RuntimeServiceId,
>;

type StorageService = nomos_storage::StorageService<RocksBackend, RuntimeServiceId>;

type SystemSigService = SystemSig<RuntimeServiceId>;

#[cfg(feature = "testing")]
type TestingApiService<RuntimeServiceId> =
    nomos_api::ApiService<api::testing::backend::TestAxumBackend, RuntimeServiceId>;

#[derive_services]
pub struct Nomos {
    #[cfg(feature = "tracing")]
    tracing: TracingService,
    network: NetworkService,
    blend: BlendService,
    blend_core: BlendCoreService,
    blend_edge: BlendEdgeService,
    da_verifier: DaVerifierService,
    da_sampling: DaSamplingService,
    da_network: DaNetworkService,
    mempool: MempoolService,
    cryptarchia: CryptarchiaService,
    cryptarchia_leader: CryptarchiaLeaderService,
    block_broadcast: BlockBroadcastService,
    membership: MembershipService<RuntimeServiceId>,
    sdp: SdpService<RuntimeServiceId>,
    time: TimeService,
    http: ApiService,
    storage: StorageService,
    system_sig: SystemSigService,
    wallet: WalletService,
    #[cfg(feature = "testing")]
    testing_http: TestingApiService<RuntimeServiceId>,
}

pub fn run_node_from_config(config: Config) -> Result<Overwatch<RuntimeServiceId>, DynError> {
    let (blend_config, blend_core_config, blend_edge_config) = config.blend.into();

    let app = OverwatchRunner::<Nomos>::run(
        NomosServiceSettings {
            network: config.network,
            blend: blend_config,
            blend_core: blend_core_config,
            blend_edge: blend_edge_config,
            block_broadcast: (),
            #[cfg(feature = "tracing")]
            tracing: config.tracing,
            http: config.http,
            mempool: TxMempoolSettings {
                pool: (),
                network_adapter: AdapterSettings {
                    topic: String::from(MANTLE_TOPIC),
                    id: <SignedMantleTx as Transaction>::hash,
                },
                processor: SignedTxProcessorSettings {
                    trigger_sampling_delay: config.mempool.trigger_sampling_delay,
                },
                recovery_path: config.mempool.pool_recovery_path,
            },
            da_network: config.da_network,
            da_sampling: config.da_sampling,
            da_verifier: config.da_verifier,
            cryptarchia: config.cryptarchia,
            cryptarchia_leader: config.cryptarchia_leader,
            time: config.time,
            storage: config.storage,
            system_sig: (),
            sdp: (),
            membership: config.membership,
            wallet: config.wallet,
            #[cfg(feature = "testing")]
            testing_http: config.testing_http,
        },
        None,
    )
    .map_err(|e| eyre!("Error encountered: {}", e))?;
    Ok(app)
}

pub async fn get_services_to_start(
    app: &Overwatch<RuntimeServiceId>,
    must_blend_service_group_start: bool,
    must_da_service_group_start: bool,
) -> Result<Vec<RuntimeServiceId>, OverwatchError> {
    let mut service_ids = app.handle().retrieve_service_ids().await?;

    // Exclude core and edge blend services, which will be started
    // on demand by the blend service.
    let blend_inner_service_ids = [RuntimeServiceId::BlendCore, RuntimeServiceId::BlendEdge];
    service_ids.retain(|value| !blend_inner_service_ids.contains(value));

    if !must_blend_service_group_start {
        service_ids.retain(|value| value != &RuntimeServiceId::Blend);
    }

    if !must_da_service_group_start {
        let da_service_ids = [
            RuntimeServiceId::DaVerifier,
            RuntimeServiceId::DaSampling,
            RuntimeServiceId::DaNetwork,
            RuntimeServiceId::Mempool,
        ];
        service_ids.retain(|value| !da_service_ids.contains(value));
    }

    Ok(service_ids)
}<|MERGE_RESOLUTION|>--- conflicted
+++ resolved
@@ -81,14 +81,6 @@
 
 pub(crate) type NetworkService = nomos_network::NetworkService<NetworkBackend, RuntimeServiceId>;
 
-<<<<<<< HEAD
-pub(crate) type BlendCoreService =
-    generic_services::blend::BlendCoreService<DaNetworkAdapter, RuntimeServiceId>;
-pub(crate) type BlendEdgeService =
-    generic_services::blend::BlendEdgeService<DaNetworkAdapter, RuntimeServiceId>;
-pub(crate) type BlendService =
-    generic_services::blend::BlendService<DaNetworkAdapter, RuntimeServiceId>;
-=======
 pub(crate) type DaSamplingAdapter = SamplingLibp2pAdapter<
     NomosDaMembership,
     DaMembershipAdapter<RuntimeServiceId>,
@@ -96,7 +88,6 @@
     DaNetworkApiAdapter,
     RuntimeServiceId,
 >;
->>>>>>> 3699ac19
 
 pub(crate) type BlendCoreService =
     generic_services::blend::BlendCoreService<DaSamplingAdapter, RuntimeServiceId>;
