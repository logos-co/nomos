#![allow(clippy::needless_for_each, reason = "Utoipa implementation")]

use std::{
    error::Error,
    fmt::{Debug, Display},
    hash::Hash,
    time::Duration,
};

use axum::{
    Router,
    http::{
        HeaderValue,
        header::{CONTENT_TYPE, USER_AGENT},
    },
    routing,
};
use broadcast_service::BlockBroadcastService;
use nomos_api::{
    Backend,
    http::{consensus::Cryptarchia, da::DaVerifier, storage},
};
use nomos_blend_service::{ProofsGenerator, ProofsVerifier};
use nomos_core::{
    da::{
        BlobId, DaVerifier as CoreDaVerifier,
        blob::{LightShare, Share},
    },
    header::HeaderId,
    mantle::{AuthenticatedMantleTx, SignedMantleTx, Transaction},
};
use nomos_da_network_core::SubnetworkId;
use nomos_da_network_service::{
    backends::libp2p::validator::DaNetworkValidatorBackend, membership::MembershipAdapter,
    storage::MembershipStorageAdapter,
};
use nomos_da_sampling::{DaSamplingService, backend::DaSamplingServiceBackend};
use nomos_da_verifier::{backend::VerifierBackend, mempool::DaMempoolAdapter};
pub use nomos_http_api_common::settings::AxumBackendSettings;
use nomos_http_api_common::{paths, utils::create_rate_limit_layer};
use nomos_libp2p::PeerId;
use nomos_mempool::{
    MempoolMetrics, TxMempoolService, backend::mockpool::MockPool, tx::service::openapi::Status,
};
use nomos_storage::{StorageService, api::da::DaConverter, backends::rocksdb::RocksBackend};
use overwatch::{DynError, overwatch::handle::OverwatchHandle, services::AsServiceId};
use serde::{Deserialize, Serialize, de::DeserializeOwned};
use services_utils::wait_until_services_are_ready;
use subnetworks_assignations::MembershipHandler;
use tokio::net::TcpListener;
use tower::limit::ConcurrencyLimitLayer;
use tower_http::{
    cors::{Any, CorsLayer},
    limit::RequestBodyLimitLayer,
    timeout::TimeoutLayer,
    trace::TraceLayer,
};
use utoipa::OpenApi;
use utoipa_swagger_ui::SwaggerUi;

use super::handlers::{
    add_share, add_tx, balancer_stats, blacklisted_peers, block, block_peer, cl_metrics, cl_status,
    cryptarchia_headers, cryptarchia_info, cryptarchia_lib_stream, da_get_commitments,
    da_get_light_share, da_get_shares, da_get_storage_commitments, libp2p_info, monitor_stats,
    unblock_peer,
};

pub(crate) type DaStorageBackend = RocksBackend;
type DaStorageService<RuntimeServiceId> = StorageService<DaStorageBackend, RuntimeServiceId>;

pub struct AxumBackend<
    DaShare,
    Membership,
    DaMembershipAdapter,
    DaMembershipStorage,
    DaVerifierBackend,
    DaVerifierNetwork,
    DaVerifierStorage,
    Tx,
    DaStorageConverter,
    SamplingBackend,
    SamplingNetworkAdapter,
    SamplingStorage,
    VerifierMempoolAdapter,
    TimeBackend,
    ApiAdapter,
    HttpStorageAdapter,
    BlendProofsGenerator,
    BlendProofsVerifier,
    const SIZE: usize,
> {
    settings: AxumBackendSettings,
    _share: core::marker::PhantomData<DaShare>,
    _membership: core::marker::PhantomData<Membership>,
    _verifier_backend: core::marker::PhantomData<DaVerifierBackend>,
    _verifier_network: core::marker::PhantomData<DaVerifierNetwork>,
    _verifier_storage: core::marker::PhantomData<DaVerifierStorage>,
    _tx: core::marker::PhantomData<Tx>,
    _storage_converter: core::marker::PhantomData<DaStorageConverter>,
    _sampling_backend: core::marker::PhantomData<SamplingBackend>,
    _sampling_network_adapter: core::marker::PhantomData<SamplingNetworkAdapter>,
    _sampling_storage: core::marker::PhantomData<SamplingStorage>,
    _time_backend: core::marker::PhantomData<TimeBackend>,
    _api_adapter: core::marker::PhantomData<ApiAdapter>,
    _storage_adapter: core::marker::PhantomData<HttpStorageAdapter>,
    _da_membership: core::marker::PhantomData<(DaMembershipAdapter, DaMembershipStorage)>,
    _verifier_mempool_adapter: core::marker::PhantomData<VerifierMempoolAdapter>,
    _blend: core::marker::PhantomData<(BlendProofsGenerator, BlendProofsVerifier)>,
}

#[derive(OpenApi)]
#[openapi(
    paths(
    ),
    components(
        schemas(Status<HeaderId>, MempoolMetrics)
    ),
    tags(
        (name = "da", description = "data availibility related APIs")
    )
)]
struct ApiDoc;

#[async_trait::async_trait]
impl<
<<<<<<< HEAD
    DaShare,
    Membership,
    DaMembershipAdapter,
    DaMembershipStorage,
    DaVerifierBackend,
    DaVerifierNetwork,
    DaVerifierStorage,
    Tx,
    DaStorageConverter,
    SamplingBackend,
    SamplingNetworkAdapter,
    SamplingStorage,
    VerifierMempoolAdapter,
    TimeBackend,
    ApiAdapter,
    StorageAdapter,
    const SIZE: usize,
    RuntimeServiceId,
> Backend<RuntimeServiceId>
=======
        DaShare,
        Membership,
        DaMembershipAdapter,
        DaMembershipStorage,
        DaVerifierBackend,
        DaVerifierNetwork,
        DaVerifierStorage,
        Tx,
        DaStorageConverter,
        SamplingBackend,
        SamplingNetworkAdapter,
        SamplingStorage,
        VerifierMempoolAdapter,
        TimeBackend,
        ApiAdapter,
        StorageAdapter,
        BlendProofsGenerator,
        BlendProofsVerifier,
        const SIZE: usize,
        RuntimeServiceId,
    > Backend<RuntimeServiceId>
>>>>>>> 626d38e8
    for AxumBackend<
        DaShare,
        Membership,
        DaMembershipAdapter,
        DaMembershipStorage,
        DaVerifierBackend,
        DaVerifierNetwork,
        DaVerifierStorage,
        Tx,
        DaStorageConverter,
        SamplingBackend,
        SamplingNetworkAdapter,
        SamplingStorage,
        VerifierMempoolAdapter,
        TimeBackend,
        ApiAdapter,
        StorageAdapter,
        BlendProofsGenerator,
        BlendProofsVerifier,
        SIZE,
    >
where
    DaShare: Share + Serialize + DeserializeOwned + Clone + Send + Sync + 'static,
    <DaShare as Share>::BlobId: Clone + Serialize + DeserializeOwned + Send + Sync + 'static,
    <DaShare as Share>::ShareIndex: Serialize + DeserializeOwned + Send + Sync + 'static,
    DaShare::LightShare: Serialize + DeserializeOwned + Clone + Send + Sync + 'static,
    DaShare::SharesCommitments: Serialize + DeserializeOwned + Clone + Send + Sync + 'static,
    Membership: MembershipHandler<NetworkId = SubnetworkId, Id = PeerId>
        + Clone
        + Debug
        + Send
        + Sync
        + 'static,
    DaMembershipAdapter: MembershipAdapter + Send + Sync + 'static,
    DaMembershipStorage: MembershipStorageAdapter<PeerId, SubnetworkId> + Send + Sync + 'static,
    DaVerifierBackend: VerifierBackend + CoreDaVerifier<DaShare = DaShare> + Send + Sync + 'static,
    <DaVerifierBackend as VerifierBackend>::Settings: Clone,
    <DaVerifierBackend as CoreDaVerifier>::Error: Error,
    DaVerifierNetwork:
        nomos_da_verifier::network::NetworkAdapter<RuntimeServiceId> + Send + Sync + 'static,
    DaVerifierStorage:
        nomos_da_verifier::storage::DaStorageAdapter<RuntimeServiceId> + Send + Sync + 'static,
    Tx: AuthenticatedMantleTx
        + Clone
        + Debug
        + Eq
        + Serialize
        + for<'de> Deserialize<'de>
        + Send
        + Sync
        + 'static,
    <Tx as Transaction>::Hash:
        Serialize + for<'de> Deserialize<'de> + Ord + Debug + Send + Sync + 'static,
    SamplingBackend: DaSamplingServiceBackend<BlobId = BlobId> + Send + 'static,
    SamplingBackend::Settings: Clone,
    SamplingBackend::Share: Debug + 'static,
    SamplingBackend::BlobId: Debug + 'static,
    DaShare::LightShare: LightShare<ShareIndex = <DaShare as Share>::ShareIndex>
        + Serialize
        + DeserializeOwned
        + Clone
        + Send
        + Sync
        + 'static,
    <DaShare as Share>::ShareIndex: Clone + Hash + Eq + Send + Sync + 'static,
    DaShare::LightShare: Serialize + DeserializeOwned + Clone + Send + Sync + 'static,
    DaShare::SharesCommitments: Serialize + DeserializeOwned + Clone + Send + Sync + 'static,
    SamplingNetworkAdapter:
        nomos_da_sampling::network::NetworkAdapter<RuntimeServiceId> + Send + Sync + 'static,
    SamplingStorage:
        nomos_da_sampling::storage::DaStorageAdapter<RuntimeServiceId> + Send + Sync + 'static,
    DaVerifierNetwork::Settings: Clone,
    VerifierMempoolAdapter: DaMempoolAdapter + Send + Sync + 'static,
    TimeBackend: nomos_time::backends::TimeBackend + Send + 'static,
    TimeBackend::Settings: Clone + Send + Sync,
    ApiAdapter: nomos_da_network_service::api::ApiAdapter + Send + Sync + 'static,
    DaStorageConverter:
        DaConverter<DaStorageBackend, Share = DaShare, Tx = SignedMantleTx> + Send + Sync + 'static,
    StorageAdapter: storage::StorageAdapter<RuntimeServiceId> + Send + Sync + 'static,
    BlendProofsGenerator: ProofsGenerator + Send + 'static,
    BlendProofsVerifier: ProofsVerifier + Clone + Send + 'static,
    RuntimeServiceId: Debug
        + Sync
        + Send
        + Display
        + Clone
        + 'static
        + AsServiceId<
            Cryptarchia<
                Tx,
                SamplingBackend,
                SamplingNetworkAdapter,
                SamplingStorage,
                TimeBackend,
                BlendProofsGenerator,
                BlendProofsVerifier,
                RuntimeServiceId,
                SIZE,
            >,
        >
        + AsServiceId<BlockBroadcastService<RuntimeServiceId>>
        + AsServiceId<
            DaVerifier<
                DaShare,
                DaVerifierNetwork,
                DaVerifierBackend,
                DaStorageConverter,
                VerifierMempoolAdapter,
                RuntimeServiceId,
            >,
        >
        + AsServiceId<
            nomos_da_network_service::NetworkService<
                DaNetworkValidatorBackend<Membership>,
                Membership,
                DaMembershipAdapter,
                DaMembershipStorage,
                ApiAdapter,
                RuntimeServiceId,
            >,
        >
        + AsServiceId<
            nomos_network::NetworkService<
                nomos_network::backends::libp2p::Libp2p,
                RuntimeServiceId,
            >,
        >
        + AsServiceId<DaStorageService<RuntimeServiceId>>
        + AsServiceId<
            TxMempoolService<
                nomos_mempool::network::adapters::libp2p::Libp2pAdapter<
                    Tx,
                    <Tx as Transaction>::Hash,
                    RuntimeServiceId,
                >,
                SamplingNetworkAdapter,
                SamplingStorage,
                MockPool<HeaderId, Tx, <Tx as Transaction>::Hash>,
                RuntimeServiceId,
            >,
        >
        + AsServiceId<
            DaSamplingService<
                SamplingBackend,
                SamplingNetworkAdapter,
                SamplingStorage,
                RuntimeServiceId,
            >,
        >,
{
    type Error = std::io::Error;
    type Settings = AxumBackendSettings;

    async fn new(settings: Self::Settings) -> Result<Self, Self::Error>
    where
        Self: Sized,
    {
        Ok(Self {
            settings,
            _share: core::marker::PhantomData,
            _membership: core::marker::PhantomData,
            _verifier_backend: core::marker::PhantomData,
            _verifier_network: core::marker::PhantomData,
            _verifier_storage: core::marker::PhantomData,
            _tx: core::marker::PhantomData,
            _storage_converter: core::marker::PhantomData,
            _sampling_backend: core::marker::PhantomData,
            _sampling_network_adapter: core::marker::PhantomData,
            _sampling_storage: core::marker::PhantomData,
            _time_backend: core::marker::PhantomData,
            _api_adapter: core::marker::PhantomData,
            _storage_adapter: core::marker::PhantomData,
            _da_membership: core::marker::PhantomData,
            _verifier_mempool_adapter: core::marker::PhantomData,
            _blend: core::marker::PhantomData,
        })
    }

    async fn wait_until_ready(
        &mut self,
        overwatch_handle: OverwatchHandle<RuntimeServiceId>,
    ) -> Result<(), DynError> {
        wait_until_services_are_ready!(
            &overwatch_handle,
            Some(Duration::from_secs(60)),
            Cryptarchia<
                _,
                _,
                _,
                _,
                _,
                _,
                _,
                _,
                SIZE,
            >,
            DaVerifier<_, _, _, _, _, _>,
            nomos_da_network_service::NetworkService<_, _, _, _, _, _>,
            nomos_network::NetworkService<_, _>,
            DaStorageService<_>,
            TxMempoolService<_, _, _, _, _>
        )
        .await?;
        Ok(())
    }

    #[expect(clippy::too_many_lines, reason = "TODO: Address this at some point.")]
    async fn serve(self, handle: OverwatchHandle<RuntimeServiceId>) -> Result<(), Self::Error> {
        let mut builder = CorsLayer::new();
        if self.settings.cors_origins.is_empty() {
            builder = builder.allow_origin(Any);
        }

        for origin in &self.settings.cors_origins {
            builder = builder.allow_origin(
                origin
                    .as_str()
                    .parse::<HeaderValue>()
                    .expect("fail to parse origin"),
            );
        }

        let app = Router::new()
            .merge(SwaggerUi::new("/swagger-ui").url("/api-docs/openapi.json", ApiDoc::openapi()))
            .route(
                paths::CL_METRICS,
                routing::get(
                    cl_metrics::<Tx, SamplingNetworkAdapter, SamplingStorage, RuntimeServiceId>,
                ),
            )
            .route(
                paths::CL_STATUS,
                routing::post(
                    cl_status::<Tx, SamplingNetworkAdapter, SamplingStorage, RuntimeServiceId>,
                ),
            )
            .route(
                paths::CRYPTARCHIA_INFO,
                routing::get(
                    cryptarchia_info::<
                        Tx,
                        SamplingBackend,
                        SamplingNetworkAdapter,
                        SamplingStorage,
                        TimeBackend,
                        BlendProofsGenerator,
                        BlendProofsVerifier,
                        RuntimeServiceId,
                        SIZE,
                    >,
                ),
            )
            .route(
                paths::CRYPTARCHIA_HEADERS,
                routing::get(
                    cryptarchia_headers::<
                        Tx,
                        SamplingBackend,
                        SamplingNetworkAdapter,
                        SamplingStorage,
                        TimeBackend,
                        BlendProofsGenerator,
                        BlendProofsVerifier,
                        RuntimeServiceId,
                        SIZE,
                    >,
                ),
            )
            .route(
                paths::CRYPTARCHIA_LIB_STREAM,
                routing::get(cryptarchia_lib_stream::<RuntimeServiceId>),
            )
            .route(
                paths::DA_ADD_SHARE,
                routing::post(
                    add_share::<
                        DaShare,
                        DaVerifierNetwork,
                        DaVerifierBackend,
                        DaStorageConverter,
                        VerifierMempoolAdapter,
                        RuntimeServiceId,
                    >,
                ),
            )
            .route(
                paths::DA_BLOCK_PEER,
                routing::post(
                    block_peer::<
                        DaNetworkValidatorBackend<Membership>,
                        Membership,
                        DaMembershipAdapter,
                        DaMembershipStorage,
                        ApiAdapter,
                        RuntimeServiceId,
                    >,
                ),
            )
            .route(
                paths::DA_UNBLOCK_PEER,
                routing::post(
                    unblock_peer::<
                        DaNetworkValidatorBackend<Membership>,
                        Membership,
                        DaMembershipAdapter,
                        DaMembershipStorage,
                        ApiAdapter,
                        RuntimeServiceId,
                    >,
                ),
            )
            .route(
                paths::DA_BLACKLISTED_PEERS,
                routing::get(
                    blacklisted_peers::<
                        DaNetworkValidatorBackend<Membership>,
                        Membership,
                        DaMembershipAdapter,
                        DaMembershipStorage,
                        ApiAdapter,
                        RuntimeServiceId,
                    >,
                ),
            )
            .route(
                paths::NETWORK_INFO,
                routing::get(libp2p_info::<RuntimeServiceId>),
            )
            .route(
                paths::STORAGE_BLOCK,
                routing::post(block::<StorageAdapter, Tx, RuntimeServiceId>),
            )
            .route(
                paths::MEMPOOL_ADD_TX,
                routing::post(
                    add_tx::<Tx, SamplingNetworkAdapter, SamplingStorage, RuntimeServiceId>,
                ),
            )
            .route(
                paths::DA_GET_SHARES_COMMITMENTS,
                routing::post(
                    da_get_commitments::<
                        BlobId,
                        SamplingBackend,
                        SamplingNetworkAdapter,
                        SamplingStorage,
                        RuntimeServiceId,
                    >,
                ),
            )
            .route(
                paths::DA_GET_STORAGE_SHARES_COMMITMENTS,
                routing::get(
                    da_get_storage_commitments::<
                        DaStorageConverter,
                        StorageAdapter,
                        DaShare,
                        RuntimeServiceId,
                    >,
                ),
            )
            .route(
                paths::DA_GET_LIGHT_SHARE,
                routing::get(
                    da_get_light_share::<
                        DaStorageConverter,
                        StorageAdapter,
                        DaShare,
                        RuntimeServiceId,
                    >,
                ),
            )
            .route(
                paths::DA_GET_SHARES,
                routing::get(
                    da_get_shares::<DaStorageConverter, StorageAdapter, DaShare, RuntimeServiceId>,
                ),
            )
            .route(
                paths::DA_BALANCER_STATS,
                routing::get(
                    balancer_stats::<
                        DaNetworkValidatorBackend<Membership>,
                        Membership,
                        DaMembershipAdapter,
                        DaMembershipStorage,
                        ApiAdapter,
                        RuntimeServiceId,
                    >,
                ),
            )
            .route(
                paths::DA_MONITOR_STATS,
                routing::get(
                    monitor_stats::<
                        DaNetworkValidatorBackend<Membership>,
                        Membership,
                        DaMembershipAdapter,
                        DaMembershipStorage,
                        ApiAdapter,
                        RuntimeServiceId,
                    >,
                ),
            )
            .with_state(handle)
            .layer(TimeoutLayer::new(self.settings.timeout))
            .layer(RequestBodyLimitLayer::new(self.settings.max_body_size))
            .layer(ConcurrencyLimitLayer::new(
                self.settings.max_concurrent_requests,
            ))
            .layer(create_rate_limit_layer(&self.settings))
            .layer(TraceLayer::new_for_http())
            .layer(
                builder
                    .allow_headers(vec![CONTENT_TYPE, USER_AGENT])
                    .allow_methods(Any),
            );

        let listener = TcpListener::bind(&self.settings.address)
            .await
            .map_err(|e| {
                std::io::Error::new(
                    e.kind(),
                    format!("Failed to bind to address {}: {}", self.settings.address, e),
                )
            })?;

        let app = app.into_make_service_with_connect_info::<std::net::SocketAddr>();
        axum::serve(listener, app).await
    }
}<|MERGE_RESOLUTION|>--- conflicted
+++ resolved
@@ -123,7 +123,6 @@
 
 #[async_trait::async_trait]
 impl<
-<<<<<<< HEAD
     DaShare,
     Membership,
     DaMembershipAdapter,
@@ -140,32 +139,11 @@
     TimeBackend,
     ApiAdapter,
     StorageAdapter,
+    BlendProofsGenerator,
+    BlendProofsVerifier,
     const SIZE: usize,
     RuntimeServiceId,
 > Backend<RuntimeServiceId>
-=======
-        DaShare,
-        Membership,
-        DaMembershipAdapter,
-        DaMembershipStorage,
-        DaVerifierBackend,
-        DaVerifierNetwork,
-        DaVerifierStorage,
-        Tx,
-        DaStorageConverter,
-        SamplingBackend,
-        SamplingNetworkAdapter,
-        SamplingStorage,
-        VerifierMempoolAdapter,
-        TimeBackend,
-        ApiAdapter,
-        StorageAdapter,
-        BlendProofsGenerator,
-        BlendProofsVerifier,
-        const SIZE: usize,
-        RuntimeServiceId,
-    > Backend<RuntimeServiceId>
->>>>>>> 626d38e8
     for AxumBackend<
         DaShare,
         Membership,
