--- conflicted
+++ resolved
@@ -34,14 +34,4 @@
 serde_yaml = "0.9"
 color-eyre = "0.6.0"
 serde = "1"
-<<<<<<< HEAD
-waku-bindings = { version = "0.1.1", optional = true }
-full-replication = { path = "../../nomos-da/full-replication" }
-
-[features]
-default = ["libp2p"]
-waku = ["waku-bindings", "nomos-network/waku", "nomos-mempool/waku", "nomos-consensus/waku"]
-libp2p = ["nomos-libp2p", "nomos-network/libp2p", "nomos-mempool/libp2p", "nomos-consensus/libp2p", "nomos-da/libp2p"]
-=======
-full-replication = { path = "../../nomos-da/full-replication" }
->>>>>>> 2ceba073
+full-replication = { path = "../../nomos-da/full-replication" }