--- conflicted
+++ resolved
@@ -36,11 +36,7 @@
 nomos-da-verifier        = { workspace = true, features = ["libp2p", "rocksdb-backend"] }
 nomos-http-api-common    = { workspace = true }
 nomos-libp2p             = { workspace = true }
-<<<<<<< HEAD
-nomos-mantle-core        = { workspace = true }
 nomos-membership         = { workspace = true }
-=======
->>>>>>> 5d103be6
 nomos-mempool            = { workspace = true, features = ["libp2p", "mock"] }
 nomos-network            = { workspace = true, features = ["libp2p"] }
 nomos-node               = { workspace = true }
