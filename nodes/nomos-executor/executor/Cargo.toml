--- conflicted
+++ resolved
@@ -33,12 +33,7 @@
 nomos-da-verifier        = { workspace = true }
 nomos-http-api-common    = { workspace = true }
 nomos-libp2p             = { workspace = true }
-<<<<<<< HEAD
 nomos-membership-service = { workspace = true }
-nomos-mempool            = { workspace = true }
-=======
-nomos-membership         = { workspace = true }
->>>>>>> 3e13f7e4
 nomos-network            = { workspace = true }
 nomos-node               = { workspace = true }
 nomos-storage            = { workspace = true }
