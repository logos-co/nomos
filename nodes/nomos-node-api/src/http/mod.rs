--- conflicted
+++ resolved
@@ -1,12 +1,7 @@
 pub type DynError = Box<dyn std::error::Error + Send + Sync + 'static>;
 
 pub mod backend;
-<<<<<<< HEAD
-pub(crate) mod cl;
-pub(crate) mod consensus;
-pub(crate) mod da;
-pub(crate) mod libp2p;
-=======
 pub mod cl;
+pub mod consensus;
 pub mod da;
->>>>>>> 0fe5bda0
+pub mod libp2p;