use std::{fmt::Debug, hash::Hash, net::SocketAddr};

use axum::{extract::State, response::Response, routing, Json, Router, Server};
use consensus_engine::BlockId;
<<<<<<< HEAD

use full_replication::{Blob, Certificate};
=======
use full_replication::Blob;
>>>>>>> f3e01c3a
use nomos_core::{da::blob, tx::Transaction};
use nomos_mempool::{network::adapters::libp2p::Libp2pAdapter, openapi::Status, MempoolMetrics};
use nomos_network::backends::libp2p::Libp2p;
use nomos_storage::backends::StorageSerde;
use overwatch_rs::overwatch::handle::OverwatchHandle;
use serde::{de::DeserializeOwned, Deserialize, Serialize};
use utoipa::OpenApi;
use utoipa_swagger_ui::SwaggerUi;

use crate::{
<<<<<<< HEAD
    http::{cl, consensus, da, libp2p, mempool, storage},
=======
    http::{cl, consensus, da, libp2p, storage},
>>>>>>> f3e01c3a
    Backend,
};

#[derive(Clone)]
pub struct AxumBackendSettings {
    pub addr: SocketAddr,
    pub handle: OverwatchHandle,
}

pub struct AxumBackend<T, S, const SIZE: usize> {
    settings: AxumBackendSettings,
    _tx: core::marker::PhantomData<T>,
    _storage_serde: core::marker::PhantomData<S>,
}

#[derive(OpenApi)]
#[openapi(
    paths(
        da_metrics,
        da_status,
    ),
    components(
        schemas(Status, MempoolMetrics)
    ),
    tags(
        (name = "da", description = "data availibility related APIs")
    )
)]
struct ApiDoc;

#[async_trait::async_trait]
impl<T, S, const SIZE: usize> Backend for AxumBackend<T, S, SIZE>
where
    T: Transaction
        + Clone
        + Debug
        + Eq
        + Hash
        + Serialize
        + for<'de> Deserialize<'de>
        + Send
        + Sync
        + 'static,
    <T as nomos_core::tx::Transaction>::Hash:
        Serialize + for<'de> Deserialize<'de> + std::cmp::Ord + Debug + Send + Sync + 'static,
    S: StorageSerde + Send + Sync + 'static,
{
    type Error = hyper::Error;
    type Settings = AxumBackendSettings;

    async fn new(settings: Self::Settings) -> Result<Self, Self::Error>
    where
        Self: Sized,
    {
        Ok(Self {
            settings,
            _tx: core::marker::PhantomData,
            _storage_serde: core::marker::PhantomData,
        })
    }

    async fn serve(self) -> Result<(), Self::Error> {
        let app = Router::new()
            .merge(SwaggerUi::new("/swagger-ui").url("/api-docs/openapi.json", ApiDoc::openapi()))
            .route("/da/metrics", routing::get(da_metrics))
            .route("/da/status", routing::post(da_status))
            .route("/da/blobs", routing::post(da_blobs))
            .route("/cl/metrics", routing::get(cl_metrics::<T>))
            .route("/cl/status", routing::post(cl_status::<T>))
            .route("/carnot/info", routing::get(carnot_info::<T, S, SIZE>))
            .route("/network/info", routing::get(libp2p_info))
            .route("/storage/block", routing::post(block::<S, T>))
<<<<<<< HEAD
            .route("/mempool/add/tx", routing::post(add_tx::<T>))
            .route("/mempool/add/cert", routing::post(add_cert))
            .with_state(self.settings.handle);
=======
            .with_state(store);
>>>>>>> f3e01c3a

        Server::bind(&self.settings.addr)
            .serve(app.into_make_service())
            .await
    }
}

macro_rules! make_request_and_return_response {
    ($cond:expr) => {{
        match $cond.await {
            ::std::result::Result::Ok(val) => ::axum::response::IntoResponse::into_response((
                ::hyper::StatusCode::OK,
                ::axum::Json(val),
            )),
            ::std::result::Result::Err(e) => ::axum::response::IntoResponse::into_response((
                ::hyper::StatusCode::INTERNAL_SERVER_ERROR,
                e.to_string(),
            )),
        }
    }};
}

#[utoipa::path(
    get,
    path = "/da/metrics",
    responses(
        (status = 200, description = "Get the mempool metrics of the da service", body = MempoolMetrics),
        (status = 500, description = "Internal server error", body = String),
    )
)]
async fn da_metrics(State(store): State<OverwatchHandle>) -> Response {
    make_request_and_return_response!(da::da_mempool_metrics(&store))
}

#[utoipa::path(
    post,
    path = "/da/status",
    responses(
        (status = 200, description = "Query the mempool status of the da service", body = Vec<<Blob as blob::Blob>::Hash>),
        (status = 500, description = "Internal server error", body = String),
    )
)]
async fn da_status(
    State(store): State<OverwatchHandle>,
    Json(items): Json<Vec<<Blob as blob::Blob>::Hash>>,
) -> Response {
    make_request_and_return_response!(da::da_mempool_status(&store, items))
}

#[utoipa::path(
    post,
    path = "/da/blobs",
    responses(
        (status = 200, description = "Get pending blobs", body = Vec<Blob>),
        (status = 500, description = "Internal server error", body = String),
    )
)]
async fn da_blobs(
    State(store): State<OverwatchHandle>,
    Json(items): Json<Vec<<Blob as blob::Blob>::Hash>>,
) -> Response {
    make_request_and_return_response!(da::da_blobs(&store, items))
}

#[utoipa::path(
    post,
    path = "/da/blobs",
    responses(
        (status = 200, description = "Get pending blobs", body = Vec<Blob>),
        (status = 500, description = "Internal server error", body = String),
    )
)]
async fn da_blobs(
    State(store): State<Store>,
    Json(items): Json<Vec<<Blob as blob::Blob>::Hash>>,
) -> Response {
    make_request_and_return_response!(da::da_blobs(store, items))
}

#[utoipa::path(
    get,
    path = "/cl/metrics",
    responses(
        (status = 200, description = "Get the mempool metrics of the cl service", body = MempoolMetrics),
        (status = 500, description = "Internal server error", body = String),
    )
)]
async fn cl_metrics<T>(State(store): State<OverwatchHandle>) -> Response
where
    T: Transaction
        + Clone
        + Debug
        + Hash
        + Serialize
        + for<'de> Deserialize<'de>
        + Send
        + Sync
        + 'static,
    <T as nomos_core::tx::Transaction>::Hash: std::cmp::Ord + Debug + Send + Sync + 'static,
{
    make_request_and_return_response!(cl::cl_mempool_metrics::<T>(&store))
}

#[utoipa::path(
    post,
    path = "/cl/status",
    responses(
        (status = 200, description = "Query the mempool status of the cl service", body = Vec<<T as Transaction>::Hash>),
        (status = 500, description = "Internal server error", body = String),
    )
)]
async fn cl_status<T>(
    State(store): State<OverwatchHandle>,
    Json(items): Json<Vec<<T as Transaction>::Hash>>,
) -> Response
where
    T: Transaction + Clone + Debug + Hash + Serialize + DeserializeOwned + Send + Sync + 'static,
    <T as nomos_core::tx::Transaction>::Hash:
        Serialize + DeserializeOwned + std::cmp::Ord + Debug + Send + Sync + 'static,
{
    make_request_and_return_response!(cl::cl_mempool_status::<T>(&store, items))
}

#[utoipa::path(
    get,
    path = "/carnot/info",
    responses(
        (status = 200, description = "Query the carnot information", body = nomos_consensus::CarnotInfo),
        (status = 500, description = "Internal server error", body = String),
    )
)]
async fn carnot_info<Tx, SS, const SIZE: usize>(State(store): State<OverwatchHandle>) -> Response
where
    Tx: Transaction + Clone + Debug + Hash + Serialize + DeserializeOwned + Send + Sync + 'static,
    <Tx as Transaction>::Hash: std::cmp::Ord + Debug + Send + Sync + 'static,
    SS: StorageSerde + Send + Sync + 'static,
{
    make_request_and_return_response!(consensus::carnot_info::<Tx, SS, SIZE>(&store))
}

#[utoipa::path(
    get,
    path = "/network/info",
    responses(
        (status = 200, description = "Query the network information", body = nomos_network::backends::libp2p::Libp2pInfo),
        (status = 500, description = "Internal server error", body = String),
    )
)]
<<<<<<< HEAD
async fn libp2p_info(State(store): State<OverwatchHandle>) -> Response {
    make_request_and_return_response!(libp2p::libp2p_info(&store))
=======
async fn libp2p_info(State(store): State<Store>) -> Response {
    make_request_and_return_response!(libp2p::libp2p_info(store))
>>>>>>> f3e01c3a
}

#[utoipa::path(
    get,
    path = "/storage/block",
    responses(
        (status = 200, description = "Get the block by block id", body = Block<Tx, full_replication::Certificate>),
        (status = 500, description = "Internal server error", body = String),
    )
)]
<<<<<<< HEAD
async fn block<S, Tx>(State(store): State<OverwatchHandle>, Json(id): Json<BlockId>) -> Response
=======
async fn block<S, Tx>(State(store): State<Store>, Json(id): Json<BlockId>) -> Response
>>>>>>> f3e01c3a
where
    Tx: serde::Serialize + serde::de::DeserializeOwned + Clone + Eq + core::hash::Hash,
    S: StorageSerde + Send + Sync + 'static,
{
<<<<<<< HEAD
    make_request_and_return_response!(storage::block_req::<S, Tx>(&store, id))
}

#[utoipa::path(
    post,
    path = "/mempool/add/tx",
    responses(
        (status = 200, description = "Add transaction to the mempool"),
        (status = 500, description = "Internal server error", body = String),
    )
)]
async fn add_tx<Tx>(State(store): State<OverwatchHandle>, Json(tx): Json<Tx>) -> Response
where
    Tx: Transaction + Clone + Debug + Hash + Serialize + DeserializeOwned + Send + Sync + 'static,
    <Tx as Transaction>::Hash: std::cmp::Ord + Debug + Send + Sync + 'static,
{
    make_request_and_return_response!(mempool::add::<
        Libp2p,
        Libp2pAdapter<Tx, <Tx as Transaction>::Hash>,
        nomos_mempool::Transaction,
        Tx,
        <Tx as Transaction>::Hash,
    >(&store, tx, Transaction::hash))
}

#[utoipa::path(
    post,
    path = "/mempool/add/tx",
    responses(
        (status = 200, description = "Add certificate to the mempool"),
        (status = 500, description = "Internal server error", body = String),
    )
)]
async fn add_cert(State(store): State<OverwatchHandle>, Json(cert): Json<Certificate>) -> Response {
    make_request_and_return_response!(mempool::add::<
        Libp2p,
        Libp2pAdapter<Certificate, <Blob as blob::Blob>::Hash>,
        nomos_mempool::Certificate,
        Certificate,
        <Blob as blob::Blob>::Hash,
    >(
        &store,
        cert,
        nomos_core::da::certificate::Certificate::hash
    ))
=======
    make_request_and_return_response!(storage::block_req::<S, Tx>(store, id))
>>>>>>> f3e01c3a
}<|MERGE_RESOLUTION|>--- conflicted
+++ resolved
@@ -2,12 +2,7 @@
 
 use axum::{extract::State, response::Response, routing, Json, Router, Server};
 use consensus_engine::BlockId;
-<<<<<<< HEAD
-
 use full_replication::{Blob, Certificate};
-=======
-use full_replication::Blob;
->>>>>>> f3e01c3a
 use nomos_core::{da::blob, tx::Transaction};
 use nomos_mempool::{network::adapters::libp2p::Libp2pAdapter, openapi::Status, MempoolMetrics};
 use nomos_network::backends::libp2p::Libp2p;
@@ -18,11 +13,7 @@
 use utoipa_swagger_ui::SwaggerUi;
 
 use crate::{
-<<<<<<< HEAD
     http::{cl, consensus, da, libp2p, mempool, storage},
-=======
-    http::{cl, consensus, da, libp2p, storage},
->>>>>>> f3e01c3a
     Backend,
 };
 
@@ -95,13 +86,11 @@
             .route("/carnot/info", routing::get(carnot_info::<T, S, SIZE>))
             .route("/network/info", routing::get(libp2p_info))
             .route("/storage/block", routing::post(block::<S, T>))
-<<<<<<< HEAD
             .route("/mempool/add/tx", routing::post(add_tx::<T>))
             .route("/mempool/add/cert", routing::post(add_cert))
             .with_state(self.settings.handle);
-=======
             .with_state(store);
->>>>>>> f3e01c3a
+
 
         Server::bind(&self.settings.addr)
             .serve(app.into_make_service())
@@ -250,13 +239,8 @@
         (status = 500, description = "Internal server error", body = String),
     )
 )]
-<<<<<<< HEAD
 async fn libp2p_info(State(store): State<OverwatchHandle>) -> Response {
     make_request_and_return_response!(libp2p::libp2p_info(&store))
-=======
-async fn libp2p_info(State(store): State<Store>) -> Response {
-    make_request_and_return_response!(libp2p::libp2p_info(store))
->>>>>>> f3e01c3a
 }
 
 #[utoipa::path(
@@ -267,16 +251,11 @@
         (status = 500, description = "Internal server error", body = String),
     )
 )]
-<<<<<<< HEAD
 async fn block<S, Tx>(State(store): State<OverwatchHandle>, Json(id): Json<BlockId>) -> Response
-=======
-async fn block<S, Tx>(State(store): State<Store>, Json(id): Json<BlockId>) -> Response
->>>>>>> f3e01c3a
 where
     Tx: serde::Serialize + serde::de::DeserializeOwned + Clone + Eq + core::hash::Hash,
     S: StorageSerde + Send + Sync + 'static,
 {
-<<<<<<< HEAD
     make_request_and_return_response!(storage::block_req::<S, Tx>(&store, id))
 }
 
@@ -322,7 +301,20 @@
         cert,
         nomos_core::da::certificate::Certificate::hash
     ))
-=======
+}
+
+#[utoipa::path(
+    get,
+    path = "/storage/block",
+    responses(
+        (status = 200, description = "Get the block by block id", body = Block<Tx, full_replication::Certificate>),
+        (status = 500, description = "Internal server error", body = String),
+    )
+)]
+async fn block<S, Tx>(State(store): State<Store>, Json(id): Json<BlockId>) -> Response
+where
+    Tx: serde::Serialize + serde::de::DeserializeOwned + Clone + Eq + core::hash::Hash,
+    S: StorageSerde + Send + Sync + 'static,
+{
     make_request_and_return_response!(storage::block_req::<S, Tx>(store, id))
->>>>>>> f3e01c3a
 }