[package]
edition           = "2024"
license.workspace = true
name              = "utxotree"
version           = "0.1.0"

[dependencies]
<<<<<<< HEAD
digest    = { default-features = false, version = "0.10" }
rpds      = { default-features = false, features = ["serde"], version = "1" }
serde     = { default-features = false, features = ["alloc", "derive", "rc"], optional = true, version = "1.0" }
thiserror = "1.0"

[dev-dependencies]
blake2            = { default-features = false, version = "0.10" }
quickcheck        = { default-features = false, version = "1.0" }
=======
ark-ff     = "0.4"
groth16    = { workspace = true, features = ["deser"] }
num-bigint = { version = "0.4" }
poseidon2  = { workspace = true }
rpds       = { version = "1", features = ["serde"] }
serde      = { version = "1.0", features = ["derive", "rc"], optional = true }
thiserror  = "1.0"

[dev-dependencies]
quickcheck        = "1.0"
>>>>>>> 20a3bfc7
quickcheck_macros = "1.0"
rand              = "0.9"

[lints]
workspace = true

[features]
serde = ["dep:serde"]<|MERGE_RESOLUTION|>--- conflicted
+++ resolved
@@ -5,27 +5,17 @@
 version           = "0.1.0"
 
 [dependencies]
-<<<<<<< HEAD
-digest    = { default-features = false, version = "0.10" }
-rpds      = { default-features = false, features = ["serde"], version = "1" }
-serde     = { default-features = false, features = ["alloc", "derive", "rc"], optional = true, version = "1.0" }
-thiserror = "1.0"
-
-[dev-dependencies]
-blake2            = { default-features = false, version = "0.10" }
-quickcheck        = { default-features = false, version = "1.0" }
-=======
-ark-ff     = "0.4"
+ark-ff     = { version = "0.4", default-features = false }
+digest     = { default-features = false, version = "0.10" }
 groth16    = { workspace = true, features = ["deser"] }
-num-bigint = { version = "0.4" }
+num-bigint = { version = "0.4", default-features = false }
 poseidon2  = { workspace = true }
-rpds       = { version = "1", features = ["serde"] }
-serde      = { version = "1.0", features = ["derive", "rc"], optional = true }
+rpds       = { default-features = false, features = ["serde"], version = "1" }
+serde      = { default-features = false, features = ["alloc", "derive", "rc"], optional = true, version = "1.0" }
 thiserror  = "1.0"
 
 [dev-dependencies]
-quickcheck        = "1.0"
->>>>>>> 20a3bfc7
+quickcheck        = { default-features = false, version = "1.0" }
 quickcheck_macros = "1.0"
 rand              = "0.9"
 
