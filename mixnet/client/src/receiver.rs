--- conflicted
+++ resolved
@@ -32,21 +32,7 @@
         ))))
     }
 
-<<<<<<< HEAD
     fn fragment_stream(socket: TcpStream) -> impl Stream<Item = Result<Fragment>> + Send + 'static {
-        stream::unfold(socket, |mut socket| async move {
-            let Ok(body) = Body::read(&mut socket).await else {
-                // TODO: Maybe this is a hard error and the stream is corrupted? In that case stop the stream
-                return Some((Err(MixnetClientError::MixnetNodeStreamClosed), socket));
-            };
-
-            match body {
-                Body::SphinxPacket(_) => {
-                    Some((Err(MixnetClientError::UnexpectedStreamBody), socket))
-=======
-    fn fragment_stream(
-        socket: TcpStream,
-    ) -> impl Stream<Item = Result<Fragment, MixnetClientError>> + Send + 'static {
         stream::unfold(socket, move |mut socket| {
             async move {
                 let Ok(body) = Body::read(&mut socket).await else {
@@ -62,7 +48,6 @@
                         Some((Self::fragment_from_payload(payload), socket))
                     }
                     _ => unreachable!(),
->>>>>>> 2429893a
                 }
             }
         })
