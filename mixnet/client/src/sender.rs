--- conflicted
+++ resolved
@@ -23,13 +23,8 @@
         Self { topology, rng }
     }
 
-<<<<<<< HEAD
-    pub fn send<R: Rng>(&self, msg: Vec<u8>, rng: &mut R) -> Result<(), Box<dyn Error>> {
-        let destination = self.topology.random_destination(rng)?;
-=======
     pub fn send(&mut self, msg: Vec<u8>) -> Result<(), Box<dyn Error>> {
         let destination = self.topology.random_destination(&mut self.rng)?;
->>>>>>> e895c265
         let destination = Destination::new(
             DestinationAddressBytes::from_bytes(destination.address.as_bytes()),
             [0; IDENTIFIER_LENGTH], // TODO: use a proper SURBIdentifier if we need SURB
