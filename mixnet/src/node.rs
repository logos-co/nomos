use rand::rngs::OsRng;
use serde::{Deserialize, Serialize};
use sphinx_packet::crypto::{PrivateKey, PRIVATE_KEY_SIZE};
use tokio::sync::mpsc;

<<<<<<< HEAD
use crate::{crypto::PrivateKey, error::MixnetError, poisson::Poisson};
use crate::{
    fragment::{Fragment, MessageReconstructor},
    packet::{Message, Packet, PacketBody},
=======
use crate::{
    error::MixnetError,
    fragment::{Fragment, MessageReconstructor},
    packet::{Message, Packet, PacketBody},
    poisson::Poisson,
>>>>>>> a431daea
};

/// Mix node implementation that returns Sphinx packets which needs to be forwarded to next mix nodes,
/// or messages reconstructed from Sphinx packets delivered through all mix layers.
pub struct MixNode {
    output_rx: mpsc::UnboundedReceiver<Output>,
}

struct MixNodeRunner {
    _config: MixNodeConfig,
    encryption_private_key: PrivateKey,
    poisson: Poisson,
    packet_queue: mpsc::Receiver<PacketBody>,
    message_reconstructor: MessageReconstructor,
    output_tx: mpsc::UnboundedSender<Output>,
}

/// Mix node configuration
#[derive(Serialize, Deserialize, Clone, Debug)]
pub struct MixNodeConfig {
    /// Private key for decrypting Sphinx packets
    pub encryption_private_key: [u8; PRIVATE_KEY_SIZE],
    /// Poisson delay rate per minutes
    pub delay_rate_per_min: f64,
}

const PACKET_QUEUE_SIZE: usize = 256;

/// Queue for sending packets to [`MixNode`]
pub type PacketQueue = mpsc::Sender<PacketBody>;

impl MixNode {
    /// Creates a [`MixNode`] and a [`PacketQueue`].
    ///
    /// This returns [`MixnetError`] if the given `config` is invalid.
    pub fn new(config: MixNodeConfig) -> Result<(Self, PacketQueue), MixnetError> {
        let encryption_private_key = PrivateKey::from(config.encryption_private_key);
        let poisson = Poisson::new(config.delay_rate_per_min)?;
        let (packet_tx, packet_rx) = mpsc::channel(PACKET_QUEUE_SIZE);
        let (output_tx, output_rx) = mpsc::unbounded_channel();

        MixNodeRunner {
            _config: config,
            encryption_private_key,
            poisson,
            packet_queue: packet_rx,
            message_reconstructor: MessageReconstructor::new(),
            output_tx,
        }
        .run();

        Ok((Self { output_rx }, packet_tx))
    }

    /// Returns a next `[Output]` to be emitted, if it exists and the Poisson delay is done (if necessary).
    pub async fn next(&mut self) -> Option<Output> {
        self.output_rx.recv().await
    }
}

impl MixNodeRunner {
    fn run(mut self) {
        tokio::spawn(async move {
            loop {
                if let Some(packet) = self.packet_queue.recv().await {
                    if let Err(e) = self.process_packet(packet) {
                        tracing::error!("failed to process packet. skipping it: {e}");
                    }
                }
            }
        });
    }

    fn process_packet(&mut self, packet: PacketBody) -> Result<(), MixnetError> {
        match packet {
            PacketBody::SphinxPacket(packet) => self.process_sphinx_packet(packet.as_ref())?,
            PacketBody::Fragment(fragment) => self.process_fragment(fragment.as_ref())?,
        }
        Ok(())
    }

    fn process_sphinx_packet(&self, packet: &[u8]) -> Result<(), MixnetError> {
        let output = Output::Forward(PacketBody::process_sphinx_packet(
            packet,
            &self.encryption_private_key,
        )?);
        let delay = self.poisson.interval(&mut OsRng);
        let output_tx = self.output_tx.clone();
        tokio::spawn(async move {
            tokio::time::sleep(delay).await;
            // output_tx is always expected to be not closed/dropped.
            output_tx.send(output).unwrap();
        });
        Ok(())
    }

    fn process_fragment(&mut self, fragment: &[u8]) -> Result<(), MixnetError> {
        if let Some(msg) = self
            .message_reconstructor
            .add(Fragment::from_bytes(fragment)?)
        {
            match Message::from_bytes(&msg)? {
                Message::Real(msg) => {
                    let output = Output::ReconstructedMessage(msg.into_boxed_slice());
                    // output_tx is always expected to be not closed/dropped.
                    self.output_tx.send(output).unwrap();
                }
                Message::DropCover(_) => {
                    tracing::debug!("Drop cover message has been reconstructed. Dropping it...");
                }
            }
        }
        Ok(())
    }
}

/// Output that [`MixNode::next`] returns.
#[derive(Debug, PartialEq, Eq)]
pub enum Output {
    /// Packet to be forwarded to the next mix node
    Forward(Packet),
    /// Message reconstructed from [`Packet`]s
    ReconstructedMessage(Box<[u8]>),
}

#[cfg(test)]
mod tests {
    use std::net::{IpAddr, Ipv4Addr, SocketAddr};

    use crate::{
        crypto::PublicKey,
        packet::Packet,
        topology::{tests::gen_entropy, MixNodeInfo, MixnetTopology},
    };

    use super::*;

    #[tokio::test]
    async fn mixnode() {
        let encryption_private_key = PrivateKey::new();
        let node_info = MixNodeInfo::new(
            SocketAddr::new(IpAddr::V4(Ipv4Addr::new(127, 0, 0, 1)), 1000u16).into(),
            PublicKey::from(&encryption_private_key),
        )
        .unwrap();

        let topology = MixnetTopology::new(
            (0..2).map(|_| node_info.clone()).collect(),
            2,
            1,
            gen_entropy(),
        )
        .unwrap();
        let (mut mixnode, packet_queue) = MixNode::new(MixNodeConfig {
            encryption_private_key,
            delay_rate_per_min: 60.0,
        })
        .unwrap();

        let msg = "hello".as_bytes();
        let packets = Packet::build_real(msg, &topology).unwrap();
        for packet in &packets {
            packet_queue.send(packet.body()).await.unwrap();
        }

        for _ in &packets {
            match mixnode.next().await.unwrap() {
                Output::Forward(packet_to) => {
                    packet_queue.send(packet_to.body()).await.unwrap();
                }
                Output::ReconstructedMessage(_) => unreachable!(),
            }
        }

        assert_eq!(
            Output::ReconstructedMessage(msg.to_vec().into_boxed_slice()),
            mixnode.next().await.unwrap()
        );
    }
}<|MERGE_RESOLUTION|>--- conflicted
+++ resolved
@@ -3,18 +3,11 @@
 use sphinx_packet::crypto::{PrivateKey, PRIVATE_KEY_SIZE};
 use tokio::sync::mpsc;
 
-<<<<<<< HEAD
-use crate::{crypto::PrivateKey, error::MixnetError, poisson::Poisson};
-use crate::{
-    fragment::{Fragment, MessageReconstructor},
-    packet::{Message, Packet, PacketBody},
-=======
 use crate::{
     error::MixnetError,
     fragment::{Fragment, MessageReconstructor},
     packet::{Message, Packet, PacketBody},
     poisson::Poisson,
->>>>>>> a431daea
 };
 
 /// Mix node implementation that returns Sphinx packets which needs to be forwarded to next mix nodes,
