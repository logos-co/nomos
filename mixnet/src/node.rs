--- conflicted
+++ resolved
@@ -1,11 +1,7 @@
 use serde::{Deserialize, Serialize};
 use tokio::sync::mpsc;
 
-<<<<<<< HEAD
-use crate::{error::MixnetError, packet::Packet};
-=======
-use crate::{error::MixnetError, packet::PacketBody};
->>>>>>> e87f36ae
+use crate::{error::MixnetError, packet::Packet, packet::PacketBody};
 
 /// Mix node implementation that returns Sphinx packets which needs to be forwarded to next mix nodes,
 /// or messages reconstructed from Sphinx packets delivered through all mix layers.
