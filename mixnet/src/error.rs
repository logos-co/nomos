--- conflicted
+++ resolved
@@ -4,7 +4,6 @@
     /// Invalid packet flag
     #[error("invalid packet flag")]
     InvalidPacketFlag,
-<<<<<<< HEAD
     /// Invalid fragment header
     #[error("invalid fragment header")]
     InvalidFragmentHeader,
@@ -14,11 +13,9 @@
     /// Message too long
     #[error("message too long: {0} bytes")]
     MessageTooLong(usize),
-=======
     /// Invalid message
     #[error("invalid message")]
     InvalidMessage,
->>>>>>> a7fb8884
     /// Node address error
     #[error("node address error: {0}")]
     NodeAddressError(#[from] nym_sphinx_addressing::nodes::NymNodeRoutingAddressError),
