--- conflicted
+++ resolved
@@ -1,13 +1,7 @@
 use futures::Stream;
-<<<<<<< HEAD
 use nomos_mix_message::MixMessage;
-use rand::{distributions::Uniform, prelude::Distribution, Rng, SeedableRng};
-use rand_chacha::ChaCha12Rng;
+use rand::{distributions::Uniform, prelude::Distribution, Rng, RngCore};
 use serde::de::DeserializeOwned;
-=======
-use nomos_mix_message::DROP_MESSAGE;
-use rand::{distributions::Uniform, prelude::Distribution, Rng, RngCore};
->>>>>>> d0eafb76
 use serde::{Deserialize, Serialize};
 use std::marker::PhantomData;
 use std::pin::{pin, Pin};
@@ -34,11 +28,7 @@
 }
 
 /// Transmit scheduled messages with a persistent rate as a stream.
-<<<<<<< HEAD
-pub struct PersistentTransmissionStream<S, M>
-=======
-pub struct PersistentTransmissionStream<S, Rng>
->>>>>>> d0eafb76
+pub struct PersistentTransmissionStream<S, Rng, M>
 where
     S: Stream,
     Rng: RngCore,
@@ -49,27 +39,17 @@
     _mix_message: PhantomData<M>,
 }
 
-<<<<<<< HEAD
-impl<S, M> PersistentTransmissionStream<S, M>
+impl<S, Rng, M> PersistentTransmissionStream<S, Rng, M>
 where
     S: Stream,
+    Rng: RngCore,
     M: MixMessage,
-=======
-impl<S, Rng> PersistentTransmissionStream<S, Rng>
-where
-    S: Stream,
-    Rng: RngCore,
->>>>>>> d0eafb76
 {
     pub fn new(
         settings: PersistentTransmissionSettings,
         stream: S,
-<<<<<<< HEAD
-    ) -> PersistentTransmissionStream<S, M> {
-=======
         rng: Rng,
-    ) -> PersistentTransmissionStream<S, Rng> {
->>>>>>> d0eafb76
+    ) -> PersistentTransmissionStream<S, Rng, M> {
         let interval = time::interval(Duration::from_secs_f64(
             1.0 / settings.max_emission_frequency,
         ));
@@ -83,17 +63,11 @@
     }
 }
 
-<<<<<<< HEAD
-impl<S, M> Stream for PersistentTransmissionStream<S, M>
-where
-    S: Stream<Item = Vec<u8>> + Unpin,
-    M: MixMessage + Unpin,
-=======
-impl<S, Rng> Stream for PersistentTransmissionStream<S, Rng>
+impl<S, Rng, M> Stream for PersistentTransmissionStream<S, Rng, M>
 where
     S: Stream<Item = Vec<u8>> + Unpin,
     Rng: RngCore + Unpin,
->>>>>>> d0eafb76
+    M: MixMessage + Unpin,
 {
     type Item = Vec<u8>;
 
@@ -117,25 +91,16 @@
     }
 }
 
-<<<<<<< HEAD
-pub trait PersistentTransmissionExt<M>: Stream
-where
+pub trait PersistentTransmissionExt<Rng, M>: Stream
+where
+    Rng: RngCore,
     M: MixMessage,
-=======
-pub trait PersistentTransmissionExt<Rng>: Stream
-where
-    Rng: RngCore,
->>>>>>> d0eafb76
 {
     fn persistent_transmission(
         self,
         settings: PersistentTransmissionSettings,
-<<<<<<< HEAD
-    ) -> PersistentTransmissionStream<Self, M>
-=======
         rng: Rng,
-    ) -> PersistentTransmissionStream<Self, Rng>
->>>>>>> d0eafb76
+    ) -> PersistentTransmissionStream<Self, Rng, M>
     where
         Self: Sized + Unpin,
     {
@@ -143,18 +108,12 @@
     }
 }
 
-<<<<<<< HEAD
-impl<S, M> PersistentTransmissionExt<M> for S
+impl<S, Rng, M> PersistentTransmissionExt<Rng, M> for S
 where
     S: Stream,
+    Rng: RngCore,
     M: MixMessage,
     M::PublicKey: Clone + Serialize + DeserializeOwned,
-=======
-impl<S, Rng> PersistentTransmissionExt<Rng> for S
-where
-    S: Stream,
-    Rng: RngCore,
->>>>>>> d0eafb76
 {
 }
 
@@ -191,12 +150,9 @@
 mod tests {
     use super::*;
     use futures::StreamExt;
-<<<<<<< HEAD
     use nomos_mix_message::mock::MockMixMessage;
-=======
     use rand::SeedableRng;
     use rand_chacha::ChaCha8Rng;
->>>>>>> d0eafb76
     use tokio::sync::mpsc;
 
     macro_rules! assert_interval {
@@ -237,13 +193,8 @@
         let lower_bound = expected_emission_interval - torelance;
         let upper_bound = expected_emission_interval + torelance;
         // prepare stream
-<<<<<<< HEAD
-        let mut persistent_transmission_stream: PersistentTransmissionStream<_, MockMixMessage> =
-            stream.persistent_transmission(settings);
-=======
-        let mut persistent_transmission_stream =
+        let mut persistent_transmission_stream: PersistentTransmissionStream<_, _, MockMixMessage> =
             stream.persistent_transmission(settings, ChaCha8Rng::from_entropy());
->>>>>>> d0eafb76
         // Messages must be scheduled in non-blocking manner.
         schedule_sender.send(vec![1]).unwrap();
         schedule_sender.send(vec![2]).unwrap();
